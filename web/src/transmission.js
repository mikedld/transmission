/* @license This file Copyright © Charles Kerr, Dave Perrett, Malcolm Jarvis and Bruno Bierbaumer
   It may be used under GPLv2 (SPDX: GPL-2.0-only).
   License text can be found in the licenses/ folder. */

import { AboutDialog } from './about-dialog.js';
import { ContextMenu } from './context-menu.js';
import { Formatter } from './formatter.js';
import { Inspector } from './inspector.js';
import { MoveDialog } from './move-dialog.js';
import { OpenDialog } from './open-dialog.js';
import { OverflowMenu } from './overflow-menu.js';
import { Prefs } from './prefs.js';
import { PrefsDialog } from './prefs-dialog.js';
import { Remote, RPC } from './remote.js';
import { RemoveDialog } from './remove-dialog.js';
import { RenameDialog } from './rename-dialog.js';
import { LabelsDialog } from './labels-dialog.js';
import { ShortcutsDialog } from './shortcuts-dialog.js';
import { StatisticsDialog } from './statistics-dialog.js';
import { Torrent } from './torrent.js';
import {
  TorrentRow,
  TorrentRendererCompact,
  TorrentRendererFull,
} from './torrent-row.js';
import { debounce, deepEqual, setEnabled, setTextContent } from './utils.js';

export class Transmission extends EventTarget {
  constructor(action_manager, notifications, prefs) {
    super();

    // Initialize the helper classes
    this.action_manager = action_manager;
    this.notifications = notifications;
    this.prefs = prefs;
    this.remote = new Remote(this);

    this.addEventListener('torrent-selection-changed', (event_) =>
      this.action_manager.update(event_),
    );

    // Initialize the implementation fields
    this.filterText = '';
    this._torrents = {};
    this._rows = [];
    this.dirtyTorrents = new Set();

    this.changeStatus = false;
    this.refilterSoon = debounce(() => this._refilter(false));
    this.refilterAllSoon = debounce(() => this._refilter(true));

    this.boundPopupCloseListener = this.popupCloseListener.bind(this);

    this.isTouch = 'ontouchstart' in window ? true : false;
    this.busyclick = false;

    // listen to actions
    // TODO: consider adding a mutator listener here to see dynamic additions
    for (const element of document.querySelectorAll(`button[data-action]`)) {
      const { action } = element.dataset;
      setEnabled(element, this.action_manager.isEnabled(action));
      element.addEventListener('click', () => {
        this.action_manager.click(action);
      });
    }

    document
      .querySelector('#filter-tracker')
      .addEventListener('change', (event_) => {
        this.setFilterTracker(
          event_.target.value === 'all' ? null : event_.target.value,
        );
      });

    this.action_manager.addEventListener('change', (event_) => {
      for (const element of document.querySelectorAll(
        `[data-action="${event_.action}"]`,
      )) {
        setEnabled(element, event_.enabled);
      }
    });

    this.action_manager.addEventListener('click', (event_) => {
      switch (event_.action) {
        case 'deselect-all':
          this._deselectAll();
          break;
        case 'move-bottom':
          this._moveBottom();
          break;
        case 'move-down':
          this._moveDown();
          break;
        case 'move-top':
          this._moveTop();
          break;
        case 'move-up':
          this._moveUp();
          break;
        case 'open-torrent':
          this.setCurrentPopup(new OpenDialog(this, this.remote));
          break;
        case 'pause-all-torrents':
          this._stopTorrents(this._getAllTorrents());
          break;
        case 'pause-selected-torrents':
          this._stopTorrents(this.getSelectedTorrents());
          break;
        case 'reannounce-selected-torrents':
          this._reannounceTorrents(this.getSelectedTorrents());
          break;
        case 'remove-selected-torrents':
          this._removeSelectedTorrents(false);
          break;
        case 'resume-selected-torrents':
          this._startSelectedTorrents(false);
          break;
        case 'resume-selected-torrents-now':
          this._startSelectedTorrents(true);
          break;
        case 'select-all':
          this._selectAll();
          break;
        case 'show-about-dialog':
          this.setCurrentPopup(new AboutDialog(this.version_info));
          break;
        case 'show-context-menu':
          if (this.popup instanceof ContextMenu) {
            this.setCurrentPopup(null);
          } else {
            if (this._getSelectedRows().length > 0) {
              // open context menu
              const popup = new ContextMenu(this.action_manager);
              this.setCurrentPopup(popup);

              this.popup.root.style.pointerEvents = 'auto';
            }
          }
          break;
        case 'show-inspector':
          if (this.popup instanceof Inspector) {
            this.setCurrentPopup(null);
          } else {
            this.setCurrentPopup(new Inspector(this));
          }
          break;
        case 'show-move-dialog':
          this.setCurrentPopup(new MoveDialog(this, this.remote));
          break;
        case 'show-overflow-menu':
          if (this.popup instanceof OverflowMenu) {
            this.setCurrentPopup(null);
          } else {
            this.setCurrentPopup(
              new OverflowMenu(
                this,
                this.prefs,
                this.remote,
                this.action_manager,
              ),
            );
          }
          break;
        case 'show-preferences-dialog':
          this.setCurrentPopup(new PrefsDialog(this, this.remote));
          break;
        case 'show-shortcuts-dialog':
          this.setCurrentPopup(new ShortcutsDialog(this.action_manager));
          break;
        case 'show-statistics-dialog':
          this.setCurrentPopup(new StatisticsDialog(this.remote));
          break;
        case 'show-rename-dialog':
          this.setCurrentPopup(new RenameDialog(this, this.remote));
          break;
        case 'show-labels-dialog':
          this.setCurrentPopup(new LabelsDialog(this, this.remote));
          break;
        case 'start-all-torrents':
          this._startTorrents(this._getAllTorrents());
          break;
        case 'toggle-compact-rows':
          this.prefs.display_mode =
            this.prefs.display_mode === Prefs.DisplayCompact
              ? Prefs.DisplayFull
              : Prefs.DisplayCompact;
          break;
        case 'trash-selected-torrents':
          this._removeSelectedTorrents(true);
          break;
        case 'verify-selected-torrents':
          this._verifyTorrents(this.getSelectedTorrents());
          break;
        default:
          console.warn(`unhandled action: ${event_.action}`);
      }
    });

    // listen to filter changes
    let e = document.querySelector('#filter-mode');
    e.value = this.prefs.filter_mode;
    e.addEventListener('change', (event_) => {
      this.prefs.filter_mode = event_.target.value;
      this.refilterAllSoon();
    });

    document.addEventListener('keydown', this._keyDown.bind(this));
    document.addEventListener('keyup', this._keyUp.bind(this));
    e = document.querySelector('#torrent-container');
    e.addEventListener('click', (e_) => {
      if (this.popup && this.popup.name !== 'inspector') {
        this.setCurrentPopup(null);
      }
      if (e_.target === e_.currentTarget) {
        this._deselectAll();
      }
    });
    e.addEventListener('dblclick', () => {
      if (!this.popup || this.popup.name !== 'inspector') {
        this.action_manager.click('show-inspector');
      }
    });
    e.addEventListener('dragenter', Transmission._dragenter);
    e.addEventListener('dragover', Transmission._dragenter);
    e.addEventListener('drop', this._drop.bind(this));
    this._setupSearchBox();

    this.elements = {
      torrent_list: document.querySelector('#torrent-list'),
    };

    const rightc = (event_) => {
      if (this.isTouch && event_.touches.length > 1) {
        return;
      }

      // if not already, highlight the torrent
      let row_element = event_.target;
      while (row_element && !row_element.classList.contains('torrent')) {
        row_element = row_element.parentNode;
      }
      const row = this._rows.find((r) => r.getElement() === row_element);
      if (row && !row.isSelected()) {
        this._setSelectedRow(row);
      }

      // open context menu
      const popup = new ContextMenu(this.action_manager);
      this.setCurrentPopup(popup);

      const boundingElement = document.querySelector('#torrent-container');
      const bounds = boundingElement.getBoundingClientRect();
      const x = Math.min(
        this.isTouch ? event_.touches[0].clientX : event_.x,
        bounds.x + bounds.width - popup.root.clientWidth,
      );
      const y = Math.min(
        this.isTouch ? event_.touches[0].clientY : event_.y,
        bounds.y + bounds.height - popup.root.clientHeight,
      );
      popup.root.style.left = `${x > 0 ? x : 0}px`;
      popup.root.style.top = `${y > 0 ? y : 0}px`;
      popup.root.style.right = 'initial';
      popup.root.style.margin = 'initial';
      event_.preventDefault();
    };

    if (this.isTouch) {
      this.elements.torrent_list.addEventListener('touchstart', (event_) => {
        if (this.busyclick) {
          clearTimeout(this.busyclick);
          this.busyclick = false;
        } else {
          this.busyclick = setTimeout(rightc.bind(this), 500, event_);
        }
      });
      this.elements.torrent_list.addEventListener('touchend', () => {
        clearTimeout(this.busyclick);
        this.busyclick = false;
        setTimeout(() => {
          if (this.popup) {
            this.popup.root.style.pointerEvents = 'auto';
          }
        }, 1);
      });
      this.elements.torrent_list.addEventListener('touchmove', () => {
        clearTimeout(this.busyclick);
        this.busyclick = false;
      });
      this.elements.torrent_list.addEventListener('contextmenu', (event_) => {
        event_.preventDefault();
      });
    } else {
      this.elements.torrent_list.addEventListener('contextmenu', (event_) => {
        rightc(event_);
        if (this.popup) {
          this.popup.root.style.pointerEvents = 'auto';
        }
      });
    }

    // Get preferences & torrents from the daemon
    this.loadDaemonPrefs();
    this._initializeTorrents();
    this.refreshTorrents();
    this.togglePeriodicSessionRefresh(true);

    // this.updateButtonsSoon();

    this.prefs.addEventListener('change', ({ key, value }) =>
      this._onPrefChanged(key, value),
    );
    for (const [key, value] of this.prefs.entries()) {
      this._onPrefChanged(key, value);
    }
  }

  _openTorrentFromUrl() {
    setTimeout(() => {
      const addTorrent = new URLSearchParams(window.location.search).get(
        'addtorrent',
      );
      if (addTorrent) {
        this.setCurrentPopup(new OpenDialog(this, this.remote, addTorrent));
        const newUrl = new URL(window.location);
        newUrl.search = '';
        window.history.pushState('', '', newUrl.toString());
      }
    }, 0);
  }

  loadDaemonPrefs() {
    this.remote.loadDaemonPrefs((data) => {
      this.session_properties = data.arguments;
      this._openTorrentFromUrl();
    });
  }

  get session_properties() {
    return this._session_properties;
  }
  set session_properties(o) {
    if (deepEqual(this._session_properties, o)) {
      return;
    }

    this._session_properties = Object.seal(o);
    const event = new Event('session-change');
    event.session_properties = o;
    this.dispatchEvent(event);

    // TODO: maybe have this in a listener handler?
    this._updateGuiFromSession(o);
  }

  _setupSearchBox() {
    const e = document.querySelector('#torrent-search');
    const blur_token = 'blur';
    e.classList.add(blur_token);
    e.addEventListener('blur', () => e.classList.add(blur_token));
    e.addEventListener('focus', () => e.classList.remove(blur_token));
    e.addEventListener('keyup', () => this._setFilterText(e.value));
  }

  _onPrefChanged(key, value) {
    switch (key) {
      case Prefs.DisplayMode: {
        this.torrentRenderer =
          value === 'compact'
            ? new TorrentRendererCompact()
            : new TorrentRendererFull();
        this.refilterAllSoon();
        break;
      }
      case Prefs.ContrastMode: {
        // Add custom class to the body/html element to get the appropriate contrast color scheme
        document.body.classList.remove('contrast-more');
        document.body.classList.remove('contrast-less');
        document.body.classList.add(`contrast-${value}`);
        // this.refilterAllSoon();
        break;
      }

      case Prefs.FilterMode:
      case Prefs.SortDirection:
      case Prefs.SortMode:
        this.refilterAllSoon();
        break;

      case Prefs.RefreshRate: {
        clearTimeout(this.refreshTimeoutId);
        const callback = this.refreshTorrents.bind(this);
<<<<<<< HEAD
        const msec = Math.max(2, this.prefs.refresh_rate_sec) * 1000;

        const refreshTorrentsInterval = () => {
          callback();
          this.refreshTimeoutId = setTimeout(() => {
            this.refreshTimeoutId = null;
            requestAnimationFrame(() => {
              if (!this.refreshTimeoutId) {
                refreshTorrentsInterval();
              }
            });
          }, msec);
        };

        refreshTorrentsInterval();
=======
        const pref = this.prefs.refresh_rate_sec;
        const msec = pref > 0 ? pref * 1000 : 1000;
        this.refreshTorrentsInterval = setInterval(callback, msec);
>>>>>>> 705686b0
        break;
      }

      default:
        /*noop*/
        break;
    }
  }

  /// UTILITIES

  _getAllTorrents() {
    return Object.values(this._torrents);
  }

  static _getTorrentIds(torrents) {
    return torrents.map((t) => t.getId());
  }

  seedRatioLimit() {
    const p = this.session_properties;
    if (p && p.seedRatioLimited) {
      return p.seedRatioLimit;
    }
    return -1;
  }

  /// SELECTION

  _getSelectedRows() {
    return this._rows.filter((r) => r.isSelected());
  }

  getSelectedTorrents() {
    return this._getSelectedRows().map((r) => r.getTorrent());
  }

  _getSelectedTorrentIds() {
    return Transmission._getTorrentIds(this.getSelectedTorrents());
  }

  _setSelectedRow(row) {
    const e_sel = row ? row.getElement() : null;
    for (const e of this.elements.torrent_list.children) {
      e.classList.toggle('selected', e === e_sel);
    }
    this._dispatchSelectionChanged();
  }

  _selectRow(row) {
    row.getElement().classList.add('selected');
    this._dispatchSelectionChanged();
  }

  _deselectRow(row) {
    row.getElement().classList.remove('selected');
    this._dispatchSelectionChanged();
  }

  _selectAll() {
    for (const e of this.elements.torrent_list.children) {
      e.classList.add('selected');
    }
    this._dispatchSelectionChanged();
  }

  _deselectAll() {
    for (const e of this.elements.torrent_list.children) {
      e.classList.remove('selected');
    }
    this._dispatchSelectionChanged();
    delete this._last_torrent_clicked;
  }

  _indexOfLastTorrent() {
    return this._rows.findIndex(
      (row) => row.getTorrentId() === this._last_torrent_clicked,
    );
  }

  // Select a range from this row to the last clicked torrent
  _selectRange(row) {
    const last = this._indexOfLastTorrent();

    if (last === -1) {
      this._selectRow(row);
    } else {
      // select the range between the previous & current
      const next = this._rows.indexOf(row);
      const min = Math.min(last, next);
      const max = Math.max(last, next);
      for (let index = min; index <= max; ++index) {
        this._selectRow(this._rows[index]);
      }
    }

    this._dispatchSelectionChanged();
  }

  _dispatchSelectionChanged() {
    const nonselected = [];
    const selected = [];
    for (const r of this._rows) {
      (r.isSelected() ? selected : nonselected).push(r.getTorrent());
    }

    const event = new Event('torrent-selection-changed');
    event.nonselected = nonselected;
    event.selected = selected;
    this.dispatchEvent(event);
  }

  /*--------------------------------------------
   *
   *  E V E N T   F U N C T I O N S
   *
   *--------------------------------------------*/

  static _createKeyShortcutFromKeyboardEvent(event_) {
    const a = [];
    if (event_.ctrlKey) {
      a.push('Control');
    }
    if (event_.altKey) {
      a.push('Alt');
    }
    if (event_.metaKey) {
      a.push('Meta');
    }
    if (event_.shitKey) {
      a.push('Shift');
    }
    a.push(event_.key.length === 1 ? event_.key.toUpperCase() : event_.key);
    return a.join('+');
  }

  // Process key events
  _keyDown(event_) {
    const { ctrlKey, keyCode, metaKey, shiftKey, target } = event_;

    // look for a shortcut
    const is_input_focused = ['INPUT', 'TEXTAREA'].includes(target.tagName);
    if (!is_input_focused) {
      const shortcut = Transmission._createKeyShortcutFromKeyboardEvent(event_);
      const action = this.action_manager.getActionForShortcut(shortcut);
      if (action) {
        event_.preventDefault();
        this.action_manager.click(action);
        return;
      }
    }

    const esc_key = keyCode === 27; // esc key pressed
    if (esc_key && this.popup) {
      this.setCurrentPopup(null);
      event_.preventDefault();
      return;
    }

    const any_popup_active = document.querySelector('.popup:not(.hidden)');
    const rows = this._rows;

    // Some shortcuts can only be used if the following conditions are met:
    // 1. when no input fields are focused
    // 2. when no other dialogs are visible
    // 3. when the meta or ctrl key isn't pressed (i.e. opening dev tools shouldn't trigger the info panel)
    if (!is_input_focused && !any_popup_active && !metaKey && !ctrlKey) {
      const shift_key = keyCode === 16; // shift key pressed
      const up_key = keyCode === 38; // up key pressed
      const dn_key = keyCode === 40; // down key pressed
      if ((up_key || dn_key) && rows.length > 0) {
        const last = this._indexOfLastTorrent();
        const anchor = this._shift_index;
        const min = 0;
        const max = rows.length - 1;
        let index = last;

        if (dn_key && index + 1 <= max) {
          ++index;
        } else if (up_key && index - 1 >= min) {
          --index;
        }

        const r = rows[index];

        if (anchor >= 0) {
          // user is extending the selection
          // with the shift + arrow keys...
          if (
            (anchor <= last && last < index) ||
            (anchor >= last && last > index)
          ) {
            this._selectRow(r);
          } else if (
            (anchor >= last && index > last) ||
            (anchor <= last && last > index)
          ) {
            this._deselectRow(rows[last]);
          }
        } else {
          if (shiftKey) {
            this._selectRange(r);
          } else {
            this._setSelectedRow(r);
          }
        }
        if (r) {
          this._last_torrent_clicked = r.getTorrentId();
          r.getElement().scrollIntoView();
          event_.preventDefault();
        }
      } else if (shift_key) {
        this._shift_index = this._indexOfLastTorrent();
      }
    }
  }

  _keyUp(event_) {
    if (event_.keyCode === 16) {
      // shift key pressed
      delete this._shift_index;
    }
  }

  static _dragenter(event_) {
    if (event_.dataTransfer && event_.dataTransfer.types) {
      const copy_types = new Set(['text/uri-list', 'text/plain']);
      if (
        event_.dataTransfer.types.some((type) => copy_types.has(type)) ||
        event_.dataTransfer.types.includes('Files')
      ) {
        event_.stopPropagation();
        event_.preventDefault();
        event_.dataTransfer.dropEffect = 'copy';
        return false;
      }
    } else if (event_.dataTransfer) {
      event_.dataTransfer.dropEffect = 'none';
    }
    return true;
  }

  static _isValidURL(string) {
    try {
      const url = new URL(string);
      return url ? true : false;
    } catch {
      return false;
    }
  }

  shouldAddedTorrentsStart() {
    return this.session_properties['start-added-torrents'];
  }

  _drop(event_) {
    const paused = !this.shouldAddedTorrentsStart();

    if (!event_.dataTransfer || !event_.dataTransfer.types) {
      return true;
    }

    const type = event_.dataTransfer.types
      .filter((t) => ['text/uri-list', 'text/plain'].includes(t))
      .pop();
    for (const uri of event_.dataTransfer
      .getData(type)
      .split('\n')
      .map((string) => string.trim())
      .filter((string) => Transmission._isValidURL(string))) {
      this.remote.addTorrentByUrl(uri, paused);
    }

    const { files } = event_.dataTransfer;

    if (files.length > 0) {
      this.openDialog = new OpenDialog(this, this.remote, '', files);
    }
    event_.preventDefault();
    return false;
  }

  // turn the periodic ajax session refresh on & off
  togglePeriodicSessionRefresh(enabled) {
    if (!enabled && this.sessionInterval) {
      clearInterval(this.sessionInterval);
      delete this.sessionInterval;
    }
    if (enabled) {
      this.loadDaemonPrefs();
      if (!this.sessionInterval) {
        const msec = 8000;
        this.sessionInterval = setInterval(
          this.loadDaemonPrefs.bind(this),
          msec,
        );
      }
    }
  }

  _setFilterText(search) {
    this.filterText = search ? search.trim() : null;
    this.refilterAllSoon();
  }

  _onTorrentChanged(event_) {
    if (this.changeStatus) {
      this._dispatchSelectionChanged();
      this.changeStatus = false;
    }

    // update our dirty fields
    const tor = event_.currentTarget;
    this.dirtyTorrents.add(tor.getId());

    // enqueue ui refreshes
    this.refilterSoon();
  }

  updateTorrents(ids, fields) {
    this.remote.updateTorrents(ids, fields, (table, removed_ids) => {
      const needinfo = [];

      const keys = table.shift();
      const o = {};
      for (const row of table) {
        for (const [index, key] of keys.entries()) {
          o[key] = row[index];
        }
        const { id } = o;
        let t = this._torrents[id];
        if (t) {
          const needed = t.needsMetaData();
          t.refresh(o);
          if (needed && !t.needsMetaData()) {
            needinfo.push(id);
          }
        } else {
          t = this._torrents[id] = new Torrent(o);
          t.addEventListener('dataChanged', this._onTorrentChanged.bind(this));
          this.dirtyTorrents.add(id);
          // do we need more info for this torrent?
          if (!('name' in t.fields) || !('status' in t.fields)) {
            needinfo.push(id);
          }
        }
      }

      if (needinfo.length > 0) {
        // whee, new torrents! get their initial information.
        const more_fields = [
          'id',
          ...Torrent.Fields.Metadata,
          ...Torrent.Fields.Stats,
        ];
        this.updateTorrents(needinfo, more_fields);
        this.refilterSoon();
      }

      if (removed_ids) {
        this._deleteTorrents(removed_ids);
        this.refilterSoon();
      }
    });
  }
  /*
TODO: fix this when notifications get fixed
        t.notifyOnFieldChange('status', (newValue, oldValue) => {
          if (
            oldValue === Torrent._StatusDownload &&
            (newValue === Torrent._StatusSeed || newValue === Torrent._StatusSeedWait)
          ) {
            $(this).trigger('downloadComplete', [t]);
          } else if (
            oldValue === Torrent._StatusSeed &&
            newValue === Torrent._StatusStopped &&
            t.isFinished()
          ) {
            $(this).trigger('seedingComplete', [t]);
          } else {
            $(this).trigger('statusChange', [t]);
          }
        });
*/

  refreshTorrents() {
    const fields = ['id', ...Torrent.Fields.Stats];
    this.updateTorrents('recently-active', fields);
  }

  _initializeTorrents() {
    const fields = ['id', ...Torrent.Fields.Metadata, ...Torrent.Fields.Stats];
    this.updateTorrents(null, fields);
  }

  _onRowClicked(event_) {
    const meta_key = event_.metaKey || event_.ctrlKey,
      { row } = event_.currentTarget;

    if (this.popup && this.popup.name !== 'inspector') {
      this.setCurrentPopup(null);
    }

    // handle the per-row pause/resume button
    if (event_.target.classList.contains('torrent-pauseresume-button')) {
      switch (event_.target.dataset.action) {
        case 'pause':
          this._stopTorrents([row.getTorrent()]);
          break;
        case 'resume':
          this._startTorrents([row.getTorrent()]);
          break;
        default:
          break;
      }
    }

    // Prevents click carrying to parent element
    // which deselects all on click
    event_.stopPropagation();

    if (event_.shiftKey) {
      this._selectRange(row);
      // Need to deselect any selected text
      window.focus();

      // Apple-Click, not selected
    } else if (!row.isSelected() && meta_key) {
      this._selectRow(row);

      // Regular Click, not selected
    } else if (!row.isSelected()) {
      this._setSelectedRow(row);

      // Apple-Click, selected
    } else if (row.isSelected() && meta_key) {
      this._deselectRow(row);

      // Regular Click, selected
    } else if (row.isSelected()) {
      this._setSelectedRow(row);
    }

    this._last_torrent_clicked = row.getTorrentId();
  }

  _deleteTorrents(ids) {
    if (ids && ids.length > 0) {
      for (const id of ids) {
        this.dirtyTorrents.add(id);
        delete this._torrents[id];
      }
      this.refilterSoon();
    }
  }

  _removeSelectedTorrents(trash) {
    const torrents = this.getSelectedTorrents();
    if (torrents.length > 0) {
      this.setCurrentPopup(
        new RemoveDialog({ remote: this.remote, torrents, trash }),
      );
    }
  }

  _startSelectedTorrents(force) {
    this._startTorrents(this.getSelectedTorrents(), force);
  }

  _startTorrents(torrents, force) {
    this.changeStatus = true;
    this.remote.startTorrents(
      Transmission._getTorrentIds(torrents),
      force,
      this.refreshTorrents,
      this,
    );
  }
  _verifyTorrents(torrents) {
    this.remote.verifyTorrents(
      Transmission._getTorrentIds(torrents),
      this.refreshTorrents,
      this,
    );
  }

  _reannounceTorrents(torrents) {
    this.remote.reannounceTorrents(
      Transmission._getTorrentIds(torrents),
      this.refreshTorrents,
      this,
    );
  }

  _stopTorrents(torrents) {
    this.changeStatus = true;
    this.remote.stopTorrents(
      Transmission._getTorrentIds(torrents),
      () => {
        setTimeout(() => {
          this.refreshTorrents();
        }, 500);
      },
      this,
    );
  }
  changeFileCommand(torrentId, rowIndices, command) {
    this.remote.changeFileCommand(torrentId, rowIndices, command);
  }

  // Queue
  _moveTop() {
    this.remote.moveTorrentsToTop(
      this._getSelectedTorrentIds(),
      this.refreshTorrents,
      this,
    );
  }
  _moveUp() {
    this.remote.moveTorrentsUp(
      this._getSelectedTorrentIds(),
      this.refreshTorrents,
      this,
    );
  }
  _moveDown() {
    this.remote.moveTorrentsDown(
      this._getSelectedTorrentIds(),
      this.refreshTorrents,
      this,
    );
  }
  _moveBottom() {
    this.remote.moveTorrentsToBottom(
      this._getSelectedTorrentIds(),
      this.refreshTorrents,
      this,
    );
  }

  ///

  _updateGuiFromSession(o) {
    const [, version, checksum] = o.version.match(/(.*)\s\(([\da-f]+)\)/);
    this.version_info = {
      checksum,
      version,
    };

    const element = document.querySelector('#toolbar-overflow');
    element.classList.toggle('alt-speed-enabled', o[RPC._TurtleState]);
  }

  _updateStatusbar() {
    const fmt = Formatter;
    const torrents = this._getAllTorrents();

    const u = torrents.reduce(
      (accumulator, tor) => accumulator + tor.getUploadSpeed(),
      0,
    );
    const d = torrents.reduce(
      (accumulator, tor) => accumulator + tor.getDownloadSpeed(),
      0,
    );
    const string = fmt.countString('Transfer', 'Transfers', this._rows.length);

    setTextContent(document.querySelector('#speed-up-label'), fmt.speedBps(u));
    setTextContent(document.querySelector('#speed-dn-label'), fmt.speedBps(d));
    setTextContent(document.querySelector('#filter-count'), string);
  }

  static _displayName(hostname) {
    let name = hostname;
    if (name.length > 0) {
      name = name.charAt(0).toUpperCase() + name.slice(1);
    }
    return name;
  }

  _updateFilterSelect() {
    const trackers = this._getTrackerCounts();
    const sitenames = Object.keys(trackers).sort();

    // build the new html
    let string = '';
    string += this.filterTracker
      ? '<option value="all">All</option>'
      : '<option value="all" selected="selected">All</option>';
    for (const sitename of sitenames) {
      string += `<option value="${sitename}"`;
      if (sitename === this.filterTracker) {
        string += ' selected="selected"';
      }
      string += `>${Transmission._displayName(sitename)}</option>`;
    }

    if (!this.filterTrackersStr || this.filterTrackersStr !== string) {
      this.filterTrackersStr = string;
      document.querySelector('#filter-tracker').innerHTML = string;
    }
  }

  /// FILTER

  sortRows(rows) {
    const torrents = rows.map((row) => row.getTorrent());
    const id2row = rows.reduce((accumulator, row) => {
      accumulator[row.getTorrent().getId()] = row;
      return accumulator;
    }, {});
    Torrent.sortTorrents(
      torrents,
      this.prefs.sort_mode,
      this.prefs.sort_direction,
    );
    for (const [index, tor] of torrents.entries()) {
      rows[index] = id2row[tor.getId()];
    }
  }

  _refilter(rebuildEverything) {
    const { sort_mode, sort_direction, filter_mode } = this.prefs;
    const filter_tracker = this.filterTracker;
    const renderer = this.torrentRenderer;
    const list = this.elements.torrent_list;

    let filter_text = null;
    let labels = null;
    const m = /^labels:([\w,-\s]*)(.*)$/.exec(this.filterText);
    if (m) {
      filter_text = m[2].trim();
      labels = m[1].split(',');
    } else {
      filter_text = this.filterText;
      labels = [];
    }

    const countRows = () => [...list.children].length;
    const countSelectedRows = () =>
      [...list.children].reduce(
        (n, e) => (n + e.classList.contains('selected') ? 1 : 0),
        0,
      );
    const old_row_count = countRows();
    const old_sel_count = countSelectedRows();

    this._updateFilterSelect();

    clearTimeout(this.refilterTimer);
    delete this.refilterTimer;

    if (rebuildEverything) {
      while (list.firstChild) {
        list.firstChild.remove();
      }
      this._rows = [];
      this.dirtyTorrents = new Set(Object.keys(this._torrents));
    }

    // rows that overlap with dirtyTorrents need to be refiltered.
    // those that don't are 'clean' and don't need refiltering.
    const clean_rows = [];
    let dirty_rows = [];
    for (const row of this._rows) {
      if (this.dirtyTorrents.has(row.getTorrentId())) {
        dirty_rows.push(row);
      } else {
        clean_rows.push(row);
      }
    }

    // remove the dirty rows from the dom
    for (const row of dirty_rows) {
      row.getElement().remove();
    }

    // drop any dirty rows that don't pass the filter test
    const temporary = [];
    for (const row of dirty_rows) {
      const id = row.getTorrentId();
      const t = this._torrents[id];
      if (t && t.test(filter_mode, filter_tracker, filter_text, labels)) {
        temporary.push(row);
      }
      this.dirtyTorrents.delete(id);
    }
    dirty_rows = temporary;

    // make new rows for dirty torrents that pass the filter test
    // but don't already have a row
    for (const id of this.dirtyTorrents.values()) {
      const t = this._torrents[id];
      if (t && t.test(filter_mode, filter_tracker, filter_text, labels)) {
        const row = new TorrentRow(renderer, this, t);
        const e = row.getElement();
        e.row = row;
        dirty_rows.push(row);
        e.addEventListener('click', this._onRowClicked.bind(this));
      }
    }

    // sort the dirty rows
    this.sortRows(dirty_rows);

    // now we have two sorted arrays of rows
    // and can do a simple two-way sorted merge.
    const rows = [];
    const cmax = clean_rows.length;
    const dmax = dirty_rows.length;
    const frag = document.createDocumentFragment();
    let ci = 0;
    let di = 0;
    while (ci !== cmax || di !== dmax) {
      let push_clean = null;
      if (ci === cmax) {
        push_clean = false;
      } else if (di === dmax) {
        push_clean = true;
      } else {
        const c = Torrent.compareTorrents(
          clean_rows[ci].getTorrent(),
          dirty_rows[di].getTorrent(),
          sort_mode,
          sort_direction,
        );
        push_clean = c < 0;
      }

      if (push_clean) {
        rows.push(clean_rows[ci++]);
      } else {
        const row = dirty_rows[di++];
        const e = row.getElement();

        if (ci === cmax) {
          frag.append(e);
        } else {
          list.insertBefore(e, clean_rows[ci].getElement());
        }

        rows.push(row);
      }
    }
    list.append(frag);

    // update our implementation fields
    this._rows = rows;
    this.dirtyTorrents.clear();

    // set the odd/even property
    for (const [index, e] of rows.map((row) => row.getElement()).entries()) {
      const even = index % 2 === 0;
      e.classList.toggle('even', even);
      e.classList.toggle('odd', !even);
    }

    this._updateStatusbar();
    if (
      old_sel_count !== countSelectedRows() ||
      old_row_count !== countRows()
    ) {
      this._dispatchSelectionChanged();
    }
  }

  setFilterTracker(sitename) {
    const e = document.querySelector('#filter-tracker');
    e.value = sitename;

    this.filterTracker = sitename;
    this.refilterAllSoon();
  }

  _getTrackerCounts() {
    const counts = {};

    for (const torrent of this._getAllTorrents()) {
      for (const tracker of torrent.getTrackers()) {
        const { sitename } = tracker;
        counts[sitename] = (counts[sitename] || 0) + 1;
      }
    }

    return counts;
  }

  ///

  popupCloseListener(event_) {
    if (event_.target !== this.popup) {
      throw new Error(event_);
    }
    this.popup.removeEventListener('close', this.boundPopupCloseListener);
    delete this.popup;
  }

  setCurrentPopup(popup) {
    if (this.popup) {
      this.popup.close();
    }

    this.popup = popup;

    if (this.popup) {
      this.popup.addEventListener('close', this.boundPopupCloseListener);
    }
  }
}<|MERGE_RESOLUTION|>--- conflicted
+++ resolved
@@ -390,8 +390,8 @@
       case Prefs.RefreshRate: {
         clearTimeout(this.refreshTimeoutId);
         const callback = this.refreshTorrents.bind(this);
-<<<<<<< HEAD
-        const msec = Math.max(2, this.prefs.refresh_rate_sec) * 1000;
+        const pref = this.prefs.refresh_rate_sec;
+        const msec = pref > 0 ? pref * 1000 : 1000;
 
         const refreshTorrentsInterval = () => {
           callback();
@@ -406,11 +406,6 @@
         };
 
         refreshTorrentsInterval();
-=======
-        const pref = this.prefs.refresh_rate_sec;
-        const msec = pref > 0 ? pref * 1000 : 1000;
-        this.refreshTorrentsInterval = setInterval(callback, msec);
->>>>>>> 705686b0
         break;
       }
 
