--- conflicted
+++ resolved
@@ -244,11 +244,7 @@
     {
         auto const sz_download_dir = std::string{ sv };
 
-<<<<<<< HEAD
-        if (!tr_sys_path_exists(sz_download_dir.c_str()))
-=======
         if (!tr_sys_path_exists(sz_download_dir))
->>>>>>> c0bb2d40
         {
             tr_error* error = nullptr;
 
