--- conflicted
+++ resolved
@@ -31,45 +31,6 @@
 
 @implementation StatusBarView
 
-<<<<<<< HEAD
-- (instancetype) initWithFrame: (NSRect) rect
-{
-    if ((self = [super initWithFrame: rect]))
-    {
-        NSColor * lightColor = [NSColor colorWithCalibratedRed: 160.0/255.0 green: 160.0/255.0 blue: 160.0/255.0 alpha: 1.0];
-        NSColor * darkColor = [NSColor colorWithCalibratedRed: 155.0/255.0 green: 155.0/255.0 blue: 155.0/255.0 alpha: 1.0];
-        fGradient = [[NSGradient alloc] initWithStartingColor: lightColor endingColor: darkColor];
-
-        if (!NSApp.onYosemiteOrBetter)
-        {
-            CIFilter * randomFilter = [CIFilter filterWithName: @"CIRandomGenerator"];
-            [randomFilter setDefaults];
-
-            fNoiseImage = [randomFilter valueForKey: @"outputImage"];
-
-            CIFilter * monochromeFilter = [CIFilter filterWithName: @"CIColorMonochrome"];
-            [monochromeFilter setDefaults];
-            [monochromeFilter setValue: fNoiseImage forKey: @"inputImage"];
-            CIColor * monoFilterColor = [CIColor colorWithRed: 1.0 green: 1.0 blue: 1.0];
-            [monochromeFilter setValue: monoFilterColor forKey: @"inputColor"];
-            fNoiseImage = [monochromeFilter valueForKey:@"outputImage"];
-        }
-        else
-            fNoiseImage = nil;
-
-        [NSNotificationCenter.defaultCenter addObserver: self selector: @selector(reload) name: NSWindowDidBecomeMainNotification object: self.window];
-        [NSNotificationCenter.defaultCenter addObserver: self selector: @selector(reload) name: NSWindowDidResignMainNotification object: self.window];
-    }
-    return self;
-}
-
-- (void) dealloc
-{
-    [NSNotificationCenter.defaultCenter removeObserver: self];
-}
-
-=======
->>>>>>> 090a4b5f
 - (BOOL) mouseDownCanMoveWindow
 {
     return YES;
@@ -82,88 +43,14 @@
 
 - (void) drawRect: (NSRect) rect
 {
-<<<<<<< HEAD
-    if (NSApp.onYosemiteOrBetter) {
-        [NSColor.windowBackgroundColor setFill];
-        NSRectFill(rect);
-
-        const NSRect lineBorderRect = NSMakeRect(NSMinX(rect), 0.0, NSWidth(rect), 1.0);
-        if (NSIntersectsRect(lineBorderRect, rect))
-        {
-            [NSColor.gridColor setFill];
-            NSRectFill(lineBorderRect);
-        }
-    }
-    else {
-        const BOOL active = self.window.mainWindow;
-
-        NSInteger count = 0;
-        NSRect gridRects[active ? 2 : 3];
-        NSColor * colorRects[active ? 2 : 3];
-
-        //bottom line
-        NSRect lineBorderRect = NSMakeRect(NSMinX(rect), 0.0, NSWidth(rect), 1.0);
-        NSRect intersectLineBorderRect = NSIntersectionRect(lineBorderRect, rect);
-        if (!NSIsEmptyRect(intersectLineBorderRect))
-        {
-            gridRects[count] = intersectLineBorderRect;
-            colorRects[count] = active ? [NSColor colorWithCalibratedWhite: 0.25 alpha: 1.0]
-            : [NSColor colorWithCalibratedWhite: 0.5 alpha: 1.0];
-            ++count;
-
-            rect.origin.y += intersectLineBorderRect.size.height;
-            rect.size.height -= intersectLineBorderRect.size.height;
-        }
-
-
-        //top line
-        if (active)
-        {
-            lineBorderRect.origin.y = NSHeight(self.bounds) - 1.0;
-            intersectLineBorderRect = NSIntersectionRect(lineBorderRect, rect);
-            if (!NSIsEmptyRect(intersectLineBorderRect))
-            {
-                gridRects[count] = intersectLineBorderRect;
-                colorRects[count] = [NSColor colorWithCalibratedWhite: 0.75 alpha: 1.0];
-                ++count;
-
-                rect.size.height -= intersectLineBorderRect.size.height;
-            }
-        }
-
-        if (!NSIsEmptyRect(rect))
-        {
-            if (active)
-            {
-                const NSRect gradientRect = NSMakeRect(NSMinX(rect), 1.0, NSWidth(rect), NSHeight(self.bounds) - 1.0 - 1.0); //proper gradient requires the full height of the bar
-                [fGradient drawInRect: gradientRect angle: 270.0];
-            }
-            else
-            {
-                gridRects[count] = rect;
-                colorRects[count] = [NSColor colorWithCalibratedWhite: 0.85 alpha: 1.0];
-                ++count;
-            }
-        }
-
-        NSRectFillListWithColors(gridRects, colorRects, count);
-
-        if (fNoiseImage) {
-            [fNoiseImage drawInRect: rect
-                           fromRect: [self convertRectToBacking: rect]
-                          operation: NSCompositeSourceOver
-                           fraction: 0.12];
-        }
-=======
-    [[NSColor windowBackgroundColor] setFill];
+    [NSColor.windowBackgroundColor setFill];
     NSRectFill(rect);
     
     const NSRect lineBorderRect = NSMakeRect(NSMinX(rect), 0.0, NSWidth(rect), 1.0);
     if (NSIntersectsRect(lineBorderRect, rect))
     {
-        [[NSColor gridColor] setFill];
+        [NSColor.gridColor setFill];
         NSRectFill(lineBorderRect);
->>>>>>> 090a4b5f
     }
 }
 
