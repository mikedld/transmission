/******************************************************************************
 * Copyright (c) 2008-2012 Transmission authors and contributors
 *
 * Permission is hereby granted, free of charge, to any person obtaining a
 * copy of this software and associated documentation files (the "Software"),
 * to deal in the Software without restriction, including without limitation
 * the rights to use, copy, modify, merge, publish, distribute, sublicense,
 * and/or sell copies of the Software, and to permit persons to whom the
 * Software is furnished to do so, subject to the following conditions:
 *
 * The above copyright notice and this permission notice shall be included in
 * all copies or substantial portions of the Software.
 *
 * THE SOFTWARE IS PROVIDED "AS IS", WITHOUT WARRANTY OF ANY KIND, EXPRESS OR
 * IMPLIED, INCLUDING BUT NOT LIMITED TO THE WARRANTIES OF MERCHANTABILITY,
 * FITNESS FOR A PARTICULAR PURPOSE AND NONINFRINGEMENT. IN NO EVENT SHALL THE
 * AUTHORS OR COPYRIGHT HOLDERS BE LIABLE FOR ANY CLAIM, DAMAGES OR OTHER
 * LIABILITY, WHETHER IN AN ACTION OF CONTRACT, TORT OR OTHERWISE, ARISING
 * FROM, OUT OF OR IN CONNECTION WITH THE SOFTWARE OR THE USE OR OTHER
 * DEALINGS IN THE SOFTWARE.
 *****************************************************************************/

#import "BlocklistDownloader.h"
#import "BlocklistDownloaderViewController.h"
#import "BlocklistScheduler.h"
#import "Controller.h"

@interface BlocklistDownloader (Private)

- (void) startDownload;
- (void) decompressBlocklist;

@end

@implementation BlocklistDownloader

BlocklistDownloader * fBLDownloader = nil;
+ (BlocklistDownloader *) downloader
{
    if (!fBLDownloader)
    {
        fBLDownloader = [[BlocklistDownloader alloc] init];
        [fBLDownloader startDownload];
    }

    return fBLDownloader;
}

+ (BOOL) isRunning
{
    return fBLDownloader != nil;
}

- (void) setViewController: (BlocklistDownloaderViewController *) viewController
{
    fViewController = viewController;
    if (fViewController)
    {
        switch (fState)
        {
            case BLOCKLIST_DL_START:
                [fViewController setStatusStarting];
                break;
            case BLOCKLIST_DL_DOWNLOADING:
                [fViewController setStatusProgressForCurrentSize: fCurrentSize expectedSize: fExpectedSize];
                break;
            case BLOCKLIST_DL_PROCESSING:
                [fViewController setStatusProcessing];
                break;
        }
    }
}


- (void) cancelDownload
{
    [fViewController setFinished];

    [fDownload cancel];

    [BlocklistScheduler.scheduler updateSchedule];

    fBLDownloader = nil;
}

//using the actual filename is the best bet
- (void) download: (NSURLDownload *) download decideDestinationWithSuggestedFilename: (NSString *) filename
{
    [fDownload setDestination: [NSTemporaryDirectory() stringByAppendingPathComponent: filename] allowOverwrite: NO];
}

- (void) download: (NSURLDownload *) download didCreateDestination: (NSString *) path
{
    fDestination = path;
}

- (void) download: (NSURLDownload *) download didReceiveResponse: (NSURLResponse *) response
{
    fState = BLOCKLIST_DL_DOWNLOADING;

    fCurrentSize = 0;
    fExpectedSize = response.expectedContentLength;

    [fViewController setStatusProgressForCurrentSize: fCurrentSize expectedSize: fExpectedSize];
}

- (void) download: (NSURLDownload *) download didReceiveDataOfLength: (NSUInteger) length
{
    fCurrentSize += length;
    [fViewController setStatusProgressForCurrentSize: fCurrentSize expectedSize: fExpectedSize];
}

- (void) download: (NSURLDownload *) download didFailWithError: (NSError *) error
{
    [fViewController setFailed: error.localizedDescription];

    [NSUserDefaults.standardUserDefaults setObject: [NSDate date] forKey: @"BlocklistNewLastUpdate"];
    [BlocklistScheduler.scheduler updateSchedule];

    fBLDownloader = nil;
}

- (void) downloadDidFinish: (NSURLDownload *) download
{
    fState = BLOCKLIST_DL_PROCESSING;

    [fViewController setStatusProcessing];

    NSAssert(fDestination != nil, @"the blocklist file destination has not been specified");

    dispatch_async(dispatch_get_global_queue(DISPATCH_QUEUE_PRIORITY_DEFAULT, 0), ^{
        [self decompressBlocklist];

        dispatch_async(dispatch_get_main_queue(), ^{
<<<<<<< HEAD
            const int count = tr_blocklistSetContent(((Controller *)NSApp.delegate).sessionHandle, fDestination.UTF8String);
=======
            const int count = tr_blocklistSetContent([(Controller *)[NSApp delegate] sessionHandle], [fDestination fileSystemRepresentation]);
>>>>>>> c0c463d6

            //delete downloaded file
            [NSFileManager.defaultManager removeItemAtPath: fDestination error: NULL];

            if (count > 0)
                [fViewController setFinished];
            else
                [fViewController setFailed: NSLocalizedString(@"The specified blocklist file did not contain any valid rules.",
                                                              "blocklist fail message")];

            //update last updated date for schedule
            NSDate * date = [NSDate date];
            [NSUserDefaults.standardUserDefaults setObject: date forKey: @"BlocklistNewLastUpdate"];
            [NSUserDefaults.standardUserDefaults setObject: date forKey: @"BlocklistNewLastUpdateSuccess"];
            [BlocklistScheduler.scheduler updateSchedule];

            [NSNotificationCenter.defaultCenter postNotificationName: @"BlocklistUpdated" object: nil];

            fBLDownloader = nil;
        });
    });
}

- (BOOL) download: (NSURLDownload *) download shouldDecodeSourceDataOfMIMEType: (NSString *) encodingType
{
    return YES;
}

@end

@implementation BlocklistDownloader (Private)

- (void) startDownload
{
    fState = BLOCKLIST_DL_START;

    [BlocklistScheduler.scheduler cancelSchedule];

    NSString * urlString = [NSUserDefaults.standardUserDefaults stringForKey: @"BlocklistURL"];
    if (!urlString)
        urlString = @"";
    else if (![urlString isEqualToString: @""] && [urlString rangeOfString: @"://"].location == NSNotFound)
        urlString = [@"http://" stringByAppendingString: urlString];

    NSURLRequest * request = [NSURLRequest requestWithURL: [NSURL URLWithString: urlString]];

    fDownload = [[NSURLDownload alloc] initWithRequest: request delegate: self];
}

//.gz, .tar.gz, .tgz, and .bgz will be decompressed by NSURLDownload for us. However, we have to do .zip files manually.
- (void) decompressBlocklist
{
    if ([fDestination.pathExtension.lowercaseString isEqualToString: @"zip"]) {
        BOOL success = NO;

        NSString * workingDirectory = fDestination.stringByDeletingLastPathComponent;

        //First, perform the actual unzipping
        NSTask  * unzip = [[NSTask alloc] init];
        unzip.launchPath = @"/usr/bin/unzip";
        unzip.currentDirectoryPath = workingDirectory;
        unzip.arguments = @[
                                @"-o",  /* overwrite */
                                @"-q", /* quiet! */
                                fDestination, /* source zip file */
                                @"-d", workingDirectory /*destination*/
                                ];

        @try
        {
            [unzip launch];
            [unzip waitUntilExit];

            if (unzip.terminationStatus == 0)
                success = YES;
        }
        @catch(id exc)
        {
            success = NO;
        }

        if (success) {
            //Now find out what file we actually extracted; don't just assume it matches the zipfile's name
            NSTask *zipinfo;

            zipinfo = [[NSTask alloc] init];
            zipinfo.launchPath = @"/usr/bin/zipinfo";
            zipinfo.arguments = @[
                                    @"-1",  /* just the filename */
                                    fDestination /* source zip file */
                                    ];
            zipinfo.standardOutput = [NSPipe pipe];

            @try
            {
                NSFileHandle * zipinfoOutput = [zipinfo.standardOutput fileHandleForReading];

                [zipinfo launch];
                [zipinfo waitUntilExit];

                NSString * actualFilename = [[NSString alloc] initWithData: [zipinfoOutput readDataToEndOfFile]
                                                encoding: NSUTF8StringEncoding];
                actualFilename = [actualFilename stringByTrimmingCharactersInSet: NSCharacterSet.whitespaceAndNewlineCharacterSet];
                NSString * newBlocklistPath = [workingDirectory stringByAppendingPathComponent: actualFilename];

                //Finally, delete the ZIP file; we're done with it, and we'll return the unzipped blocklist
                [NSFileManager.defaultManager removeItemAtPath: fDestination error: NULL];

                fDestination = newBlocklistPath;
            }
            @catch(id exc) {}
        }
    }
}

@end<|MERGE_RESOLUTION|>--- conflicted
+++ resolved
@@ -132,11 +132,7 @@
         [self decompressBlocklist];
 
         dispatch_async(dispatch_get_main_queue(), ^{
-<<<<<<< HEAD
-            const int count = tr_blocklistSetContent(((Controller *)NSApp.delegate).sessionHandle, fDestination.UTF8String);
-=======
-            const int count = tr_blocklistSetContent([(Controller *)[NSApp delegate] sessionHandle], [fDestination fileSystemRepresentation]);
->>>>>>> c0c463d6
+            const int count = tr_blocklistSetContent(((Controller *)NSApp.delegate).sessionHandle, fDestination.fileSystemRepresentation);
 
             //delete downloaded file
             [NSFileManager.defaultManager removeItemAtPath: fDestination error: NULL];
