--- conflicted
+++ resolved
@@ -35,40 +35,8 @@
 #define kTorrentDidChangeGroupNotification @"TorrentDidChangeGroup"
 
 @interface Torrent : NSObject <NSCopying, QLPreviewItem>
-<<<<<<< HEAD
-{
-    tr_torrent * fHandle;
-    const tr_info * fInfo;
-    const tr_stat * fStat;
-
-    NSUserDefaults * fDefaults;
-
-    NSImage * fIcon;
-
-    NSString * fHashString;
-
-    tr_file_stat * fFileStat;
-    NSArray * fFileList, * fFlatFileList;
-
-    NSIndexSet * fPreviousFinishedIndexes;
-    NSDate * fPreviousFinishedIndexesDate;
-
-    BOOL fRemoveWhenFinishSeeding;
-
-    NSInteger fGroupValue;
-    TorrentDeterminationType fGroupValueDetermination;
-
-    TorrentDeterminationType fDownloadFolderDetermination;
-
-    BOOL fResumeOnWake;
-
-    BOOL fTimeMachineExcludeInitialized;
-}
 
 - (instancetype) initWithPath: (NSString *) path location: (NSString *) location deleteTorrentFile: (BOOL) torrentDelete
-=======
-- (id) initWithPath: (NSString *) path location: (NSString *) location deleteTorrentFile: (BOOL) torrentDelete
->>>>>>> 090a4b5f
         lib: (tr_session *) lib;
 - (instancetype) initWithTorrentStruct: (tr_torrent *) torrentStruct location: (NSString *) location lib: (tr_session *) lib;
 - (instancetype) initWithMagnetAddress: (NSString *) address location: (NSString *) location lib: (tr_session *) lib;
