version: '{build}'

environment:
  AWS_ACCESS_KEY_ID:
    secure: JH2KJ09654cSwhYup2MKb80kK60+nezvUmFzBay7tUI=
  AWS_SECRET_ACCESS_KEY:
    secure: fum5aRKLhJvxh3UQhiQVt2acV4eke8GiGdMhHIW/uuQC7wztj4T9tJWp5IO1U7m4
  AWS_S3_BUCKET_NAME:
    secure: Bf3x1Iruxg+l3tp+an+g9kWhBexLLw/69gEt9bEu7Zk=

  matrix:
  - APPVEYOR_BUILD_WORKER_IMAGE: Visual Studio 2019
    TR_ARCH: x86
  - APPVEYOR_BUILD_WORKER_IMAGE: Visual Studio 2019
    TR_ARCH: x64

for:
-
  matrix:
    only:
    - APPVEYOR_BUILD_WORKER_IMAGE: Visual Studio 2019

  clone_folder: '%SystemDrive%\%TR_ARCH%-project'

  install:
  - pwsh: |
      $Version = git describe --tags --abbrev=10 --always
      if ($Version -ne $Env:APPVEYOR_REPO_BRANCH) {
          $version += "-${Env:APPVEYOR_REPO_BRANCH}"
      }

      $BuildIndex = 0
      appveyor UpdateBuild -Version $Version
      while ($LastExitCode -ne 0) {
          $BuildIndex += 1
          appveyor UpdateBuild -Version "${Version}+${BuildIndex}"
      }

      git submodule update --init --recursive

      choco install ActivePerl
      choco install nasm
      choco install jom
<<<<<<< HEAD
      choco install imagemagick.tool
=======
>>>>>>> 841f56dc
      choco install wixtoolset --version 3.11.2

      Remove-Item -Path (Join-Path $Env:SystemDrive OpenSSL-Win32) -Recurse
      Remove-Item -Path (Join-Path $Env:SystemDrive OpenSSL-Win64) -Recurse

      Install-Module -Name SignPath

  build_script:
  - pwsh: |
      $Env:PATH = @(
          (Join-Path $Env:SystemDrive Perl64 bin)
          (Join-Path $Env:ProgramFiles NASM)
          (Join-Path ${Env:ProgramFiles(x86)} 'WiX Toolset v3.11' bin)
          $Env:PATH
      ) -join [System.IO.Path]::PathSeparator

      Set-ExecutionPolicy -Scope Process Bypass

      try {
          & (Join-Path $Env:APPVEYOR_BUILD_FOLDER release windows main.ps1) `
              -Mode Build `
              -BuildArch $env:TR_ARCH
      } catch {
          Write-Error ("{1}{0}{2}{0}{3}" -f [Environment]::NewLine, $_.ToString(), $_.InvocationInfo.PositionMessage, $_.ScriptStackTrace) -ErrorAction Continue
          exit 1
      }

  test_script:
  - pwsh: |
      Set-ExecutionPolicy -Scope Process Bypass

      try {
          & (Join-Path $Env:APPVEYOR_BUILD_FOLDER release windows main.ps1) `
              -Mode Test `
              -BuildArch $env:TR_ARCH
      } catch {
          Write-Error ("{1}{0}{2}{0}{3}" -f [Environment]::NewLine, $_.ToString(), $_.InvocationInfo.PositionMessage, $_.ScriptStackTrace) -ErrorAction Continue
          exit 1
      }

  artifacts:
  - path: '*.msi'
  - path: '*-pdb.zip'

  deploy:
  - provider: Webhook
    url: https://app.signpath.io/API/v1/8c96c8c9-a72c-4b46-a53c-80aad617f6bc/Integrations/AppVeyor?ProjectKey=transmission&SigningPolicyKey=release-signing
    authorization:
       secure: PrvcykaHmPgJ0ENht1q58tCfjRcmybiOeHYrvtQtAGsfahWvniAfP66DqHxv872acpyf3FpJn2ETCeszoVuFGA==
    on:
      APPVEYOR_REPO_TAG: true<|MERGE_RESOLUTION|>--- conflicted
+++ resolved
@@ -41,10 +41,6 @@
       choco install ActivePerl
       choco install nasm
       choco install jom
-<<<<<<< HEAD
-      choco install imagemagick.tool
-=======
->>>>>>> 841f56dc
       choco install wixtoolset --version 3.11.2
 
       Remove-Item -Path (Join-Path $Env:SystemDrive OpenSSL-Win32) -Recurse
