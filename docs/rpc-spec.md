--- conflicted
+++ resolved
@@ -1028,8 +1028,5 @@
 | `torrent-set` | new arg `sequentialDownload`
 | `torrent-get` | new arg `files.beginPiece`
 | `torrent-get` | new arg `files.endPiece`
-<<<<<<< HEAD
 | `port-test` | new arg `ipProtocol`
-=======
-| `torrent-verify-force` | new method
->>>>>>> 0c52b710
+| `torrent-verify-force` | new method