It is not always possible to set all configurations from the GUI, especially for the daemon or the web interface. This guide will try to give an overview of how and what you can change. For the location of these files, look at the [Configuration Files](Configuration-Files.md) page.

Note: The client _should_ be closed before making changes, otherwise settings will be reverted to their previous state.

Some of Transmission's behavior can also be customized via environment variables.

# GTK / Daemon / CLI
### Overview
GTK, CLI and daemon (both on a Mac and Linux) use a [JSON](https://www.json.org/) formatted file, mainly because of its human readability.
(Consult the [JSON website](https://www.json.org/) for detailed information)

### Reload Settings
You can make the daemon reload the settings file by sending it the `SIGHUP` signal.
Or simply run either of the following commands:
```console
$ killall -HUP transmission-daemon
```
Or:
```console
$ pkill -HUP transmission-daemon
```

### Formatting
Here is a sample of the three basic types: respectively Boolean, Number and String:

```json
{
    "rpc-enabled": true,
    "peer-port": 51413,
    "rpc-whitelist": "127.0.0.1,192.168.*.*"
}
```

### Options
#### IP Announce

 * **announce-ip:** String (default = "") Alternative IP address to announce to the tracker.
 * **announce-ip-enabled:** Boolean (default = false) When enabled **announce-ip** value is used instead of the client's address visible to the tracker for announcement requests.

#### Bandwidth

 * **alt-speed-enabled:** Boolean (default = false, aka 'Turtle Mode')
   _Note: Clicking the "Turtle" in the GUI when the [scheduler](#Scheduling) is enabled, will only temporarily remove the scheduled limit until the next cycle._
 * **alt-speed-up:** Number (KB/s, default = 50)
 * **alt-speed-down:** Number (KB/s, default = 50)
 * **speed-limit-down:** Number (KB/s, default = 100)
 * **speed-limit-down-enabled:** Boolean (default = false)
 * **speed-limit-up:** Number (KB/s, default = 100)
 * **speed-limit-up-enabled:** Boolean (default = false)
 * **upload-slots-per-torrent:** Number (default = 14)

#### [Blocklists](./Blocklists.md)

 * **blocklist-url:** String (default = https://www.example.com/blocklist)
 * **blocklist-enabled:** Boolean (default = false)

#### [Files and Locations](./Configuration-Files.md)

 * **download-dir:** String (default = [default locations](Configuration-Files.md#Locations))
 * **incomplete-dir:** String (default = [default locations](Configuration-Files.md#Locations)) Directory to keep files in until torrent is complete.
 * **incomplete-dir-enabled:** Boolean (default = false) When enabled, new torrents will download the files to **incomplete-dir**. When complete, the files will be moved to **download-dir**.
 * **preallocation:** Number (0 = Off, 1 = Fast, 2 = Full (slower but reduces disk fragmentation), default = 1)
 * **rename-partial-files:** Boolean (default = true) Postfix partially downloaded files with ".part".
 * **start-added-torrents:** Boolean (default = true) Start torrents as soon as they are added.
 * **trash-can-enabled:** Boolean (default = true) Whether to move the torrents to the system's trashcan or unlink them right away upon deletion from Transmission.
   _Note: transmission-gtk only._
 * **trash-original-torrent-files:** Boolean (default = false) Delete torrents added from the watch directory.
 * **umask:** String (default = "022") Sets Transmission's file mode creation mask. See [the umask(2) manpage](https://man7.org/linux/man-pages/man2/umask.2.html) for more information.
 * **watch-dir:** String
 * **watch-dir-enabled:** Boolean (default = false) Watch a directory for torrent files and add them to Transmission.
   _Note: When **watch-dir-enabled** is true, only the transmission-daemon, transmission-gtk, and transmission-qt applications will monitor **watch-dir** for new .torrent files and automatically load them._
 * **watch-dir-force-generic**: Boolean (default = false) Force to use a watch directory implementation that does not rely on OS-specific mechanisms. Useful when your watch directory is on a network location, such as CIFS or NFS.
   _Note: transmission-daemon only._

#### Misc
 * **cache-size-mb:** Number (default = 4), in megabytes, to allocate for Transmission's memory cache. The cache is used to help batch disk IO together, so increasing the cache size can be used to reduce the number of disk reads and writes. The value is the total available to the Transmission instance. Setting this to 0 bypasses the cache, which may be useful if your filesystem already has a cache layer that aggregates transactions.
 * **default-trackers:** String (default = "") A list of double-newline separated tracker announce URLs. These are used for all torrents in addition to the per torrent trackers specified in the torrent file. If a tracker is only meant to be a backup, it should be separated from its main tracker by a single newline character. If a tracker should be used additionally to another tracker it should be separated by two newlines. (e.g. "udp://tracker.example.invalid:1337/announce\n\nudp://tracker.another-example.invalid:6969/announce\nhttps://backup-tracker.another-example.invalid:443/announce\n\nudp://tracker.yet-another-example.invalid:1337/announce", in this case tracker.example.invalid, tracker.another-example.invalid and tracker.yet-another-example.invalid would be used as trackers and backup-tracker.another-example.invalid as backup in case tracker.another-example.invalid is unreachable.
 * **dht-enabled:** Boolean (default = true) Enable [Distributed Hash Table (DHT)](https://wiki.theory.org/BitTorrentSpecification#Distributed_Hash_Table).
 * **encryption:** Number (0 = Prefer unencrypted connections, 1 = Prefer encrypted connections, 2 = Require encrypted connections; default = 1) [Encryption](https://wiki.vuze.com/w/Message_Stream_Encryption) preference. Encryption may help get around some ISP filtering, but at the cost of slightly higher CPU use.
 * **lpd-enabled:** Boolean (default = false) Enable [Local Peer Discovery (LPD)](https://en.wikipedia.org/wiki/Local_Peer_Discovery).
<<<<<<< HEAD
 * **message-level:** Number (0 = None, 1 = Error, 2 = Info, 3 = Debug, default = 2) Set verbosity of transmission messages.
 * **pex-enabled:** Boolean (default =  true) Enable [https://en.wikipedia.org/wiki/Peer_exchange Peer Exchange (PEX)].
 * **pidfile:** String Path to file in which daemon PID will be stored (transmission-daemon only)
 * **prefetch-enabled:** Boolean (default = true). When enabled, Transmission will hint to the OS which piece data it's about to read from disk in order to satisfy requests from peers. On Linux, this is done by passing `POSIX_FADV_WILLNEED` to [posix_fadvise()](https://www.kernel.org/doc/man-pages/online/pages/man2/posix_fadvise.2.html). On macOS, this is done by passing `F_RDADVISE` to [fcntl()](https://developer.apple.com/library/archive/documentation/System/Conceptual/ManPages_iPhoneOS/man2/fcntl.2.html).
 * **proxy-url:** String (default = "") Proxy for HTTP(S) requests (for example, requests to tracker). Format `[scheme]://[host]:[port]`, where `scheme` is one of: `http`, `https`, `socks4`, `socks4h`, `socks5`, `socks5h`. If unspecified, or empty, no proxy is used. For more information see [curl proxy documentation](https://curl.se/libcurl/c/CURLOPT_PROXY.html)
=======
 * **message-level:** Number (0 = None, 1 = Critical, 2 = Error, 3 = Warn, 4 = Info, 5 = Debug, 6 = Trace; default = 4) Set verbosity of Transmission's log messages.
 * **pex-enabled:** Boolean (default = true) Enable [Peer Exchange (PEX)](https://en.wikipedia.org/wiki/Peer_exchange).
 * **pidfile:** String Path to file in which daemon PID will be stored (_transmission-daemon only_)
>>>>>>> 23159030
 * **scrape-paused-torrents-enabled:** Boolean (default = true)
 * **script-torrent-added-enabled:** Boolean (default = false) Run a script when a torrent is added to Transmission. Environmental variables are passed in as detailed on the [Scripts](./Scripts.md) page.
 * **script-torrent-added-filename:** String (default = "") Path to script.
 * **script-torrent-done-enabled:** Boolean (default = false) Run a script when a torrent is done downloading. Environmental variables are passed in as detailed on the [Scripts](./Scripts.md) page.
 * **script-torrent-done-filename:** String (default = "") Path to script.
 * **script-torrent-done-seeding-enabled:** Boolean (default = false) Run a script when a torrent is done seeding. Environmental variables are passed in as detailed on the [Scripts](./Scripts.md) page.
 * **script-torrent-done-seeding-filename:** String (default = "") Path to script.
 * **start_paused**: Boolean (default = false) Pause the torrents when daemon starts. _Note: transmission-daemon only._
 * **tcp-enabled:** Boolean (default = true) Optionally disable TCP connection to other peers. Never disable TCP when you also disable µTP, because then your client would not be able to communicate. Disabling TCP might also break webseeds. Unless you have a good reason, you should not set this to false.
 * **torrent-added-verify-mode:** String ("fast", "full", default: "fast") Whether newly-added torrents' local data should be fully verified when added, or wait and verify them on-demand later. See [#2626](https://github.com/transmission/transmission/pull/2626) for more discussion.
 * **utp-enabled:** Boolean (default = true) Enable [Micro Transport Protocol (µTP)](https://en.wikipedia.org/wiki/Micro_Transport_Protocol)
 * **preferred-transport:** String ("utp" = Prefer µTP, "tcp" = Prefer TCP; default = "utp") Choose your preferred transport protocol (has no effect if one of them is disabled).
 * **sleep-per-seconds-during-verify:** Number (default = 100) Controls the duration in milliseconds for which the verification process will pause to reduce disk I/O pressure.

#### Peers
 * **bind-address-ipv4:** String (default = "") Where to listen for peer connections. When no valid IPv4 address is provided, Transmission will bind to "0.0.0.0".
 * **bind-address-ipv6:** String (default = "") Where to listen for peer connections. When no valid IPv6 address is provided, Transmission will try to bind to your default global IPv6 address. If that didn't work, then Transmission will bind to "::".
 * **peer-congestion-algorithm:** String. This is documented on https://www.pps.jussieu.fr/~jch/software/bittorrent/tcp-congestion-control.html.
 * **peer-limit-global:** Number (default = 200)
 * **peer-limit-per-torrent:** Number (default = 50)
 * **peer-socket-tos:** String (default = "le") Set the [DiffServ](https://en.wikipedia.org/wiki/Differentiated_services) parameter for outgoing packets. Allowed values are lowercase DSCP names. See the `tr_tos_t` class from `libtransmission/net.h` for the exact list of possible values.
 * **reqq:** Number (default = 2000) The number of outstanding block requests a peer is allowed to queue in the client. The higher this number, the higher the max possible upload speed towards each peer.

#### Peer Port
 * **peer-port:** Number (default = 51413)
 * **peer-port-random-high:** Number (default = 65535)
 * **peer-port-random-low:** Number (default = 1024)
 * **peer-port-random-on-start:** Boolean (default = false)
 * **port-forwarding-enabled:** Boolean (default = true) Enable [UPnP](https://en.wikipedia.org/wiki/Universal_Plug_and_Play) or [NAT-PMP](https://en.wikipedia.org/wiki/NAT_Port_Mapping_Protocol).

#### Queuing
 * **download-queue-enabled:** Boolean (default = true) When true, Transmission will only download `download-queue-size` non-stalled torrents at once.
 * **download-queue-size:** Number (default = 5) See download-queue-enabled.
 * **queue-stalled-enabled:** Boolean (default = true) When true, torrents that have not shared data for `queue-stalled-minutes` are treated as 'stalled' and are not counted against the `download-queue-size` and `seed-queue-size` limits.
 * **queue-stalled-minutes:** Number (default = 30) See queue-stalled-enabled.
 * **seed-queue-enabled:** Boolean (default = false) When true. Transmission will only seed `seed-queue-size` non-stalled torrents at once.
 * **seed-queue-size:** Number (default = 10) See seed-queue-enabled.

#### [RPC](rpc-spec.md)
 * **anti-brute-force-enabled:**: Boolean (default = false) Enable a very basic brute force protection for the RPC server. See "anti-brute-force-threshold" below.
 * **anti-brute-force-threshold:**: Number (default = 100) After this amount of failed authentication attempts is surpassed, the RPC server will deny any further authentication attempts until it is restarted. This is not tracked per IP but in total.
 * **rpc-authentication-required:** Boolean (default = false)
 * **rpc-bind-address:** String (default = "0.0.0.0") Where to listen for RPC connections
 * **rpc-enabled:** Boolean (default = true \[transmission-daemon\], false \[others\])
 * **rpc-host-whitelist:** String (Comma-delimited list of domain names. Wildcards allowed using '\*'. Example: "*.foo.org,example.com", Default: "", Always allowed: "localhost", "localhost.", all the IP addresses. Added in v2.93)
 * **rpc-host-whitelist-enabled:** Boolean (default = true. Added in v2.93)
 * **rpc-password:** String. You can enter this in as plaintext when Transmission is not running, and then Transmission will salt the value on startup and re-save the salted version as a security measure. **Note:** Transmission treats passwords starting with the character `{` as salted, so when you first create your password, the plaintext password you enter must not begin with `{`.
 * **rpc-port:** Number (default = 9091)
 * **rpc-socket-mode:** String UNIX filesystem mode for the RPC UNIX socket (default: 0750; used when `rpc-bind-address` is a UNIX socket)
 * **rpc-url:** String (default = /transmission/. Added in v2.2)
 * **rpc-username:** String
 * **rpc-whitelist:** String (Comma-delimited list of IP addresses. Wildcards allowed using '\*'. Example: "127.0.0.\*,192.168.\*.\*", Default:  "127.0.0.1")
 * **rpc-whitelist-enabled:** Boolean (default = true)

#### Scheduling
 * **alt-speed-time-enabled:** Boolean (default = false)
   _Note: When enabled, this will toggle the **alt-speed-enabled** setting._
 * **alt-speed-time-begin:** Number (default = 540, in minutes from midnight, 9am)
 * **alt-speed-time-end:** Number (default = 1020, in minutes from midnight, 5pm)
 * **alt-speed-time-day:** Number/bitfield (default = 127, all days)
   * Start with 0, then for each day you want the scheduler enabled, add:
     * **Sunday**: 1 (binary: `0000001`)
     * **Monday**: 2 (binary: `0000010`)
     * **Tuesday**: 4 (binary: `0000100`)
     * **Wednesday**: 8 (binary: `0001000`)
     * **Thursday**: 16 (binary: `0010000`)
     * **Friday**: 32 (binary: `0100000`)
     * **Saturday**: 64 (binary: `1000000`)
   * Examples:
     * **Weekdays**: 62 (binary: `0111110`)
     * **Weekends**: 65 (binary: `1000001`)
     * **All Days**: 127 (binary: `1111111`)
 * **idle-seeding-limit:** Number (default = 30) Stop seeding after being idle for _N_ minutes.
 * **idle-seeding-limit-enabled:** Boolean (default = false)
 * **ratio-limit:** Number (default = 2.0)
 * **ratio-limit-enabled:**  Boolean (default = false)

### Legacy Options
Only keys that differ from above are listed here. These options have been replaced in newer versions of Transmission.

#### 2.31 (and older)
 * **open-file-limit:** Number (default = 32)

#### 1.5x (and older)
##### Bandwidth
 * **download-limit:** Number (KB/s, default = 100)
 * **download-limit-enabled:** Boolean (default = false)
 * **upload-limit:** Number (KB/s, default = 100)
 * **upload-limit-enabled:** Boolean (default = false)

##### Peer Port
 * **peer-port-random-enabled:** Boolean (default = false)

#### 1.4x (and older)
##### Proxy
 * **proxy-authentication** String
 * **proxy-authentication-required:** Boolean (default = 0)
 * **proxy-port:** Number (default = 80)
 * **proxy-server:** String
 * **proxy-server-enabled:** Boolean (default = 0)
 * **proxy-type:** Number (0 = HTTP, 1 = SOCKS4, 2 = SOCKS5, default = 0)
 * **proxy-username:** String

##### Peers
 * **max-peers-global:** Number (default = 240)
 * **max-peers-per-torrent:** Number (default =  60)

#### 1.3x (and older)
##### [RPC](rpc-spec.md)
 * **rpc-access-control-list:** String (Comma-delimited list of IP addresses prefixed with "+" or "-". Wildcards allowed using '\*'. Example: "+127.0.0.\*,-192.168.\*.\*", Default:  "+127.0.0.1")

## macOS
### Overview
macOS has a standardized way of saving user preferences files using [XML](https://en.wikipedia.org/wiki/XML) format. These files are called [plist](https://en.wikipedia.org/wiki/Plist) (short for property list) files. Usually there is no need to modify these files directly, since Apple provided a [command-line tool](https://developer.apple.com/DOCUMENTATION/Darwin/Reference/ManPages/man1/defaults.1.html) to reliably change settings. You do need to restart Transmission before these have effect.

In short:
 * To set a key: `defaults write org.m0k.transmission <key> <value>`
 * To reset a key: `defaults delete org.m0k.transmission <key>`

### Options
 * **PeerSocketTOS:** Number (Default = 0)
 * **RPCHostWhitelist:** String, see "rpc-host-whitelist" above.
 * **RPCUseHostWhitelist:** Boolean, see "rpc-host-whitelist-enabled" above.<|MERGE_RESOLUTION|>--- conflicted
+++ resolved
@@ -78,17 +78,10 @@
  * **dht-enabled:** Boolean (default = true) Enable [Distributed Hash Table (DHT)](https://wiki.theory.org/BitTorrentSpecification#Distributed_Hash_Table).
  * **encryption:** Number (0 = Prefer unencrypted connections, 1 = Prefer encrypted connections, 2 = Require encrypted connections; default = 1) [Encryption](https://wiki.vuze.com/w/Message_Stream_Encryption) preference. Encryption may help get around some ISP filtering, but at the cost of slightly higher CPU use.
  * **lpd-enabled:** Boolean (default = false) Enable [Local Peer Discovery (LPD)](https://en.wikipedia.org/wiki/Local_Peer_Discovery).
-<<<<<<< HEAD
- * **message-level:** Number (0 = None, 1 = Error, 2 = Info, 3 = Debug, default = 2) Set verbosity of transmission messages.
- * **pex-enabled:** Boolean (default =  true) Enable [https://en.wikipedia.org/wiki/Peer_exchange Peer Exchange (PEX)].
- * **pidfile:** String Path to file in which daemon PID will be stored (transmission-daemon only)
- * **prefetch-enabled:** Boolean (default = true). When enabled, Transmission will hint to the OS which piece data it's about to read from disk in order to satisfy requests from peers. On Linux, this is done by passing `POSIX_FADV_WILLNEED` to [posix_fadvise()](https://www.kernel.org/doc/man-pages/online/pages/man2/posix_fadvise.2.html). On macOS, this is done by passing `F_RDADVISE` to [fcntl()](https://developer.apple.com/library/archive/documentation/System/Conceptual/ManPages_iPhoneOS/man2/fcntl.2.html).
- * **proxy-url:** String (default = "") Proxy for HTTP(S) requests (for example, requests to tracker). Format `[scheme]://[host]:[port]`, where `scheme` is one of: `http`, `https`, `socks4`, `socks4h`, `socks5`, `socks5h`. If unspecified, or empty, no proxy is used. For more information see [curl proxy documentation](https://curl.se/libcurl/c/CURLOPT_PROXY.html)
-=======
  * **message-level:** Number (0 = None, 1 = Critical, 2 = Error, 3 = Warn, 4 = Info, 5 = Debug, 6 = Trace; default = 4) Set verbosity of Transmission's log messages.
  * **pex-enabled:** Boolean (default = true) Enable [Peer Exchange (PEX)](https://en.wikipedia.org/wiki/Peer_exchange).
  * **pidfile:** String Path to file in which daemon PID will be stored (_transmission-daemon only_)
->>>>>>> 23159030
+ * **proxy-url:** String (default = "") Proxy for HTTP(S) requests (for example, requests to tracker). Format `[scheme]://[host]:[port]`, where `scheme` is one of: `http`, `https`, `socks4`, `socks4h`, `socks5`, `socks5h`. If unspecified, or empty, no proxy is used. For more information see [curl proxy documentation](https://curl.se/libcurl/c/CURLOPT_PROXY.html)
  * **scrape-paused-torrents-enabled:** Boolean (default = true)
  * **script-torrent-added-enabled:** Boolean (default = false) Run a script when a torrent is added to Transmission. Environmental variables are passed in as detailed on the [Scripts](./Scripts.md) page.
  * **script-torrent-added-filename:** String (default = "") Path to script.
