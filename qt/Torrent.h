/*
 * This file Copyright (C) 2009-2015 Mnemosyne LLC
 *
 * It may be used under the GNU GPL versions 2 or 3
 * or any future license endorsed by Mnemosyne LLC.
 *
 */

#pragma once

#include <ctime> // time_t

#include <QObject>
#include <QIcon>
#include <QMetaType>
#include <QString>
#include <QStringList>
#include <QList>
#include <QVariant>

#include <libtransmission/transmission.h>
#include <libtransmission/quark.h>

#include "CustomVariantType.h"
#include "Speed.h"

#ifdef ERROR
#undef ERROR
#endif

class QPixmap;

class Prefs;

extern "C"
{
struct tr_variant;
}

struct Peer
{
    bool clientIsChoked;
    bool clientIsInterested;
    bool isDownloadingFrom;
    bool isEncrypted;
    bool isIncoming;
    bool isUploadingTo;
    bool peerIsChoked;
    bool peerIsInterested;
    QString address;
    QString clientName;
    QString flagStr;
    int port;
    Speed rateToClient;
    Speed rateToPeer;
    double progress;
};

Q_DECLARE_METATYPE(Peer)

typedef QList<Peer> PeerList;
Q_DECLARE_METATYPE(PeerList)

struct TrackerStat
{
    QPixmap getFavicon() const;

    bool hasAnnounced;
    bool hasScraped;
    bool isBackup;
    bool lastAnnounceSucceeded;
    bool lastAnnounceTimedOut;
    bool lastScrapeSucceeded;
    bool lastScrapeTimedOut;
    int announceState;
    int downloadCount;
    int id;
    int lastAnnouncePeerCount;
    int lastAnnounceStartTime;
    int lastAnnounceTime;
    int lastScrapeStartTime;
    int lastScrapeTime;
    int leecherCount;
    int nextAnnounceTime;
    int nextScrapeTime;
    int scrapeState;
    int seederCount;
    int tier;
    QString announce;
    QString host;
    QString lastAnnounceResult;
    QString lastScrapeResult;
};

Q_DECLARE_METATYPE(TrackerStat)

typedef QList<TrackerStat> TrackerStatsList;
Q_DECLARE_METATYPE(TrackerStatsList)

struct TorrentFile
{
    TorrentFile() :
        wanted(true),
        index(-1),
        priority(0),
        size(0),
        have(0)
    {
    }

    bool wanted;
    int index;
    int priority;
    QString filename;
    uint64_t size;
    uint64_t have;
};

Q_DECLARE_METATYPE(TorrentFile)

typedef QList<TorrentFile> FileList;
Q_DECLARE_METATYPE(FileList)

class Torrent : public QObject
{
    Q_OBJECT

public:
    enum
    {
        UPLOAD_SPEED,
        DOWNLOAD_SPEED,
        DOWNLOAD_DIR,
        ACTIVITY,
        NAME,
        ERROR,
        ERROR_STRING,
        SIZE_WHEN_DONE,
        LEFT_UNTIL_DONE,
        HAVE_UNCHECKED,
        HAVE_VERIFIED,
        DESIRED_AVAILABLE,
        TOTAL_SIZE,
        PIECE_SIZE,
        PIECE_COUNT,
        PEERS_GETTING_FROM_US,
        PEERS_SENDING_TO_US,
        WEBSEEDS_SENDING_TO_US,
        PERCENT_DONE,
        METADATA_PERCENT_DONE,
        PERCENT_VERIFIED,
        DATE_ACTIVITY,
        DATE_ADDED,
        DATE_STARTED,
        DATE_CREATED,
        PEERS_CONNECTED,
        ETA,
        DOWNLOADED_EVER,
        UPLOADED_EVER,
        FAILED_EVER,
        TRACKERSTATS,
        MIME_ICON,
        SEED_RATIO_LIMIT,
        SEED_RATIO_MODE,
        SEED_IDLE_LIMIT,
        SEED_IDLE_MODE,
        DOWN_LIMIT,
        DOWN_LIMITED,
        UP_LIMIT,
        UP_LIMITED,
        HONORS_SESSION_LIMITS,
        PEER_LIMIT,
        HASH_STRING,
        IS_FINISHED,
        IS_PRIVATE,
        IS_STALLED,
        COMMENT,
        CREATOR,
        MANUAL_ANNOUNCE_TIME,
        PEERS,
        BANDWIDTH_PRIORITY,
        QUEUE_POSITION,
        EDIT_DATE,
        //
        PROPERTY_COUNT
    };

public:
    Torrent(Prefs const&, int id);

    int getBandwidthPriority() const
    {
        return getInt(BANDWIDTH_PRIORITY);
    }

    int id() const
    {
        return myId;
    }

    QString name() const
    {
        return getString(NAME);
    }

    bool hasName() const
    {
        return !myValues[NAME].isNull();
    }

    QString creator() const
    {
        return getString(CREATOR);
    }

    QString comment() const
    {
        return getString(COMMENT);
    }

    QString getPath() const
    {
        return getString(DOWNLOAD_DIR);
    }

    QString getError() const;

    QString hashString() const
    {
        return getString(HASH_STRING);
    }

    bool hasError() const
    {
        return getInt(ERROR) != TR_STAT_OK;
    }

    bool isDone() const
    {
        return getSize(LEFT_UNTIL_DONE) == 0;
    }

    bool isSeed() const
    {
        return haveVerified() >= totalSize();
    }

    bool isPrivate() const
    {
        return getBool(IS_PRIVATE);
    }

    bool getSeedRatio(double& setme) const;

    uint64_t haveVerified() const
    {
        return getSize(HAVE_VERIFIED);
    }

    uint64_t haveUnverified() const
    {
        return getSize(HAVE_UNCHECKED);
    }

    uint64_t desiredAvailable() const
    {
        return getSize(DESIRED_AVAILABLE);
    }

    uint64_t haveTotal() const
    {
        return haveVerified() + haveUnverified();
    }

    uint64_t totalSize() const
    {
        return getSize(TOTAL_SIZE);
    }

    uint64_t sizeWhenDone() const
    {
        return getSize(SIZE_WHEN_DONE);
    }

    uint64_t leftUntilDone() const
    {
        return getSize(LEFT_UNTIL_DONE);
    }

    uint64_t pieceSize() const
    {
        return getSize(PIECE_SIZE);
    }

    bool hasMetadata() const
    {
        return getDouble(METADATA_PERCENT_DONE) >= 1.0;
    }

    int pieceCount() const
    {
        return getInt(PIECE_COUNT);
    }

    double ratio() const
    {
        auto const u = uploadedEver();
        auto const d = downloadedEver();
        auto const t = totalSize();
        return double(u) / (d ? d : t);
    }

    double percentComplete() const
    {
        return totalSize() != 0 ? haveTotal() / static_cast<double>(totalSize()) : 0;
    }

    double percentDone() const
    {
        auto const l = leftUntilDone();
        auto const s = sizeWhenDone();
        return s ? double(s - l) / s : 0.0;
    }

    double metadataPercentDone() const
    {
        return getDouble(METADATA_PERCENT_DONE);
    }

    uint64_t downloadedEver() const
    {
        return getSize(DOWNLOADED_EVER);
    }

    uint64_t uploadedEver() const
    {
        return getSize(UPLOADED_EVER);
    }

    uint64_t failedEver() const
    {
        return getSize(FAILED_EVER);
    }

    int compareTracker(Torrent const&) const;
    int compareSeedRatio(Torrent const&) const;
    int compareRatio(Torrent const&) const;
    int compareETA(Torrent const&) const;

    bool hasETA() const
    {
        return getETA() >= 0;
    }

    int getETA() const
    {
        return getInt(ETA);
    }

    time_t lastActivity() const
    {
        return getTime(DATE_ACTIVITY);
    }

    time_t lastStarted() const
    {
        return getTime(DATE_STARTED);
    }

    time_t dateAdded() const
    {
        return getTime(DATE_ADDED);
    }

    time_t dateCreated() const
    {
        return getTime(DATE_CREATED);
    }

    time_t manualAnnounceTime() const
    {
        return getTime(MANUAL_ANNOUNCE_TIME);
    }

    bool canManualAnnounceAt(time_t t) const
    {
        return isReadyToTransfer() && (manualAnnounceTime() <= t);
    }

    int peersWeAreDownloadingFrom() const
    {
        return getInt(PEERS_SENDING_TO_US);
    }

    int webseedsWeAreDownloadingFrom() const
    {
        return getInt(WEBSEEDS_SENDING_TO_US);
    }

    int peersWeAreUploadingTo() const
    {
        return getInt(PEERS_GETTING_FROM_US);
    }

    bool isUploading() const
    {
        return peersWeAreUploadingTo() > 0;
    }

    int connectedPeers() const
    {
        return getInt(PEERS_CONNECTED);
    }

    int connectedPeersAndWebseeds() const
    {
        return connectedPeers() + getInt(WEBSEEDS_SENDING_TO_US);
    }

    Speed downloadSpeed() const
    {
        return Speed::fromBps(getSize(DOWNLOAD_SPEED));
    }

    Speed uploadSpeed() const
    {
        return Speed::fromBps(getSize(UPLOAD_SPEED));
    }

    double getVerifyProgress() const
    {
        return getDouble(PERCENT_VERIFIED);
    }

    bool hasFileSubstring(QString const& substr) const;
    bool hasTrackerSubstring(QString const& substr) const;

    Speed uploadLimit() const
    {
        return Speed::fromKBps(getInt(UP_LIMIT));
    }

    Speed downloadLimit() const
    {
        return Speed::fromKBps(getInt(DOWN_LIMIT));
    }

    bool uploadIsLimited() const
    {
        return getBool(UP_LIMITED);
    }

    bool downloadIsLimited() const
    {
        return getBool(DOWN_LIMITED);
    }

    bool honorsSessionLimits() const
    {
        return getBool(HONORS_SESSION_LIMITS);
    }

    int peerLimit() const
    {
        return getInt(PEER_LIMIT);
    }

    double seedRatioLimit() const
    {
        return getDouble(SEED_RATIO_LIMIT);
    }

    tr_ratiolimit seedRatioMode() const
    {
        return static_cast<tr_ratiolimit>(getInt(SEED_RATIO_MODE));
    }

    int seedIdleLimit() const
    {
        return getInt(SEED_IDLE_LIMIT);
    }

    tr_idlelimit seedIdleMode() const
    {
        return static_cast<tr_idlelimit>(getInt(SEED_IDLE_MODE));
    }

    TrackerStatsList trackerStats() const
    {
        return myValues[TRACKERSTATS].value<TrackerStatsList>();
    }

    QStringList const& trackers() const
    {
        return trackers_;
    }

    QStringList const& trackerDisplayNames() const
    {
        return trackerDisplayNames_;
    }

    PeerList peers() const
    {
        return myValues[PEERS].value<PeerList>();
    }

    FileList const& files() const
    {
        return myFiles;
    }

    int queuePosition() const
    {
        return getInt(QUEUE_POSITION);
    }

    bool isStalled() const
    {
        return getBool(IS_STALLED);
    }

    QString activityString() const;

    tr_torrent_activity getActivity() const
    {
        return static_cast<tr_torrent_activity>(getInt(ACTIVITY));
    }

    bool isFinished() const
    {
        return getBool(IS_FINISHED);
    }

    bool isPaused() const
    {
        return getActivity() == TR_STATUS_STOPPED;
    }

    bool isWaitingToVerify() const
    {
        return getActivity() == TR_STATUS_CHECK_WAIT;
    }

    bool isVerifying() const
    {
        return getActivity() == TR_STATUS_CHECK;
    }

    bool isDownloading() const
    {
        return getActivity() == TR_STATUS_DOWNLOAD;
    }

    bool isWaitingToDownload() const
    {
        return getActivity() == TR_STATUS_DOWNLOAD_WAIT;
    }

    bool isSeeding() const
    {
        return getActivity() == TR_STATUS_SEED;
    }

    bool isWaitingToSeed() const
    {
        return getActivity() == TR_STATUS_SEED_WAIT;
    }

    bool isReadyToTransfer() const
    {
        return getActivity() == TR_STATUS_DOWNLOAD || getActivity() == TR_STATUS_SEED;
    }

    bool isQueued() const
    {
        return isWaitingToDownload() || isWaitingToSeed();
    }

    bool update(tr_quark const* keys, tr_variant** values, size_t n);

    QIcon getMimeTypeIcon() const
    {
        return getIcon(MIME_ICON);
    }

    using KeyList = QSet<tr_quark>;
    static KeyList const allMainKeys;
    static KeyList const detailInfoKeys;
    static KeyList const detailStatKeys;
    static KeyList const mainInfoKeys;
    static KeyList const mainStatKeys;
<<<<<<< HEAD

    // The torrent's tr_info has changed on the backend
    // and we must resync our local copies
    void torrentEdited(Torrent&);

    // Any field in this torrent object changed
    void torrentChanged(int id);
=======
>>>>>>> c62cb35f

private:
    struct Property
    {
        int id;
        tr_quark key;
        int type;
    };

private:
    int getInt(int key) const;
    bool getBool(int key) const;
    QIcon getIcon(int key) const;
    double getDouble(int key) const;
    qulonglong getSize(int key) const;
    QString getString(int key) const;
    time_t getTime(int key) const;

    bool setInt(int key, int value);
    bool setBool(int key, bool value);
    bool setIcon(int key, QIcon const&);
    bool setDouble(int key, double);
    bool setString(int key, char const*, size_t len);
    bool setSize(int key, qulonglong);
    bool setTime(int key, time_t);

    QStringList trackers_;
    QStringList trackerDisplayNames_;

    char const* getMimeTypeString() const;
    void updateMimeIcon();

private:
    int const myId;
    Prefs const& myPrefs;
    QVariant myValues[PROPERTY_COUNT];
    FileList myFiles;

    static Property myProperties[];
};

Q_DECLARE_METATYPE(Torrent const*)<|MERGE_RESOLUTION|>--- conflicted
+++ resolved
@@ -590,16 +590,6 @@
     static KeyList const detailStatKeys;
     static KeyList const mainInfoKeys;
     static KeyList const mainStatKeys;
-<<<<<<< HEAD
-
-    // The torrent's tr_info has changed on the backend
-    // and we must resync our local copies
-    void torrentEdited(Torrent&);
-
-    // Any field in this torrent object changed
-    void torrentChanged(int id);
-=======
->>>>>>> c62cb35f
 
 private:
     struct Property
