--- conflicted
+++ resolved
@@ -595,13 +595,8 @@
         params.append(QStringLiteral("/select,"));
     }
 
-<<<<<<< HEAD
     params.append(QDir::toNativeSeparators(path));
     QProcess::startDetached(explorer, params);
-=======
-    param += QDir::toNativeSeparators(path);
-    QProcess::startDetached(explorer, QStringList{ param });
->>>>>>> 089a6978
 }
 #elif defined(Q_OS_MAC)
 void openSelect(QString const& path)
