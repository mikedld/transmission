--- conflicted
+++ resolved
@@ -46,11 +46,7 @@
         }
         else if (path != tor->getPath())
         {
-<<<<<<< HEAD
-            if (mySession.isLocal())
-=======
-            if (session_.isServer())
->>>>>>> 6f76d8fa
+            if (session_.isLocal())
             {
                 path = QDir::homePath();
             }
@@ -63,11 +59,7 @@
         }
     }
 
-<<<<<<< HEAD
-    if (mySession.isLocal())
-=======
-    if (session_.isServer())
->>>>>>> 6f76d8fa
+    if (session_.isLocal())
     {
         ui_.newLocationStack->setCurrentWidget(ui_.newLocationButton);
         ui_.newLocationButton->setMode(PathButton::DirectoryMode);
