--- conflicted
+++ resolved
@@ -121,12 +121,8 @@
 
 bool change(TrackerStat& setme, tr_variant const* value)
 {
-<<<<<<< HEAD
     bool changed = false;
     bool site_changed = false;
-=======
-    auto changed = bool{ false };
->>>>>>> 8afbfeca
 
     auto pos = size_t{ 0 };
     auto key = tr_quark{};
