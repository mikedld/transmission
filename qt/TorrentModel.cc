--- conflicted
+++ resolved
@@ -17,13 +17,10 @@
 #include <libtransmission/quark.h>
 #include <libtransmission/variant.h>
 
-<<<<<<< HEAD
 #include <QDateTime>
 #include <QTextOption>
 
 #include "Speed.h"
-=======
->>>>>>> 40377261
 #include "Torrent.h"
 #include "TorrentDelegate.h"
 #include "TorrentModel.h"
@@ -125,16 +122,16 @@
                 return t->name();
 
             case COL_PRIVATE:
-                return Formatter::get().boolToString(t->isPrivate());
+                return Formatter::bool_to_string(t->isPrivate());
 
             case COL_STATUS:
                 return t->activityString();
 
             case COL_SIZE:
-                return Formatter::get().sizeToString(t->sizeWhenDone());
+                return Formatter::storage_to_string(t->sizeWhenDone());
 
             case COL_SEEDING_TIME:
-                return Formatter::get().timeToString(static_cast<int>(std::difftime(std::time(nullptr), t->lastStarted())));
+                return Formatter::time_to_string(static_cast<int>(std::difftime(std::time(nullptr), t->lastStarted())));
 
             case COL_SEEDS:
                 return tr("%1 / %2").arg(t->peersWeAreUploadingTo()).arg(t->connectedPeers());
@@ -146,23 +143,23 @@
 
             case COL_ACTIVITY:
                 return tr("%1 / %2")
-                    .arg(Formatter::get().downloadSpeedToString(t->downloadSpeed()))
-                    .arg(Formatter::get().uploadSpeedToString(t->uploadSpeed()));
+                    .arg(t->downloadSpeed().to_download_qstring())
+                    .arg(t->uploadSpeed().to_upload_qstring());
 
             case COL_ETA:
-                return Formatter::get().timeToString(t->getETA());
+                return Formatter::time_to_string(t->getETA());
 
             case COL_RATIO:
-                return Formatter::get().ratioToString(t->ratio());
+                return Formatter::ratio_to_string(t->ratio());
 
             case COL_DOWNLOADED:
-                return Formatter::get().sizeToString(t->downloadedEver());
+                return Formatter::storage_to_string(t->downloadedEver());
 
             case COL_UPLOADED:
-                return Formatter::get().sizeToString(t->uploadedEver());
+                return Formatter::storage_to_string(t->uploadedEver());
 
             case COL_PROGRESS:
-                return Formatter::get().percentToString(t->percentDone());
+                return Formatter::percent_to_string(t->percentDone());
 
             case COL_TRACKER_STATUS:
                 if (!t->trackerStats().empty())
@@ -219,7 +216,7 @@
                 return t->queuePosition();
 
             case COL_SIZE_LEFT:
-                return Formatter::get().sizeToString(t->totalSize() - t->pieceSize() * t->pieceCount());
+                return Formatter::storage_to_string(t->totalSize() - t->pieceSize() * t->pieceCount());
 
             case COL_ID:
                 return t->id();
