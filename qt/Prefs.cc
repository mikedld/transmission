// This file Copyright © Mnemosyne LLC.
// It may be used under GPLv2 (SPDX: GPL-2.0-only), GPLv3 (SPDX: GPL-3.0-only),
// or any future license endorsed by Mnemosyne LLC.
// License text can be found in the licenses/ folder.

#include <algorithm>
#include <array>
#include <cassert>
#include <string_view>
#include <utility>

#include <QDateTime>
#include <QDir>
#include <QFile>
#if QT_VERSION >= QT_VERSION_CHECK(6, 0, 0)
#include <QStringDecoder>
#else
#include <QTextCodec>
#endif

#include <libtransmission/transmission.h>
#include <libtransmission/utils.h>
#include <libtransmission/variant.h>

#include "CustomVariantType.h"
#include "Filters.h"
#include "Prefs.h"
#include "VariantHelpers.h"

using ::trqt::variant_helpers::dictAdd;
using ::trqt::variant_helpers::getValue;

/***
****
***/

namespace
{

void ensureSoundCommandIsAList(tr_variant* dict)
{
    tr_quark const key = TR_KEY_torrent_complete_sound_command;

    if (tr_variant* list = nullptr; tr_variantDictFindList(dict, key, &list))
    {
        return;
    }

    tr_variantDictRemove(dict, key);
    dictAdd(
        dict,
        key,
        std::array<std::string_view, 5>{
            "canberra-gtk-play",
            TR_ARG_TUPLE("-i", "complete-download"),
            TR_ARG_TUPLE("-d", "transmission torrent downloaded"),
        });
}

} // namespace

std::array<Prefs::PrefItem, Prefs::PREFS_COUNT> const Prefs::Items{
    /* gui settings */
    PrefItem{ OPTIONS_PROMPT, TR_KEY_show_options_window, QMetaType::Bool },
    { OPEN_DIALOG_FOLDER, TR_KEY_open_dialog_dir, QMetaType::QString },
    { INHIBIT_HIBERNATION, TR_KEY_inhibit_desktop_hibernation, QMetaType::Bool },
    { DIR_WATCH, TR_KEY_watch_dir, QMetaType::QString },
    { DIR_WATCH_ENABLED, TR_KEY_watch_dir_enabled, QMetaType::Bool },
    { SHOW_TRAY_ICON, TR_KEY_show_notification_area_icon, QMetaType::Bool },
    { START_MINIMIZED, TR_KEY_start_minimized, QMetaType::Bool },
    { SHOW_NOTIFICATION_ON_ADD, TR_KEY_torrent_added_notification_enabled, QMetaType::Bool },
    { SHOW_NOTIFICATION_ON_COMPLETE, TR_KEY_torrent_complete_notification_enabled, QMetaType::Bool },
    { ASKQUIT, TR_KEY_prompt_before_exit, QMetaType::Bool },
    { SORT_MODE, TR_KEY_sort_mode, CustomVariantType::SortModeType },
    { SORT_REVERSED, TR_KEY_sort_reversed, QMetaType::Bool },
    { COMPACT_COLUMNS, TR_KEY_compact_columns, QMetaType::QString },
    { COMPACT_COLUMNS_STATE, TR_KEY_compact_columns_state, QMetaType::QString },
    { COMPACT_VIEW, TR_KEY_compact_view, QMetaType::Bool },
    { FILTERBAR, TR_KEY_show_filterbar, QMetaType::Bool },
    { STATUSBAR, TR_KEY_show_statusbar, QMetaType::Bool },
    { STATUSBAR_STATS, TR_KEY_statusbar_stats, QMetaType::QString },
    { SHOW_TRACKER_SCRAPES, TR_KEY_show_extra_peer_details, QMetaType::Bool },
    { SHOW_BACKUP_TRACKERS, TR_KEY_show_backup_trackers, QMetaType::Bool },
    { TOOLBAR, TR_KEY_show_toolbar, QMetaType::Bool },
    { BLOCKLIST_DATE, TR_KEY_blocklist_date, QMetaType::QDateTime },
    { BLOCKLIST_UPDATES_ENABLED, TR_KEY_blocklist_updates_enabled, QMetaType::Bool },
    { MAIN_WINDOW_LAYOUT_ORDER, TR_KEY_main_window_layout_order, QMetaType::QString },
    { MAIN_WINDOW_HEIGHT, TR_KEY_main_window_height, QMetaType::Int },
    { MAIN_WINDOW_WIDTH, TR_KEY_main_window_width, QMetaType::Int },
    { MAIN_WINDOW_X, TR_KEY_main_window_x, QMetaType::Int },
    { MAIN_WINDOW_Y, TR_KEY_main_window_y, QMetaType::Int },
    { FILTER_MODE, TR_KEY_filter_mode, CustomVariantType::FilterModeType },
    { FILTER_TRACKERS, TR_KEY_filter_trackers, QMetaType::QString },
    { FILTER_TEXT, TR_KEY_filter_text, QMetaType::QString },
    { SESSION_IS_REMOTE, TR_KEY_remote_session_enabled, QMetaType::Bool },
    { SESSION_REMOTE_HOST, TR_KEY_remote_session_host, QMetaType::QString },
    { SESSION_REMOTE_HTTPS, TR_KEY_remote_session_https, QMetaType::Bool },
    { SESSION_REMOTE_PASSWORD, TR_KEY_remote_session_password, QMetaType::QString },
    { SESSION_REMOTE_PORT, TR_KEY_remote_session_port, QMetaType::Int },
    { SESSION_REMOTE_AUTH, TR_KEY_remote_session_requres_authentication, QMetaType::Bool },
    { SESSION_REMOTE_USERNAME, TR_KEY_remote_session_username, QMetaType::QString },
    { COMPLETE_SOUND_COMMAND, TR_KEY_torrent_complete_sound_command, QMetaType::QStringList },
    { COMPLETE_SOUND_ENABLED, TR_KEY_torrent_complete_sound_enabled, QMetaType::Bool },
    { USER_HAS_GIVEN_INFORMED_CONSENT, TR_KEY_user_has_given_informed_consent, QMetaType::Bool },
    { READ_CLIPBOARD, TR_KEY_read_clipboard, QMetaType::Bool },

    /* libtransmission settings */
    { ALT_SPEED_LIMIT_UP, TR_KEY_alt_speed_up, QMetaType::Int },
    { ALT_SPEED_LIMIT_DOWN, TR_KEY_alt_speed_down, QMetaType::Int },
    { ALT_SPEED_LIMIT_ENABLED, TR_KEY_alt_speed_enabled, QMetaType::Bool },
    { ALT_SPEED_LIMIT_TIME_BEGIN, TR_KEY_alt_speed_time_begin, QMetaType::Int },
    { ALT_SPEED_LIMIT_TIME_END, TR_KEY_alt_speed_time_end, QMetaType::Int },
    { ALT_SPEED_LIMIT_TIME_ENABLED, TR_KEY_alt_speed_time_enabled, QMetaType::Bool },
    { ALT_SPEED_LIMIT_TIME_DAY, TR_KEY_alt_speed_time_day, QMetaType::Int },
    { BLOCKLIST_ENABLED, TR_KEY_blocklist_enabled, QMetaType::Bool },
    { BLOCKLIST_URL, TR_KEY_blocklist_url, QMetaType::QString },
    { DEFAULT_TRACKERS, TR_KEY_default_trackers, QMetaType::QString },
    { DSPEED, TR_KEY_speed_limit_down, QMetaType::Int },
    { DSPEED_ENABLED, TR_KEY_speed_limit_down_enabled, QMetaType::Bool },
    { DOWNLOAD_DIR, TR_KEY_download_dir, QMetaType::QString },
    { DOWNLOAD_QUEUE_ENABLED, TR_KEY_download_queue_enabled, QMetaType::Bool },
    { DOWNLOAD_QUEUE_SIZE, TR_KEY_download_queue_size, QMetaType::Int },
    { ENCRYPTION, TR_KEY_encryption, QMetaType::Int },
    { IDLE_LIMIT, TR_KEY_idle_seeding_limit, QMetaType::Int },
    { IDLE_LIMIT_ENABLED, TR_KEY_idle_seeding_limit_enabled, QMetaType::Bool },
    { INCOMPLETE_DIR, TR_KEY_incomplete_dir, QMetaType::QString },
    { INCOMPLETE_DIR_ENABLED, TR_KEY_incomplete_dir_enabled, QMetaType::Bool },
    { MSGLEVEL, TR_KEY_message_level, QMetaType::Int },
    { PEER_LIMIT_GLOBAL, TR_KEY_peer_limit_global, QMetaType::Int },
    { PEER_LIMIT_TORRENT, TR_KEY_peer_limit_per_torrent, QMetaType::Int },
    { PEER_PORT, TR_KEY_peer_port, QMetaType::Int },
    { PEER_PORT_RANDOM_ON_START, TR_KEY_peer_port_random_on_start, QMetaType::Bool },
    { PEER_PORT_RANDOM_LOW, TR_KEY_peer_port_random_low, QMetaType::Int },
    { PEER_PORT_RANDOM_HIGH, TR_KEY_peer_port_random_high, QMetaType::Int },
    { QUEUE_STALLED_MINUTES, TR_KEY_queue_stalled_minutes, QMetaType::Int },
    { SCRIPT_TORRENT_DONE_ENABLED, TR_KEY_script_torrent_done_enabled, QMetaType::Bool },
    { SCRIPT_TORRENT_DONE_FILENAME, TR_KEY_script_torrent_done_filename, QMetaType::QString },
    { SCRIPT_TORRENT_DONE_SEEDING_ENABLED, TR_KEY_script_torrent_done_seeding_enabled, QMetaType::Bool },
    { SCRIPT_TORRENT_DONE_SEEDING_FILENAME, TR_KEY_script_torrent_done_seeding_filename, QMetaType::QString },
    { SOCKET_TOS, TR_KEY_peer_socket_tos, QMetaType::QString },
    { START, TR_KEY_start_added_torrents, QMetaType::Bool },
    { TRASH_ORIGINAL, TR_KEY_trash_original_torrent_files, QMetaType::Bool },
    { PEX_ENABLED, TR_KEY_pex_enabled, QMetaType::Bool },
    { DHT_ENABLED, TR_KEY_dht_enabled, QMetaType::Bool },
    { UTP_ENABLED, TR_KEY_utp_enabled, QMetaType::Bool },
    { LPD_ENABLED, TR_KEY_lpd_enabled, QMetaType::Bool },
    { PORT_FORWARDING, TR_KEY_port_forwarding_enabled, QMetaType::Bool },
    { PREALLOCATION, TR_KEY_preallocation, QMetaType::Int },
    { RATIO, TR_KEY_ratio_limit, QMetaType::Double },
    { RATIO_ENABLED, TR_KEY_ratio_limit_enabled, QMetaType::Bool },
    { RENAME_PARTIAL_FILES, TR_KEY_rename_partial_files, QMetaType::Bool },
    { RPC_AUTH_REQUIRED, TR_KEY_rpc_authentication_required, QMetaType::Bool },
    { RPC_ENABLED, TR_KEY_rpc_enabled, QMetaType::Bool },
    { RPC_PASSWORD, TR_KEY_rpc_password, QMetaType::QString },
    { RPC_PORT, TR_KEY_rpc_port, QMetaType::Int },
    { RPC_USERNAME, TR_KEY_rpc_username, QMetaType::QString },
    { RPC_WHITELIST_ENABLED, TR_KEY_rpc_whitelist_enabled, QMetaType::Bool },
    { RPC_WHITELIST, TR_KEY_rpc_whitelist, QMetaType::QString },
    { USPEED_ENABLED, TR_KEY_speed_limit_up_enabled, QMetaType::Bool },
    { USPEED, TR_KEY_speed_limit_up, QMetaType::Int },
    { UPLOAD_SLOTS_PER_TORRENT, TR_KEY_upload_slots_per_torrent, QMetaType::Int },
};

namespace
{

auto constexpr FilterModes = std::array<std::pair<int, std::string_view>, FilterMode::NUM_MODES>{ {
    { FilterMode::SHOW_ALL, "show-all" },
    { FilterMode::SHOW_ACTIVE, "show-active" },
    { FilterMode::SHOW_DOWNLOADING, "show-downloading" },
    { FilterMode::SHOW_SEEDING, "show-seeding" },
    { FilterMode::SHOW_PAUSED, "show-paused" },
    { FilterMode::SHOW_FINISHED, "show-finished" },
    { FilterMode::SHOW_VERIFYING, "show-verifying" },
    { FilterMode::SHOW_ERROR, "show-error" },
} };

auto constexpr SortModes = std::array<std::pair<int, std::string_view>, SortMode::NUM_MODES>{ {
    { SortMode::SORT_BY_NAME, "sort-by-name" },
    { SortMode::SORT_BY_ACTIVITY, "sort-by-activity" },
    { SortMode::SORT_BY_AGE, "sort-by-age" },
    { SortMode::SORT_BY_ETA, "sort-by-eta" },
    { SortMode::SORT_BY_PROGRESS, "sort-by-progress" },
    { SortMode::SORT_BY_QUEUE, "sort-by-queue" },
    { SortMode::SORT_BY_RATIO, "sort-by-ratio" },
    { SortMode::SORT_BY_SIZE, "sort-by-size" },
    { SortMode::SORT_BY_STATE, "sort-by-state" },
    { SortMode::SORT_BY_ID, "sort-by-id" },
} };

bool isValidUtf8(QByteArray const& byteArray)
{
#if QT_VERSION >= QT_VERSION_CHECK(6, 0, 0)

    auto decoder = QStringDecoder{ QStringConverter::Utf8, QStringConverter::Flag::Stateless };
    auto const text = QString{ decoder.decode(byteArray) };
    return !decoder.hasError() && !text.contains(QChar::ReplacementCharacter);

#else

    auto const* const codec = QTextCodec::codecForName("UTF-8");
    auto state = QTextCodec::ConverterState{};
    codec->toUnicode(byteArray.constData(), byteArray.size(), &state);
    return state.invalidChars == 0;

#endif
}

} // namespace

/***
****
***/

Prefs::Prefs(QString config_dir)
    : config_dir_{ std::move(config_dir) }
{
    static_assert(sizeof(Items) / sizeof(Items[0]) == PREFS_COUNT);

#ifndef NDEBUG
    for (int i = 0; i < PREFS_COUNT; ++i)
    {
        assert(Items[i].id == i);
    }

#endif

    // these are the prefs that don't get saved to settings.json
    // when the application exits.
    temporary_prefs_.insert(FILTER_TEXT);

    auto top = get_default_app_settings();
    top.merge(tr_sessionLoadSettings(config_dir_.toUtf8().constData(), nullptr));
    ensureSoundCommandIsAList(&top);

    for (int i = 0; i < PREFS_COUNT; ++i)
    {
        tr_variant const* b = tr_variantDictFind(&top, Items[i].key);

        switch (Items[i].type)
        {
        case QMetaType::Int:
            if (auto const value = getValue<int64_t>(b); value)
            {
                values_[i].setValue(*value);
            }
            break;

        case CustomVariantType::SortModeType:
            if (auto const value = getValue<std::string_view>(b); value)
            {
                auto const test = [&value](auto const& item)
                {
                    return item.second == *value;
                };
                // NOLINTNEXTLINE(readability-qualified-auto)
                auto const it = std::find_if(std::cbegin(SortModes), std::cend(SortModes), test);
                auto const& [mode, mode_str] = it == std::end(SortModes) ? SortModes.front() : *it;
                values_[i] = QVariant::fromValue(SortMode{ mode });
            }
            break;

        case CustomVariantType::FilterModeType:
            if (auto const value = getValue<std::string_view>(b); value)
            {
                auto const test = [&value](auto const& item)
                {
                    return item.second == *value;
                };
                // NOLINTNEXTLINE(readability-qualified-auto)
                auto const it = std::find_if(std::cbegin(FilterModes), std::cend(FilterModes), test);
                auto const& [mode, mode_str] = it == std::end(FilterModes) ? FilterModes.front() : *it;
                values_[i] = QVariant::fromValue(FilterMode{ mode });
            }
            break;

        case QMetaType::QString:
            if (auto const value = getValue<QString>(b); value)
            {
                values_[i].setValue(*value);
            }
            break;

        case QMetaType::QStringList:
            if (auto const value = getValue<QStringList>(b); value)
            {
                values_[i].setValue(*value);
            }
            break;

        case QMetaType::Bool:
            if (auto const value = getValue<bool>(b); value)
            {
                values_[i].setValue(*value);
            }
            break;

        case QMetaType::Double:
            if (auto const value = getValue<double>(b); value)
            {
                values_[i].setValue(*value);
            }
            break;

        case QMetaType::QDateTime:
            if (auto const value = getValue<time_t>(b); value)
            {
#if QT_VERSION >= QT_VERSION_CHECK(5, 8, 0)
                values_[i].setValue(QDateTime::fromSecsSinceEpoch(*value));
#else
                values_[i].setValue(QDateTime::fromTime_t(*value));
#endif
            }
            break;

        default:
            assert(false && "unhandled type");
            break;
        }
    }
}

Prefs::~Prefs()
{
    // make a dict from settings.json
    tr_variant current_settings;
    tr_variantInitDict(&current_settings, PREFS_COUNT);

    for (int i = 0; i < PREFS_COUNT; ++i)
    {
        if (temporary_prefs_.count(i) != 0U)
        {
            continue;
        }

        tr_quark const key = Items[i].key;
        QVariant const& val = values_[i];

        switch (Items[i].type)
        {
        case QMetaType::Int:
            dictAdd(&current_settings, key, val.toInt());
            break;

        case CustomVariantType::SortModeType:
            {
                auto const mode = val.value<SortMode>().mode();
                auto const test = [&mode](auto const& item)
                {
                    return item.first == mode;
                };
                // NOLINTNEXTLINE(readability-qualified-auto)
                auto const it = std::find_if(std::cbegin(SortModes), std::cend(SortModes), test);
                auto const& [mode_val, mode_str] = it == std::end(SortModes) ? SortModes.front() : *it;
                dictAdd(&current_settings, key, mode_str);
                break;
            }

        case CustomVariantType::FilterModeType:
            {
                auto const mode = val.value<FilterMode>().mode();
                auto const test = [&mode](auto const& item)
                {
                    return item.first == mode;
                };
                // NOLINTNEXTLINE(readability-qualified-auto)
                auto const it = std::find_if(std::cbegin(FilterModes), std::cend(FilterModes), test);
                auto const& [mode_val, mode_str] = it == std::end(FilterModes) ? FilterModes.front() : *it;
                dictAdd(&current_settings, key, mode_str);
                break;
            }

        case QMetaType::QString:
            dictAdd(&current_settings, key, val.toString());
            break;

        case QMetaType::QStringList:
            dictAdd(&current_settings, key, val.toStringList());
            break;

        case QMetaType::Bool:
            dictAdd(&current_settings, key, val.toBool());
            break;

        case QMetaType::Double:
            dictAdd(&current_settings, key, val.toDouble());
            break;

        case QMetaType::QDateTime:
#if QT_VERSION >= QT_VERSION_CHECK(5, 8, 0)
            dictAdd(&current_settings, key, int64_t{ val.toDateTime().toSecsSinceEpoch() });
#else
            dictAdd(&current_settings, key, val.toDateTime().toTime_t());
#endif
            break;

        default:
            assert(false && "unhandled type");
            break;
        }
    }

    // update settings.json with our settings
    auto serde = tr_variant_serde::json();
    auto const file = QFile{ QDir{ config_dir_ }.absoluteFilePath(QStringLiteral("settings.json")) };
    auto const filename = file.fileName().toStdString();
    auto settings = serde.parse_file(filename);
    if (!settings)
    {
        auto empty_dict = tr_variant{};
        tr_variantInitDict(&empty_dict, PREFS_COUNT);
        settings = std::move(empty_dict);
    }

    tr_variantMergeDicts(&*settings, &current_settings);
    serde.to_file(*settings, filename);
}

/**
 * This is where we initialize the preferences file with the default values.
 * If you add a new preferences key, you /must/ add a default value here.
 */
tr_variant Prefs::get_default_app_settings()
{
    auto constexpr FilterMode = std::string_view{ "all" };
    auto constexpr SessionHost = std::string_view{ "localhost" };
    auto constexpr SessionPassword = std::string_view{};
    auto constexpr SessionUsername = std::string_view{};
    auto constexpr SortMode = std::string_view{ "sort-by-name" };
    auto constexpr StatsMode = std::string_view{ "total-ratio" };
    auto constexpr WindowLayout = std::string_view{ "menu,toolbar,filter,list,statusbar" };

    auto const download_dir = tr_getDefaultDownloadDir();

<<<<<<< HEAD
    auto const compact_columns = std::string_view{ "100000000000000000000" };

    tr_variantDictReserve(d, 39);
    dictAdd(d, TR_KEY_blocklist_updates_enabled, true);
    dictAdd(d, TR_KEY_compact_columns, compact_columns);
    dictAdd(d, TR_KEY_compact_columns_state, std::string_view{});
    dictAdd(d, TR_KEY_compact_view, false);
    dictAdd(d, TR_KEY_inhibit_desktop_hibernation, false);
    dictAdd(d, TR_KEY_prompt_before_exit, true);
    dictAdd(d, TR_KEY_remote_session_enabled, false);
    dictAdd(d, TR_KEY_remote_session_requres_authentication, false);
    dictAdd(d, TR_KEY_show_backup_trackers, false);
    dictAdd(d, TR_KEY_show_extra_peer_details, false);
    dictAdd(d, TR_KEY_show_filterbar, true);
    dictAdd(d, TR_KEY_show_notification_area_icon, false);
    dictAdd(d, TR_KEY_start_minimized, false);
    dictAdd(d, TR_KEY_show_options_window, true);
    dictAdd(d, TR_KEY_show_statusbar, true);
    dictAdd(d, TR_KEY_show_toolbar, true);
    dictAdd(d, TR_KEY_show_tracker_scrapes, false);
    dictAdd(d, TR_KEY_sort_reversed, false);
    dictAdd(d, TR_KEY_torrent_added_notification_enabled, true);
    dictAdd(d, TR_KEY_torrent_complete_notification_enabled, true);
    dictAdd(d, TR_KEY_torrent_complete_sound_enabled, true);
    dictAdd(d, TR_KEY_user_has_given_informed_consent, false);
    dictAdd(d, TR_KEY_watch_dir_enabled, false);
    dictAdd(d, TR_KEY_blocklist_date, 0);
    dictAdd(d, TR_KEY_main_window_height, 500);
    dictAdd(d, TR_KEY_main_window_width, 300);
    dictAdd(d, TR_KEY_main_window_x, 50);
    dictAdd(d, TR_KEY_main_window_y, 50);
    dictAdd(d, TR_KEY_remote_session_port, TR_DEFAULT_RPC_PORT);
    dictAdd(d, TR_KEY_download_dir, download_dir);
    dictAdd(d, TR_KEY_filter_mode, FilterMode);
    dictAdd(d, TR_KEY_main_window_layout_order, WindowLayout);
    dictAdd(d, TR_KEY_open_dialog_dir, QDir::home().absolutePath());
    dictAdd(d, TR_KEY_remote_session_https, false);
    dictAdd(d, TR_KEY_remote_session_host, SessionHost);
    dictAdd(d, TR_KEY_remote_session_password, SessionPassword);
    dictAdd(d, TR_KEY_remote_session_username, SessionUsername);
    dictAdd(d, TR_KEY_sort_mode, SortMode);
    dictAdd(d, TR_KEY_statusbar_stats, StatsMode);
    dictAdd(d, TR_KEY_watch_dir, download_dir);
    dictAdd(d, TR_KEY_read_clipboard, false);
=======
    auto settings = tr_variant::Map{};
    settings.try_emplace(TR_KEY_blocklist_updates_enabled, true);
    settings.try_emplace(TR_KEY_compact_view, false);
    settings.try_emplace(TR_KEY_inhibit_desktop_hibernation, false);
    settings.try_emplace(TR_KEY_prompt_before_exit, true);
    settings.try_emplace(TR_KEY_remote_session_enabled, false);
    settings.try_emplace(TR_KEY_remote_session_requres_authentication, false);
    settings.try_emplace(TR_KEY_show_backup_trackers, false);
    settings.try_emplace(TR_KEY_show_extra_peer_details, false);
    settings.try_emplace(TR_KEY_show_filterbar, true);
    settings.try_emplace(TR_KEY_show_notification_area_icon, false);
    settings.try_emplace(TR_KEY_start_minimized, false);
    settings.try_emplace(TR_KEY_show_options_window, true);
    settings.try_emplace(TR_KEY_show_statusbar, true);
    settings.try_emplace(TR_KEY_show_toolbar, true);
    settings.try_emplace(TR_KEY_show_tracker_scrapes, false);
    settings.try_emplace(TR_KEY_sort_reversed, false);
    settings.try_emplace(TR_KEY_torrent_added_notification_enabled, true);
    settings.try_emplace(TR_KEY_torrent_complete_notification_enabled, true);
    settings.try_emplace(TR_KEY_torrent_complete_sound_enabled, true);
    settings.try_emplace(TR_KEY_user_has_given_informed_consent, false);
    settings.try_emplace(TR_KEY_watch_dir_enabled, false);
    settings.try_emplace(TR_KEY_blocklist_date, 0);
    settings.try_emplace(TR_KEY_main_window_height, 500);
    settings.try_emplace(TR_KEY_main_window_width, 300);
    settings.try_emplace(TR_KEY_main_window_x, 50);
    settings.try_emplace(TR_KEY_main_window_y, 50);
    settings.try_emplace(TR_KEY_remote_session_port, TR_DEFAULT_RPC_PORT);
    settings.try_emplace(TR_KEY_download_dir, download_dir);
    settings.try_emplace(TR_KEY_filter_mode, FilterMode);
    settings.try_emplace(TR_KEY_main_window_layout_order, WindowLayout);
    settings.try_emplace(TR_KEY_open_dialog_dir, QDir::home().absolutePath().toStdString());
    settings.try_emplace(TR_KEY_remote_session_https, false);
    settings.try_emplace(TR_KEY_remote_session_host, SessionHost);
    settings.try_emplace(TR_KEY_remote_session_password, SessionPassword);
    settings.try_emplace(TR_KEY_remote_session_username, SessionUsername);
    settings.try_emplace(TR_KEY_sort_mode, SortMode);
    settings.try_emplace(TR_KEY_statusbar_stats, StatsMode);
    settings.try_emplace(TR_KEY_watch_dir, download_dir);
    settings.try_emplace(TR_KEY_read_clipboard, false);
    return tr_variant{ std::move(settings) };
>>>>>>> 40377261
}

/***
****
***/

bool Prefs::getBool(int key) const
{
    assert(Items[key].type == QMetaType::Bool);
    return values_[key].toBool();
}

QString Prefs::getString(int key) const
{
    assert(Items[key].type == QMetaType::QString);

    if (auto const b = values_[key].toByteArray(); isValidUtf8(b.constData()))
    {
        values_[key].setValue(QString::fromUtf8(b.constData()));
    }

    return values_[key].toString();
}

int Prefs::getInt(int key) const
{
    assert(Items[key].type == QMetaType::Int);
    return values_[key].toInt();
}

double Prefs::getDouble(int key) const
{
    assert(Items[key].type == QMetaType::Double);
    return values_[key].toDouble();
}

QDateTime Prefs::getDateTime(int key) const
{
    assert(Items[key].type == QMetaType::QDateTime);
    return values_[key].toDateTime();
}

/***
****
***/

void Prefs::toggleBool(int key)
{
    set(key, !getBool(key));
}<|MERGE_RESOLUTION|>--- conflicted
+++ resolved
@@ -432,54 +432,12 @@
 
     auto const download_dir = tr_getDefaultDownloadDir();
 
-<<<<<<< HEAD
     auto const compact_columns = std::string_view{ "100000000000000000000" };
 
-    tr_variantDictReserve(d, 39);
-    dictAdd(d, TR_KEY_blocklist_updates_enabled, true);
-    dictAdd(d, TR_KEY_compact_columns, compact_columns);
-    dictAdd(d, TR_KEY_compact_columns_state, std::string_view{});
-    dictAdd(d, TR_KEY_compact_view, false);
-    dictAdd(d, TR_KEY_inhibit_desktop_hibernation, false);
-    dictAdd(d, TR_KEY_prompt_before_exit, true);
-    dictAdd(d, TR_KEY_remote_session_enabled, false);
-    dictAdd(d, TR_KEY_remote_session_requres_authentication, false);
-    dictAdd(d, TR_KEY_show_backup_trackers, false);
-    dictAdd(d, TR_KEY_show_extra_peer_details, false);
-    dictAdd(d, TR_KEY_show_filterbar, true);
-    dictAdd(d, TR_KEY_show_notification_area_icon, false);
-    dictAdd(d, TR_KEY_start_minimized, false);
-    dictAdd(d, TR_KEY_show_options_window, true);
-    dictAdd(d, TR_KEY_show_statusbar, true);
-    dictAdd(d, TR_KEY_show_toolbar, true);
-    dictAdd(d, TR_KEY_show_tracker_scrapes, false);
-    dictAdd(d, TR_KEY_sort_reversed, false);
-    dictAdd(d, TR_KEY_torrent_added_notification_enabled, true);
-    dictAdd(d, TR_KEY_torrent_complete_notification_enabled, true);
-    dictAdd(d, TR_KEY_torrent_complete_sound_enabled, true);
-    dictAdd(d, TR_KEY_user_has_given_informed_consent, false);
-    dictAdd(d, TR_KEY_watch_dir_enabled, false);
-    dictAdd(d, TR_KEY_blocklist_date, 0);
-    dictAdd(d, TR_KEY_main_window_height, 500);
-    dictAdd(d, TR_KEY_main_window_width, 300);
-    dictAdd(d, TR_KEY_main_window_x, 50);
-    dictAdd(d, TR_KEY_main_window_y, 50);
-    dictAdd(d, TR_KEY_remote_session_port, TR_DEFAULT_RPC_PORT);
-    dictAdd(d, TR_KEY_download_dir, download_dir);
-    dictAdd(d, TR_KEY_filter_mode, FilterMode);
-    dictAdd(d, TR_KEY_main_window_layout_order, WindowLayout);
-    dictAdd(d, TR_KEY_open_dialog_dir, QDir::home().absolutePath());
-    dictAdd(d, TR_KEY_remote_session_https, false);
-    dictAdd(d, TR_KEY_remote_session_host, SessionHost);
-    dictAdd(d, TR_KEY_remote_session_password, SessionPassword);
-    dictAdd(d, TR_KEY_remote_session_username, SessionUsername);
-    dictAdd(d, TR_KEY_sort_mode, SortMode);
-    dictAdd(d, TR_KEY_statusbar_stats, StatsMode);
-    dictAdd(d, TR_KEY_watch_dir, download_dir);
-    dictAdd(d, TR_KEY_read_clipboard, false);
-=======
     auto settings = tr_variant::Map{};
     settings.try_emplace(TR_KEY_blocklist_updates_enabled, true);
+    settings.try_emplace(TR_KEY_compact_columns, compact_columns);
+    settings.try_emplace(TR_KEY_compact_columns_state, std::string_view{});
     settings.try_emplace(TR_KEY_compact_view, false);
     settings.try_emplace(TR_KEY_inhibit_desktop_hibernation, false);
     settings.try_emplace(TR_KEY_prompt_before_exit, true);
@@ -519,7 +477,6 @@
     settings.try_emplace(TR_KEY_watch_dir, download_dir);
     settings.try_emplace(TR_KEY_read_clipboard, false);
     return tr_variant{ std::move(settings) };
->>>>>>> 40377261
 }
 
 /***
