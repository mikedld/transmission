--- conflicted
+++ resolved
@@ -1044,12 +1044,8 @@
     /* does the peer prefer encrypted connections? */
     auto i = int64_t{};
     auto pex = tr_pex{};
-<<<<<<< HEAD
     auto& [addr, port] = pex.socket_address;
-    if (tr_variantDictFindInt(&val, TR_KEY_e, &i))
-=======
     if (tr_variantDictFindInt(&*var, TR_KEY_e, &i))
->>>>>>> a4d20561
     {
         msgs->encryption_preference = i != 0 ? EncryptionPreference::Yes : EncryptionPreference::No;
 
@@ -1119,23 +1115,15 @@
 
     std::byte const* addr_compact = nullptr;
     auto addr_len = size_t{};
-<<<<<<< HEAD
-    if (msgs->io->is_incoming() && tr_variantDictFindRaw(&val, TR_KEY_ipv4, &addr_compact, &addr_len) &&
+    if (msgs->io->is_incoming() && tr_variantDictFindRaw(&*var, TR_KEY_ipv4, &addr_compact, &addr_len) &&
         addr_len == tr_address::CompactAddrBytes[TR_AF_INET])
-=======
-    if (msgs->io->is_incoming() && tr_variantDictFindRaw(&*var, TR_KEY_ipv4, &addr, &addr_len) && addr_len == 4)
->>>>>>> a4d20561
     {
         std::tie(addr, std::ignore) = tr_address::from_compact_ipv4(addr_compact);
         tr_peerMgrAddPex(msgs->torrent, TR_PEER_FROM_LTEP, &pex, 1);
     }
 
-<<<<<<< HEAD
-    if (msgs->io->is_incoming() && tr_variantDictFindRaw(&val, TR_KEY_ipv6, &addr_compact, &addr_len) &&
+    if (msgs->io->is_incoming() && tr_variantDictFindRaw(&*var, TR_KEY_ipv6, &addr_compact, &addr_len) &&
         addr_len == tr_address::CompactAddrBytes[TR_AF_INET6])
-=======
-    if (msgs->io->is_incoming() && tr_variantDictFindRaw(&*var, TR_KEY_ipv6, &addr, &addr_len) && addr_len == 16)
->>>>>>> a4d20561
     {
         std::tie(addr, std::ignore) = tr_address::from_compact_ipv6(addr_compact);
         tr_peerMgrAddPex(msgs->torrent, TR_PEER_FROM_LTEP, &pex, 1);
