// This file Copyright © 2007-2023 Mnemosyne LLC.
// It may be used under GPLv2 (SPDX: GPL-2.0-only), GPLv3 (SPDX: GPL-3.0-only),
// or any future license endorsed by Mnemosyne LLC.
// License text can be found in the licenses/ folder.

#include <algorithm>
#include <array>
#include <cerrno>
#include <cstring>
#include <ctime>
#include <iterator>
#include <map>
#include <memory> // std::unique_ptr
#include <optional>
#include <queue>
#include <utility>
#include <vector>

#include <fmt/core.h>

#include "libtransmission/transmission.h"

#include "libtransmission/bitfield.h"
#include "libtransmission/cache.h"
#include "libtransmission/completion.h"
#include "libtransmission/crypto-utils.h"
#include "libtransmission/file.h"
#include "libtransmission/log.h"
#include "libtransmission/peer-io.h"
#include "libtransmission/peer-mgr.h"
#include "libtransmission/peer-msgs.h"
#include "libtransmission/quark.h"
#include "libtransmission/session.h"
#include "libtransmission/timer.h"
#include "libtransmission/torrent-magnet.h"
#include "libtransmission/torrent.h"
#include "libtransmission/tr-assert.h"
#include "libtransmission/tr-buffer.h"
#include "libtransmission/tr-dht.h"
#include "libtransmission/utils.h"
#include "libtransmission/variant.h"
#include "libtransmission/version.h"

#ifndef EBADMSG
#define EBADMSG EINVAL
#endif

using namespace std::literals;

namespace
{

// these values are hardcoded by various BEPs as noted
namespace BtPeerMsgs
{

// http://bittorrent.org/beps/bep_0003.html#peer-messages
auto constexpr Choke = uint8_t{ 0 };
auto constexpr Unchoke = uint8_t{ 1 };
auto constexpr Interested = uint8_t{ 2 };
auto constexpr NotInterested = uint8_t{ 3 };
auto constexpr Have = uint8_t{ 4 };
auto constexpr Bitfield = uint8_t{ 5 };
auto constexpr Request = uint8_t{ 6 };
auto constexpr Piece = uint8_t{ 7 };
auto constexpr Cancel = uint8_t{ 8 };

// http://bittorrent.org/beps/bep_0005.html
auto constexpr Port = uint8_t{ 9 };

// https://www.bittorrent.org/beps/bep_0006.html
auto constexpr FextSuggest = uint8_t{ 13 };
auto constexpr FextHaveAll = uint8_t{ 14 };
auto constexpr FextHaveNone = uint8_t{ 15 };
auto constexpr FextReject = uint8_t{ 16 };
auto constexpr FextAllowedFast = uint8_t{ 17 };

// http://bittorrent.org/beps/bep_0010.html
// see also LtepMessageIds below
auto constexpr Ltep = uint8_t{ 20 };

[[nodiscard]] constexpr std::string_view debug_name(uint8_t type) noexcept
{
    switch (type)
    {
    case Bitfield:
        return "bitfield"sv;
    case Cancel:
        return "cancel"sv;
    case Choke:
        return "choke"sv;
    case FextAllowedFast:
        return "fext-allow-fast"sv;
    case FextHaveAll:
        return "fext-have-all"sv;
    case FextHaveNone:
        return "fext-have-none"sv;
    case FextReject:
        return "fext-reject"sv;
    case FextSuggest:
        return "fext-suggest"sv;
    case Have:
        return "have"sv;
    case Interested:
        return "interested"sv;
    case Ltep:
        return "ltep"sv;
    case NotInterested:
        return "not-interested"sv;
    case Piece:
        return "piece"sv;
    case Port:
        return "port"sv;
    case Request:
        return "request"sv;
    case Unchoke:
        return "unchoke"sv;
    default:
        return "unknown"sv;
    }
}

} // namespace BtPeerMsgs

// sized to hold a piece message
using PeerMessageBuffer = libtransmission::
    SmallBuffer<sizeof(uint8_t) + sizeof(uint32_t) * 2U + tr_block_info::BlockSize, std::byte>;
using PeerMessageReader = libtransmission::BufferReader<std::byte>;

namespace LtepMessages
{

// http://bittorrent.org/beps/bep_0010.html
auto constexpr Handshake = uint8_t{ 0 };

} // namespace LtepMessages

// http://bittorrent.org/beps/bep_0010.html
// Client-defined extension message IDs that we tell peers about
// in the LTEP handshake and will respond to when sent in an LTEP
// message.
enum LtepMessageIds
{
    // we support peer exchange (bep 11)
    // https://www.bittorrent.org/beps/bep_0011.html
    UT_PEX_ID = 1,

    // we support sending metadata files (bep 9)
    // https://www.bittorrent.org/beps/bep_0009.html
    // see also MetadataMsgType below
    UT_METADATA_ID = 3,
};

// http://bittorrent.org/beps/bep_0009.html
namespace MetadataMsgType
{

auto constexpr Request = int{ 0 };
auto constexpr Data = int{ 1 };
auto constexpr Reject = int{ 2 };

} // namespace MetadataMsgType

auto constexpr MinChokePeriodSec = int{ 10 };

// idle seconds before we send a keepalive
auto constexpr KeepaliveIntervalSecs = int{ 100 };

auto constexpr MetadataReqQ = int{ 64 };

auto constexpr ReqQ = int{ 512 };

// used in lowering the outMessages queue period

// how many blocks to keep prefetched per peer
auto constexpr PrefetchMax = size_t{ 18 };

// when we're making requests from another peer,
// batch them together to send enough requests to
// meet our bandwidth goals for the next N seconds
auto constexpr RequestBufSecs = int{ 10 };

// ---

auto constexpr MaxPexPeerCount = size_t{ 50 };

// ---

enum class EncryptionPreference
{
    Unknown,
    Yes,
    No
};

// ---

struct peer_request
{
    uint32_t index = 0;
    uint32_t offset = 0;
    uint32_t length = 0;

    [[nodiscard]] auto constexpr operator==(peer_request const& that) const noexcept
    {
        return this->index == that.index && this->offset == that.offset && this->length == that.length;
    }
};

peer_request blockToReq(tr_torrent const* tor, tr_block_index_t block)
{
    auto const loc = tor->block_loc(block);
    return peer_request{ loc.piece, loc.piece_offset, tor->block_size(block) };
}

// ---

/* this is raw, unchanged data from the peer regarding
 * the current message that it's sending us. */
struct tr_incoming
{
    std::optional<uint32_t> length; // the full message payload length. Includes the +1 for id length
    std::optional<uint8_t> id; // the protocol message, e.g. BtPeerMsgs::Piece
    PeerMessageBuffer payload;

    struct incoming_piece_data
    {
        explicit incoming_piece_data(uint32_t block_size)
            : buf{ std::make_unique<std::vector<uint8_t>>(block_size) }
            , have{ block_size }
        {
        }

        std::unique_ptr<std::vector<uint8_t>> buf;
        tr_bitfield have;
    };

    std::map<tr_block_index_t, incoming_piece_data> blocks;
};

class tr_peerMsgsImpl;
// TODO: make these to be member functions
ReadState canRead(tr_peerIo* io, void* vmsgs, size_t* piece);
void cancelAllRequestsToClient(tr_peerMsgsImpl* msgs);
void didWrite(tr_peerIo* io, size_t bytes_written, bool was_piece_data, void* vmsgs);
void gotError(tr_peerIo* io, tr_error const& err, void* vmsgs);
void peerPulse(void* vmsgs);
size_t protocolSendCancel(tr_peerMsgsImpl* msgs, struct peer_request const& req);
size_t protocolSendChoke(tr_peerMsgsImpl* msgs, bool choke);
size_t protocolSendHave(tr_peerMsgsImpl* msgs, tr_piece_index_t index);
size_t protocolSendPort(tr_peerMsgsImpl* msgs, tr_port port);
size_t protocolSendRequest(tr_peerMsgsImpl* msgs, struct peer_request const& req);
void sendInterest(tr_peerMsgsImpl* msgs, bool b);
void sendLtepHandshake(tr_peerMsgsImpl* msgs);
void tellPeerWhatWeHave(tr_peerMsgsImpl* msgs);
void updateDesiredRequestCount(tr_peerMsgsImpl* msgs);

#define myLogMacro(msgs, level, text) \
    do \
    { \
        if (tr_logLevelIsActive(level)) \
        { \
            tr_logAddMessage( \
                __FILE__, \
                __LINE__, \
                (level), \
                fmt::format(FMT_STRING("{:s} [{:s}]: {:s}"), (msgs)->io->display_name(), (msgs)->user_agent().sv(), text), \
                (msgs)->torrent->name()); \
        } \
    } while (0)

#define logdbg(msgs, text) myLogMacro(msgs, TR_LOG_DEBUG, text)
#define logtrace(msgs, text) myLogMacro(msgs, TR_LOG_TRACE, text)
#define logwarn(msgs, text) myLogMacro(msgs, TR_LOG_WARN, text)

using ReadResult = std::pair<ReadState, size_t /*n_piece_data_bytes_read*/>;

/**
 * Low-level communication state information about a connected peer.
 *
 * This structure remembers the low-level protocol states that we're
 * in with this peer, such as active requests, pex messages, and so on.
 * Its fields are all private to peer-msgs.c.
 *
 * Data not directly involved with sending & receiving messages is
 * stored in tr_peer, where it can be accessed by both peermsgs and
 * the peer manager.
 *
 * @see struct peer_atom
 * @see tr_peer
 */
class tr_peerMsgsImpl final : public tr_peerMsgs
{
public:
    tr_peerMsgsImpl(
        tr_torrent* torrent_in,
        peer_atom* atom_in,
        std::shared_ptr<tr_peerIo> io_in,
        tr_interned_string client,
        tr_peer_callback callback,
        void* callback_data)
        : tr_peerMsgs{ torrent_in, atom_in, client, io_in->is_encrypted(), io_in->is_incoming(), io_in->is_utp() }
        , torrent{ torrent_in }
        , io{ std::move(io_in) }
        , have_{ torrent_in->piece_count() }
        , callback_{ callback }
        , callback_data_{ callback_data }
    {
        if (torrent->allows_pex())
        {
            pex_timer_ = session->timerMaker().create([this]() { sendPex(); });
            pex_timer_->start_repeating(SendPexInterval);
        }

        if (io->supports_utp())
        {
            tr_peerMgrSetUtpSupported(torrent, io->address());
            tr_peerMgrSetUtpFailed(torrent, io->address(), false);
        }

        if (io->supports_ltep())
        {
            sendLtepHandshake(this);
        }

        tellPeerWhatWeHave(this);

        if (session->allowsDHT() && io->supports_dht())
        {
            // only send PORT over IPv6 iff IPv6 DHT is running (BEP-32).
            if (auto const addr = session->publicAddress(TR_AF_INET6); !addr.is_any())
            {
                protocolSendPort(this, session->udpPort());
            }
        }

        io->set_callbacks(canRead, didWrite, gotError, this);
        updateDesiredRequestCount(this);

        update_active();
    }

    tr_peerMsgsImpl(tr_peerMsgsImpl&&) = delete;
    tr_peerMsgsImpl(tr_peerMsgsImpl const&) = delete;
    tr_peerMsgsImpl& operator=(tr_peerMsgsImpl&&) = delete;
    tr_peerMsgsImpl& operator=(tr_peerMsgsImpl const&) = delete;

    ~tr_peerMsgsImpl() override
    {
        set_active(TR_UP, false);
        set_active(TR_DOWN, false);

        if (this->io)
        {
            this->io->clear();
        }
    }

    bool isTransferringPieces(uint64_t now, tr_direction dir, tr_bytes_per_second_t* setme_bytes_per_second) const override
    {
        auto const bytes_per_second = io->get_piece_speed_bytes_per_second(now, dir);

        if (setme_bytes_per_second != nullptr)
        {
            *setme_bytes_per_second = bytes_per_second;
        }

        return bytes_per_second > 0;
    }

    [[nodiscard]] size_t activeReqCount(tr_direction dir) const noexcept override
    {
        switch (dir)
        {
        case TR_CLIENT_TO_PEER: // requests we sent
            return tr_peerMgrCountActiveRequestsToPeer(torrent, this);

        case TR_PEER_TO_CLIENT: // requests they sent
            return std::size(peer_requested_);

        default:
            TR_ASSERT(0);
            return {};
        }
    }

    [[nodiscard]] tr_bandwidth& bandwidth() noexcept override
    {
        return io->bandwidth();
    }

    [[nodiscard]] std::pair<tr_address, tr_port> socketAddress() const override
    {
        return io->socket_address();
    }

    [[nodiscard]] std::string display_name() const override
    {
        auto const [addr, port] = socketAddress();
        return addr.display_name(port);
    }

    [[nodiscard]] tr_bitfield const& has() const noexcept override
    {
        return have_;
    }

    void onTorrentGotMetainfo() noexcept override
    {
        invalidatePercentDone();

        update_active();
    }

    void invalidatePercentDone()
    {
        updateInterest();
    }

    void cancel_block_request(tr_block_index_t block) override
    {
        protocolSendCancel(this, blockToReq(torrent, block));
    }

    void set_choke(bool peer_is_choked) override
    {
        time_t const now = tr_time();
        time_t const fibrillation_time = now - MinChokePeriodSec;

        if (chokeChangedAt > fibrillation_time)
        {
            // TODO logtrace(msgs, "Not changing choke to %d to avoid fibrillation", peer_is_choked);
        }
        else if (this->peer_is_choked() != peer_is_choked)
        {
            set_peer_choked(peer_is_choked);

            if (peer_is_choked)
            {
                cancelAllRequestsToClient(this);
            }

            protocolSendChoke(this, peer_is_choked);
            chokeChangedAt = now;
            update_active(TR_CLIENT_TO_PEER);
        }
    }

    void pulse() override
    {
        peerPulse(this);
    }

    void on_piece_completed(tr_piece_index_t piece) override
    {
        protocolSendHave(this, piece);

        // since we have more pieces now, we might not be interested in this peer
        updateInterest();
    }

    void set_interested(bool interested) override
    {
        if (client_is_interested() != interested)
        {
            set_client_interested(interested);
            sendInterest(this, interested);
            update_active(TR_PEER_TO_CLIENT);
        }
    }

    void updateInterest()
    {
        // TODO -- might need to poke the mgr on startup
    }

    //

    [[nodiscard]] bool isValidRequest(peer_request const& req) const
    {
        return tr_torrentReqIsValid(torrent, req.index, req.offset, req.length);
    }

    void requestBlocks(tr_block_span_t const* block_spans, size_t n_spans) override
    {
        TR_ASSERT(torrent->client_can_download());
        TR_ASSERT(client_is_interested());
        TR_ASSERT(!client_is_choked());

        for (auto const *span = block_spans, *span_end = span + n_spans; span != span_end; ++span)
        {
            for (auto [block, block_end] = *span; block < block_end; ++block)
            {
                // Note that requests can't cross over a piece boundary.
                // So if a piece isn't evenly divisible by the block size,
                // we need to split our block request info per-piece chunks.
                auto const byte_begin = torrent->block_loc(block).byte;
                auto const block_size = torrent->block_size(block);
                auto const byte_end = byte_begin + block_size;
                for (auto offset = byte_begin; offset < byte_end;)
                {
                    auto const loc = torrent->byte_loc(offset);
                    auto const left_in_block = block_size - loc.block_offset;
                    auto const left_in_piece = torrent->piece_size(loc.piece) - loc.piece_offset;
                    auto const req_len = std::min(left_in_block, left_in_piece);
                    protocolSendRequest(this, { loc.piece, loc.piece_offset, req_len });
                    offset += req_len;
                }
            }

            tr_peerMgrClientSentRequests(torrent, this, *span);
        }
    }

    // how many blocks could we request from this peer right now?
    [[nodiscard]] RequestLimit canRequest() const noexcept override
    {
        auto const max_blocks = maxAvailableReqs();
        return RequestLimit{ max_blocks, max_blocks };
    }

    void sendPex();

    void publish(tr_peer_event const& peer_event)
    {
        if (callback_ != nullptr)
        {
            (*callback_)(this, peer_event, callback_data_);
        }
    }

private:
    [[nodiscard]] size_t maxAvailableReqs() const
    {
        if (torrent->is_done() || !torrent->has_metainfo() || client_is_choked() || !client_is_interested())
        {
            return 0;
        }

        // Get the rate limit we should use.
        // TODO: this needs to consider all the other peers as well...
        uint64_t const now = tr_time_msec();
        auto rate_bytes_per_second = get_piece_speed_bytes_per_second(now, TR_PEER_TO_CLIENT);
        if (torrent->uses_speed_limit(TR_PEER_TO_CLIENT))
        {
            rate_bytes_per_second = std::min(rate_bytes_per_second, torrent->speed_limit_bps(TR_PEER_TO_CLIENT));
        }

        // honor the session limits, if enabled
        if (torrent->uses_session_limits())
        {
            if (auto const irate_bytes_per_second = torrent->session->activeSpeedLimitBps(TR_PEER_TO_CLIENT);
                irate_bytes_per_second)
            {
                rate_bytes_per_second = std::min(rate_bytes_per_second, *irate_bytes_per_second);
            }
        }

        // use this desired rate to figure out how
        // many requests we should send to this peer
        size_t constexpr Floor = 32;
        size_t constexpr Seconds = RequestBufSecs;
        size_t const estimated_blocks_in_period = (rate_bytes_per_second * Seconds) / tr_block_info::BlockSize;
        size_t const ceil = reqq ? *reqq : 250;

        auto max_reqs = estimated_blocks_in_period;
        max_reqs = std::min(max_reqs, ceil);
        max_reqs = std::max(max_reqs, Floor);
        return max_reqs;
    }

    [[nodiscard]] bool calculate_active(tr_direction direction) const
    {
        if (direction == TR_CLIENT_TO_PEER)
        {
            return peer_is_interested() && !peer_is_choked();
        }

        // TR_PEER_TO_CLIENT

        if (!torrent->has_metainfo())
        {
            return true;
        }

        auto const active = client_is_interested() && !client_is_choked();
        TR_ASSERT(!active || !torrent->is_done());
        return active;
    }

    void update_active()
    {
        update_active(TR_UP);
        update_active(TR_DOWN);
    }

    void update_active(tr_direction direction)
    {
        TR_ASSERT(tr_isDirection(direction));

        set_active(direction, calculate_active(direction));
    }

public:
    bool peerSupportsPex = false;
    bool peerSupportsMetadataXfer = false;
    bool clientSentLtepHandshake = false;
    bool peerSentLtepHandshake = false;

    size_t desired_request_count = 0;

    uint8_t ut_pex_id = 0;
    uint8_t ut_metadata_id = 0;

    tr_port dht_port;

    EncryptionPreference encryption_preference = EncryptionPreference::Unknown;

    size_t metadata_size_hint = 0;

    tr_torrent* const torrent;

    std::shared_ptr<tr_peerIo> const io;

    struct QueuedPeerRequest : public peer_request
    {
        explicit QueuedPeerRequest(peer_request in) noexcept
            : peer_request{ in }
        {
        }

        bool prefetched = false;
    };

    std::vector<QueuedPeerRequest> peer_requested_;

    std::vector<tr_pex> pex;
    std::vector<tr_pex> pex6;

    std::queue<int> peerAskedForMetadata;

    time_t clientSentAnythingAt = 0;

    time_t chokeChangedAt = 0;

    /* when we started batching the outMessages */
    // time_t outMessagesBatchedAt = 0;

    struct tr_incoming incoming = {};

    /* if the peer supports the Extension Protocol in BEP 10 and
       supplied a reqq argument, it's stored here. */
    std::optional<size_t> reqq;

    std::unique_ptr<libtransmission::Timer> pex_timer_;

    tr_bitfield have_;

private:
    friend ReadResult process_peer_message(tr_peerMsgsImpl* msgs, uint8_t id, PeerMessageReader& payload);
    friend void parseLtepHandshake(tr_peerMsgsImpl* msgs, PeerMessageReader& payload);

    tr_peer_callback const callback_;
    void* const callback_data_;

    // seconds between periodic sendPex() calls
    static auto constexpr SendPexInterval = 90s;
};

// ---

[[nodiscard]] constexpr bool messageLengthIsCorrect(tr_torrent const* const tor, uint8_t id, uint32_t len)
{
    switch (id)
    {
    case BtPeerMsgs::Choke:
    case BtPeerMsgs::Unchoke:
    case BtPeerMsgs::Interested:
    case BtPeerMsgs::NotInterested:
    case BtPeerMsgs::FextHaveAll:
    case BtPeerMsgs::FextHaveNone:
        return len == 1U;

    case BtPeerMsgs::Have:
    case BtPeerMsgs::FextSuggest:
    case BtPeerMsgs::FextAllowedFast:
        return len == 5U;

    case BtPeerMsgs::Bitfield:
        return !tor->has_metainfo() || len == 1 + ((tor->piece_count() + 7U) / 8U);

    case BtPeerMsgs::Request:
    case BtPeerMsgs::Cancel:
    case BtPeerMsgs::FextReject:
        return len == 13U;

    case BtPeerMsgs::Piece:
        len -= sizeof(id) + sizeof(uint32_t /*piece*/) + sizeof(uint32_t /*offset*/);
        return len <= tr_block_info::BlockSize;

    case BtPeerMsgs::Port:
        return len == 3U;

    case BtPeerMsgs::Ltep:
        return len >= 2U;

    default: // unrecognized message
        return false;
    }
}

namespace protocol_send_message_helpers
{
namespace
{

[[nodiscard]] constexpr auto get_param_length(uint8_t param) noexcept
{
    return sizeof(param);
}

[[nodiscard]] constexpr auto get_param_length(uint16_t param) noexcept
{
    return sizeof(param);
}

[[nodiscard]] constexpr auto get_param_length(uint32_t param) noexcept
{
    return sizeof(param);
}

template<typename T>
[[nodiscard]] TR_CONSTEXPR20 auto get_param_length(T const& param) noexcept
{
    return std::size(param);
}

// ---

template<typename BufferWriter>
void add_param(BufferWriter& buffer, uint8_t param) noexcept
{
    buffer.add_uint8(param);
}

template<typename BufferWriter>
void add_param(BufferWriter& buffer, uint16_t param) noexcept
{
    buffer.add_uint16(param);
}

template<typename BufferWriter>
void add_param(BufferWriter& buffer, uint32_t param) noexcept
{
    buffer.add_uint32(param);
}

template<typename BufferWriter, typename T>
void add_param(BufferWriter& buffer, T const& param) noexcept
{
    buffer.add(param);
}

// ---

[[nodiscard]] std::string log_param(uint8_t param)
{
    return fmt::format(" {:d}", static_cast<int>(param));
}

[[nodiscard]] std::string log_param(uint16_t param)
{
    return fmt::format(" {:d}", static_cast<int>(param));
}

[[nodiscard]] std::string log_param(uint32_t param)
{
    return fmt::format(" {:d}", static_cast<int>(param));
}

template<typename T>
[[nodiscard]] std::string log_param(T const& /*unused*/)
{
    return " []";
}

template<typename... Args>
[[nodiscard]] std::string build_log_message(uint8_t type, Args const&... args)
{
    auto text = fmt::format("sending '{:s}'", BtPeerMsgs::debug_name(type));
    (text.append(log_param(args)), ...);
    return text;
}
} // namespace

template<typename BufferWriter, typename... Args>
void build_peer_message(tr_peerMsgsImpl const* const msgs, BufferWriter& out, uint8_t type, Args const&... args)
{
    logtrace(msgs, build_log_message(type, args...));

    auto msg_len = sizeof(type);
    ((msg_len += get_param_length(args)), ...);
<<<<<<< HEAD
    out.reserve_space(msg_len);
=======
>>>>>>> 51fd7056
    out.add_uint32(msg_len);
    out.add_uint8(type);
    (add_param(out, args), ...);
    out.commit_space(msg_len);

    TR_ASSERT(messageLengthIsCorrect(msgs->torrent, type, msg_len));
}
} // namespace protocol_send_message_helpers

template<typename... Args>
size_t protocol_send_message(tr_peerMsgsImpl const* const msgs, uint8_t type, Args const&... args)
{
    using namespace protocol_send_message_helpers;

    auto out = PeerMessageBuffer{};
    build_peer_message(msgs, out, type, args...);
    auto const n_bytes_added = std::size(out);
    msgs->io->write(out, type == BtPeerMsgs::Piece);
    return n_bytes_added;
}

size_t protocol_send_keepalive(tr_peerMsgsImpl* msgs)
{
    logtrace(msgs, "sending 'keepalive'");

    auto out = libtransmission::SmallBuffer<32>{};
    out.add_uint32(0);

    auto const n_bytes_added = std::size(out);
    msgs->io->write(out, false);
    return n_bytes_added;
}

auto protocolSendReject(tr_peerMsgsImpl* const msgs, struct peer_request const* req)
{
    TR_ASSERT(msgs->io->supports_fext());
    return protocol_send_message(msgs, BtPeerMsgs::FextReject, req->index, req->offset, req->length);
}

size_t protocolSendCancel(tr_peerMsgsImpl* const msgs, peer_request const& req)
{
    return protocol_send_message(msgs, BtPeerMsgs::Cancel, req.index, req.offset, req.length);
}

size_t protocolSendRequest(tr_peerMsgsImpl* const msgs, struct peer_request const& req)
{
    TR_ASSERT(msgs->isValidRequest(req));
    return protocol_send_message(msgs, BtPeerMsgs::Request, req.index, req.offset, req.length);
}

size_t protocolSendPort(tr_peerMsgsImpl* const msgs, tr_port port)
{
    return protocol_send_message(msgs, BtPeerMsgs::Port, port.host());
}

size_t protocolSendHave(tr_peerMsgsImpl* const msgs, tr_piece_index_t index)
{
    return protocol_send_message(msgs, BtPeerMsgs::Have, index);
}

size_t protocolSendChoke(tr_peerMsgsImpl* const msgs, bool choke)
{
    return protocol_send_message(msgs, choke ? BtPeerMsgs::Choke : BtPeerMsgs::Unchoke);
}

// --- INTEREST

void sendInterest(tr_peerMsgsImpl* msgs, bool b)
{
    protocol_send_message(msgs, b ? BtPeerMsgs::Interested : BtPeerMsgs::NotInterested);
}

std::optional<int> popNextMetadataRequest(tr_peerMsgsImpl* msgs)
{
    auto& reqs = msgs->peerAskedForMetadata;

    if (std::empty(reqs))
    {
        return {};
    }

    auto next = reqs.front();
    reqs.pop();
    return next;
}

void cancelAllRequestsToClient(tr_peerMsgsImpl* msgs)
{
    if (auto const must_send_rej = msgs->io->supports_fext(); must_send_rej)
    {
        for (auto const& req : msgs->peer_requested_)
        {
            protocolSendReject(msgs, &req);
        }
    }

    msgs->peer_requested_.clear();
}

// ---

void sendLtepHandshake(tr_peerMsgsImpl* msgs)
{
    static tr_quark version_quark = 0;

    if (msgs->clientSentLtepHandshake)
    {
        return;
    }

    if (version_quark == 0)
    {
        version_quark = tr_quark_new(TR_NAME " " USERAGENT_PREFIX);
    }

    logtrace(msgs, "sending an ltep handshake");
    msgs->clientSentLtepHandshake = true;

    /* decide if we want to advertise metadata xfer support (BEP 9) */
    bool const allow_metadata_xfer = msgs->torrent->is_public();

    /* decide if we want to advertise pex support */
    auto allow_pex = bool{};
    if (!msgs->torrent->allows_pex())
    {
        allow_pex = false;
    }
    else if (msgs->peerSentLtepHandshake)
    {
        allow_pex = msgs->peerSupportsPex;
    }
    else
    {
        allow_pex = true;
    }

    auto val = tr_variant{};
    tr_variantInitDict(&val, 8);
    tr_variantDictAddBool(&val, TR_KEY_e, msgs->session->encryptionMode() != TR_CLEAR_PREFERRED);

    if (auto const addr = msgs->session->publicAddress(TR_AF_INET6); !addr.is_any())
    {
        TR_ASSERT(addr.is_ipv6());
        tr_variantDictAddRaw(&val, TR_KEY_ipv6, &addr.addr.addr6, sizeof(addr.addr.addr6));
    }

    // http://bittorrent.org/beps/bep_0009.html
    // It also adds "metadata_size" to the handshake message (not the
    // "m" dictionary) specifying an integer value of the number of
    // bytes of the metadata.
    if (auto const info_dict_size = msgs->torrent->info_dict_size();
        allow_metadata_xfer && msgs->torrent->has_metainfo() && info_dict_size > 0)
    {
        tr_variantDictAddInt(&val, TR_KEY_metadata_size, info_dict_size);
    }

    // http://bittorrent.org/beps/bep_0010.html
    // Local TCP listen port. Allows each side to learn about the TCP
    // port number of the other side. Note that there is no need for the
    // receiving side of the connection to send this extension message,
    // since its port number is already known.
    tr_variantDictAddInt(&val, TR_KEY_p, msgs->session->advertisedPeerPort().host());

    // http://bittorrent.org/beps/bep_0010.html
    // An integer, the number of outstanding request messages this
    // client supports without dropping any. The default in in
    // libtorrent is 250.
    tr_variantDictAddInt(&val, TR_KEY_reqq, ReqQ);

    // https://www.bittorrent.org/beps/bep_0010.html
    // A string containing the compact representation of the ip address this peer sees
    // you as. i.e. this is the receiver's external ip address (no port is included).
    // This may be either an IPv4 (4 bytes) or an IPv6 (16 bytes) address.
    {
        auto buf = std::array<std::byte, TR_ADDRSTRLEN>{};
        auto const begin = std::data(buf);
        auto const end = msgs->io->address().to_compact(begin);
        auto const len = end - begin;
        TR_ASSERT(len == 4 || len == 16);
        tr_variantDictAddRaw(&val, TR_KEY_yourip, begin, len);
    }

    // http://bittorrent.org/beps/bep_0010.html
    // Client name and version (as a utf-8 string). This is a much more
    // reliable way of identifying the client than relying on the
    // peer id encoding.
    tr_variantDictAddQuark(&val, TR_KEY_v, version_quark);

    // http://bittorrent.org/beps/bep_0021.html
    // A peer that is a partial seed SHOULD include an extra header in
    // the extension handshake 'upload_only'. Setting the value of this
    // key to 1 indicates that this peer is not interested in downloading
    // anything.
    tr_variantDictAddBool(&val, TR_KEY_upload_only, msgs->torrent->is_done());

    if (allow_metadata_xfer || allow_pex)
    {
        tr_variant* m = tr_variantDictAddDict(&val, TR_KEY_m, 2);

        if (allow_metadata_xfer)
        {
            tr_variantDictAddInt(m, TR_KEY_ut_metadata, UT_METADATA_ID);
        }

        if (allow_pex)
        {
            tr_variantDictAddInt(m, TR_KEY_ut_pex, UT_PEX_ID);
        }
    }

    protocol_send_message(msgs, BtPeerMsgs::Ltep, LtepMessages::Handshake, tr_variantToStr(&val, TR_VARIANT_FMT_BENC));

    /* cleanup */
    tr_variantClear(&val);
}

void parseLtepHandshake(tr_peerMsgsImpl* msgs, PeerMessageReader& payload)
{
    msgs->peerSentLtepHandshake = true;

    auto const handshake_sv = payload.to_string_view();

    auto val = tr_variant{};
    if (!tr_variantFromBuf(&val, TR_VARIANT_PARSE_BENC | TR_VARIANT_PARSE_INPLACE, handshake_sv) || !tr_variantIsDict(&val))
    {
        logtrace(msgs, "GET  extended-handshake, couldn't get dictionary");
        return;
    }

    logtrace(msgs, fmt::format(FMT_STRING("here is the base64-encoded handshake: [{:s}]"), tr_base64_encode(handshake_sv)));

    /* does the peer prefer encrypted connections? */
    auto i = int64_t{};
    auto pex = tr_pex{};
    if (tr_variantDictFindInt(&val, TR_KEY_e, &i))
    {
        msgs->encryption_preference = i != 0 ? EncryptionPreference::Yes : EncryptionPreference::No;

        if (msgs->encryption_preference == EncryptionPreference::Yes)
        {
            pex.flags |= ADDED_F_ENCRYPTION_FLAG;
        }
    }

    /* check supported messages for utorrent pex */
    msgs->peerSupportsPex = false;
    msgs->peerSupportsMetadataXfer = false;

    if (tr_variant* sub = nullptr; tr_variantDictFindDict(&val, TR_KEY_m, &sub))
    {
        if (tr_variantDictFindInt(sub, TR_KEY_ut_pex, &i))
        {
            msgs->peerSupportsPex = i != 0;
            msgs->ut_pex_id = (uint8_t)i;
            logtrace(msgs, fmt::format(FMT_STRING("msgs->ut_pex is {:d}"), static_cast<int>(msgs->ut_pex_id)));
        }

        if (tr_variantDictFindInt(sub, TR_KEY_ut_metadata, &i))
        {
            msgs->peerSupportsMetadataXfer = i != 0;
            msgs->ut_metadata_id = (uint8_t)i;
            logtrace(msgs, fmt::format(FMT_STRING("msgs->ut_metadata_id is {:d}"), static_cast<int>(msgs->ut_metadata_id)));
        }

        if (tr_variantDictFindInt(sub, TR_KEY_ut_holepunch, &i))
        {
            /* Mysterious µTorrent extension that we don't grok.  However,
               it implies support for µTP, so use it to indicate that. */
            tr_peerMgrSetUtpFailed(msgs->torrent, msgs->io->address(), false);
        }
    }

    /* look for metainfo size (BEP 9) */
    if (tr_variantDictFindInt(&val, TR_KEY_metadata_size, &i) && tr_torrentSetMetadataSizeHint(msgs->torrent, i))
    {
        msgs->metadata_size_hint = (size_t)i;
    }

    /* look for upload_only (BEP 21) */
    if (tr_variantDictFindInt(&val, TR_KEY_upload_only, &i))
    {
        pex.flags |= ADDED_F_SEED_FLAG;
    }

    // http://bittorrent.org/beps/bep_0010.html
    // Client name and version (as a utf-8 string). This is a much more
    // reliable way of identifying the client than relying on the
    // peer id encoding.
    if (auto sv = std::string_view{}; tr_variantDictFindStrView(&val, TR_KEY_v, &sv))
    {
        msgs->set_user_agent(tr_interned_string{ sv });
    }

    /* get peer's listening port */
    if (tr_variantDictFindInt(&val, TR_KEY_p, &i))
    {
        pex.port.setHost(i);
        msgs->publish(tr_peer_event::GotPort(pex.port));
        logtrace(msgs, fmt::format(FMT_STRING("peer's port is now {:d}"), i));
    }

    uint8_t const* addr = nullptr;
    auto addr_len = size_t{};
    if (msgs->io->is_incoming() && tr_variantDictFindRaw(&val, TR_KEY_ipv4, &addr, &addr_len) && addr_len == 4)
    {
        pex.addr.type = TR_AF_INET;
        memcpy(&pex.addr.addr.addr4, addr, 4);
        tr_peerMgrAddPex(msgs->torrent, TR_PEER_FROM_LTEP, &pex, 1);
    }

    if (msgs->io->is_incoming() && tr_variantDictFindRaw(&val, TR_KEY_ipv6, &addr, &addr_len) && addr_len == 16)
    {
        pex.addr.type = TR_AF_INET6;
        memcpy(&pex.addr.addr.addr6, addr, 16);
        tr_peerMgrAddPex(msgs->torrent, TR_PEER_FROM_LTEP, &pex, 1);
    }

    /* get peer's maximum request queue size */
    if (tr_variantDictFindInt(&val, TR_KEY_reqq, &i))
    {
        msgs->reqq = i;
    }

    tr_variantClear(&val);
}

void parseUtMetadata(tr_peerMsgsImpl* msgs, PeerMessageReader& payload_in)
{
    int64_t msg_type = -1;
    int64_t piece = -1;
    int64_t total_size = 0;

    auto const tmp = payload_in.to_string_view();
    auto const* const msg_end = std::data(tmp) + std::size(tmp);

    auto dict = tr_variant{};
    char const* benc_end = nullptr;
    if (tr_variantFromBuf(&dict, TR_VARIANT_PARSE_BENC | TR_VARIANT_PARSE_INPLACE, tmp, &benc_end))
    {
        (void)tr_variantDictFindInt(&dict, TR_KEY_msg_type, &msg_type);
        (void)tr_variantDictFindInt(&dict, TR_KEY_piece, &piece);
        (void)tr_variantDictFindInt(&dict, TR_KEY_total_size, &total_size);
        tr_variantClear(&dict);
    }

    logtrace(
        msgs,
        fmt::format(FMT_STRING("got ut_metadata msg: type {:d}, piece {:d}, total_size {:d}"), msg_type, piece, total_size));

    if (msg_type == MetadataMsgType::Reject)
    {
        /* NOOP */
    }

    if (msg_type == MetadataMsgType::Data && !msgs->torrent->has_metainfo() && msg_end - benc_end <= METADATA_PIECE_SIZE &&
        piece * METADATA_PIECE_SIZE + (msg_end - benc_end) <= total_size)
    {
        size_t const piece_len = msg_end - benc_end;
        tr_torrentSetMetadataPiece(msgs->torrent, piece, benc_end, piece_len);
    }

    if (msg_type == MetadataMsgType::Request)
    {
        if (piece >= 0 && msgs->torrent->has_metainfo() && msgs->torrent->is_public() &&
            std::size(msgs->peerAskedForMetadata) < MetadataReqQ)
        {
            msgs->peerAskedForMetadata.push(piece);
        }
        else
        {
            /* send a rejection message */
            auto v = tr_variant{};
            tr_variantInitDict(&v, 2);
            tr_variantDictAddInt(&v, TR_KEY_msg_type, MetadataMsgType::Reject);
            tr_variantDictAddInt(&v, TR_KEY_piece, piece);
            protocol_send_message(msgs, BtPeerMsgs::Ltep, msgs->ut_metadata_id, tr_variantToStr(&v, TR_VARIANT_FMT_BENC));
            tr_variantClear(&v);
        }
    }
}

void parseUtPex(tr_peerMsgsImpl* msgs, PeerMessageReader& payload)
{
    auto* const tor = msgs->torrent;
    if (!tor->allows_pex())
    {
        return;
    }

    auto const tmp = payload.to_string_view();

    if (tr_variant val; tr_variantFromBuf(&val, TR_VARIANT_PARSE_BENC | TR_VARIANT_PARSE_INPLACE, tmp))
    {
        uint8_t const* added = nullptr;
        auto added_len = size_t{};
        if (tr_variantDictFindRaw(&val, TR_KEY_added, &added, &added_len))
        {
            uint8_t const* added_f = nullptr;
            auto added_f_len = size_t{};
            if (!tr_variantDictFindRaw(&val, TR_KEY_added_f, &added_f, &added_f_len))
            {
                added_f_len = 0;
                added_f = nullptr;
            }

            auto pex = tr_pex::from_compact_ipv4(added, added_len, added_f, added_f_len);
            pex.resize(std::min(MaxPexPeerCount, std::size(pex)));
            tr_peerMgrAddPex(tor, TR_PEER_FROM_PEX, std::data(pex), std::size(pex));
        }

        if (tr_variantDictFindRaw(&val, TR_KEY_added6, &added, &added_len))
        {
            uint8_t const* added_f = nullptr;
            auto added_f_len = size_t{};
            if (!tr_variantDictFindRaw(&val, TR_KEY_added6_f, &added_f, &added_f_len))
            {
                added_f_len = 0;
                added_f = nullptr;
            }

            auto pex = tr_pex::from_compact_ipv6(added, added_len, added_f, added_f_len);
            pex.resize(std::min(MaxPexPeerCount, std::size(pex)));
            tr_peerMgrAddPex(tor, TR_PEER_FROM_PEX, std::data(pex), std::size(pex));
        }

        tr_variantClear(&val);
    }
}

void parseLtep(tr_peerMsgsImpl* msgs, PeerMessageReader& payload)
{
    TR_ASSERT(!std::empty(payload));

    auto const ltep_msgid = payload.to_uint8();

    if (ltep_msgid == LtepMessages::Handshake)
    {
        logtrace(msgs, "got ltep handshake");
        parseLtepHandshake(msgs, payload);

        if (msgs->io->supports_ltep())
        {
            sendLtepHandshake(msgs);
            msgs->sendPex();
        }
    }
    else if (ltep_msgid == UT_PEX_ID)
    {
        logtrace(msgs, "got ut pex");
        msgs->peerSupportsPex = true;
        parseUtPex(msgs, payload);
    }
    else if (ltep_msgid == UT_METADATA_ID)
    {
        logtrace(msgs, "got ut metadata");
        msgs->peerSupportsMetadataXfer = true;
        parseUtMetadata(msgs, payload);
    }
    else
    {
        logtrace(msgs, fmt::format(FMT_STRING("skipping unknown ltep message ({:d})"), static_cast<int>(ltep_msgid)));
    }
}

ReadResult process_peer_message(tr_peerMsgsImpl* msgs, uint8_t id, PeerMessageReader& payload);

void prefetchPieces(tr_peerMsgsImpl* msgs)
{
    if (!msgs->session->allowsPrefetch())
    {
        return;
    }

    // ensure that the first `PrefetchMax` items in `msgs->peer_requested_` are prefetched.
    auto& requests = msgs->peer_requested_;
    for (size_t i = 0, n = std::min(PrefetchMax, std::size(requests)); i < n; ++i)
    {
        if (auto& req = requests[i]; !req.prefetched)
        {
            msgs->session->cache->prefetch_block(msgs->torrent, msgs->torrent->piece_loc(req.index, req.offset), req.length);
            req.prefetched = true;
        }
    }
}

[[nodiscard]] bool canAddRequestFromPeer(tr_peerMsgsImpl const* const msgs, struct peer_request const& req)
{
    if (msgs->peer_is_choked())
    {
        logtrace(msgs, "rejecting request from choked peer");
        return false;
    }

    if (std::size(msgs->peer_requested_) >= ReqQ)
    {
        logtrace(msgs, "rejecting request ... reqq is full");
        return false;
    }

    if (!tr_torrentReqIsValid(msgs->torrent, req.index, req.offset, req.length))
    {
        logtrace(msgs, "rejecting an invalid request.");
        return false;
    }

    if (!msgs->torrent->has_piece(req.index))
    {
        logtrace(msgs, "rejecting request for a piece we don't have.");
        return false;
    }

    return true;
}

void peerMadeRequest(tr_peerMsgsImpl* msgs, struct peer_request const* req)
{
    if (canAddRequestFromPeer(msgs, *req))
    {
        msgs->peer_requested_.emplace_back(*req);
        prefetchPieces(msgs);
    }
    else if (msgs->io->supports_fext())
    {
        protocolSendReject(msgs, req);
    }
}

int clientGotBlock(tr_peerMsgsImpl* msgs, std::unique_ptr<std::vector<uint8_t>> block_data, tr_block_index_t block);

ReadResult read_piece_data(tr_peerMsgsImpl* msgs, PeerMessageReader& payload)
{
    // <index><begin><block>
    auto const piece = payload.to_uint32();
    auto const offset = payload.to_uint32();
    auto const len = std::size(payload);

    auto const loc = msgs->torrent->piece_loc(piece, offset);
    auto const block = loc.block;
    auto const block_size = msgs->torrent->block_size(block);

    if (loc.block_offset + len > block_size)
    {
        logwarn(msgs, fmt::format("got unaligned piece {:d}:{:d}->{:d}", piece, offset, len));
        return { READ_ERR, len };
    }

    if (!tr_peerMgrDidPeerRequest(msgs->torrent, msgs, block))
    {
        logwarn(msgs, fmt::format("got unrequested piece {:d}:{:d}->{:d}", piece, offset, len));
        return { READ_ERR, len };
    }

    auto& blocks = msgs->incoming.blocks;
    auto& incoming_block = blocks.try_emplace(block, block_size).first->second;
    payload.to_buf(std::data(*incoming_block.buf) + loc.block_offset, len);
    msgs->publish(tr_peer_event::GotPieceData(len));
    incoming_block.have.set_span(loc.block_offset, loc.block_offset + len);
    logtrace(msgs, fmt::format("got {:d} bytes for req {:d}:{:d}->{:d}", len, piece, offset, len));

    // if we haven't gotten the entire block yet, wait for more
    if (!incoming_block.have.has_all())
    {
        return { READ_LATER, len };
    }

    // we've got the entire block, so send it along.
    auto block_buf = std::move(incoming_block.buf);
    blocks.erase(block); // note: invalidates `incoming_block` local
    auto const ok = clientGotBlock(msgs, std::move(block_buf), block) == 0;
    return { ok ? READ_NOW : READ_ERR, len };
}

ReadResult process_peer_message(tr_peerMsgsImpl* msgs, uint8_t id, PeerMessageReader& payload)
{
    bool const fext = msgs->io->supports_fext();

    auto ui32 = uint32_t{};

    logtrace(
        msgs,
        fmt::format(
            "got peer msg '{:s}' ({:d}) with payload len {:d}",
            BtPeerMsgs::debug_name(id),
            static_cast<int>(id),
            std::size(payload)));

    if (!messageLengthIsCorrect(msgs->torrent, id, sizeof(id) + std::size(payload)))
    {
        logdbg(
            msgs,
            fmt::format(
                "bad msg: '{:s}' ({:d}) with payload len {:d}",
                BtPeerMsgs::debug_name(id),
                static_cast<int>(id),
                std::size(payload)));
        msgs->publish(tr_peer_event::GotError(EMSGSIZE));
        return { READ_ERR, {} };
    }

    switch (id)
    {
    case BtPeerMsgs::Choke:
        logtrace(msgs, "got Choke");
        msgs->set_client_choked(true);

        if (!fext)
        {
            msgs->publish(tr_peer_event::GotChoke());
        }

        msgs->update_active(TR_PEER_TO_CLIENT);
        break;

    case BtPeerMsgs::Unchoke:
        logtrace(msgs, "got Unchoke");
        msgs->set_client_choked(false);
        msgs->update_active(TR_PEER_TO_CLIENT);
        updateDesiredRequestCount(msgs);
        break;

    case BtPeerMsgs::Interested:
        logtrace(msgs, "got Interested");
        msgs->set_peer_interested(true);
        msgs->update_active(TR_CLIENT_TO_PEER);
        break;

    case BtPeerMsgs::NotInterested:
        logtrace(msgs, "got Not Interested");
        msgs->set_peer_interested(false);
        msgs->update_active(TR_CLIENT_TO_PEER);
        break;

    case BtPeerMsgs::Have:
        ui32 = payload.to_uint32();
        logtrace(msgs, fmt::format(FMT_STRING("got Have: {:d}"), ui32));

        if (msgs->torrent->has_metainfo() && ui32 >= msgs->torrent->piece_count())
        {
            msgs->publish(tr_peer_event::GotError(ERANGE));
            return { READ_ERR, {} };
        }

        /* a peer can send the same HAVE message twice... */
        if (!msgs->have_.test(ui32))
        {
            msgs->have_.set(ui32);
            msgs->publish(tr_peer_event::GotHave(ui32));
        }

        msgs->invalidatePercentDone();
        break;

    case BtPeerMsgs::Bitfield:
<<<<<<< HEAD
        {
            logtrace(msgs, "got a bitfield");
            auto const n_bytes = std::size(payload);
            msgs->have_ = tr_bitfield{ msgs->torrent->has_metainfo() ? msgs->torrent->piece_count() : n_bytes * 8 };
            msgs->have_.set_raw(reinterpret_cast<uint8_t const*>(std::data(payload)), n_bytes);
            msgs->publish(tr_peer_event::GotBitfield(&msgs->have_));
            msgs->invalidatePercentDone();
            break;
        }
=======
        logtrace(msgs, "got a bitfield");
        msgs->have_ = tr_bitfield{ msgs->torrent->has_metainfo() ? msgs->torrent->piece_count() : std::size(payload) * 8 };
        msgs->have_.set_raw(reinterpret_cast<uint8_t const*>(std::data(payload)), std::size(payload));
        msgs->publish(tr_peer_event::GotBitfield(&msgs->have_));
        msgs->invalidatePercentDone();
        break;
>>>>>>> 51fd7056

    case BtPeerMsgs::Request:
        {
            struct peer_request r;
            r.index = payload.to_uint32();
            r.offset = payload.to_uint32();
            r.length = payload.to_uint32();
            logtrace(msgs, fmt::format(FMT_STRING("got Request: {:d}:{:d}->{:d}"), r.index, r.offset, r.length));
            peerMadeRequest(msgs, &r);
            break;
        }

    case BtPeerMsgs::Cancel:
        {
            struct peer_request r;
            r.index = payload.to_uint32();
            r.offset = payload.to_uint32();
            r.length = payload.to_uint32();
            msgs->cancels_sent_to_client.add(tr_time(), 1);
            logtrace(msgs, fmt::format(FMT_STRING("got a Cancel {:d}:{:d}->{:d}"), r.index, r.offset, r.length));

            auto& requests = msgs->peer_requested_;
            if (auto iter = std::find(std::begin(requests), std::end(requests), r); iter != std::end(requests))
            {
                requests.erase(iter);

                // bep6: "Even when a request is cancelled, the peer
                // receiving the cancel should respond with either the
                // corresponding reject or the corresponding piece"
                if (fext)
                {
                    protocolSendReject(msgs, &r);
                }
            }
            break;
        }

    case BtPeerMsgs::Piece:
        return read_piece_data(msgs, payload);
        break;

    case BtPeerMsgs::Port:
        // http://bittorrent.org/beps/bep_0005.html
        // Peers supporting the DHT set the last bit of the 8-byte reserved flags
        // exchanged in the BitTorrent protocol handshake. Peer receiving a handshake
        // indicating the remote peer supports the DHT should send a PORT message.
        // It begins with byte 0x09 and has a two byte payload containing the UDP
        // port of the DHT node in network byte order.
        {
            logtrace(msgs, "Got a BtPeerMsgs::Port");

            auto const hport = payload.to_uint16();
            if (auto const dht_port = tr_port::fromHost(hport); !std::empty(dht_port))
            {
                msgs->dht_port = dht_port;
                msgs->session->addDhtNode(msgs->io->address(), msgs->dht_port);
            }
        }
        break;

    case BtPeerMsgs::FextSuggest:
        logtrace(msgs, "Got a BtPeerMsgs::FextSuggest");

        if (fext)
        {
            auto const piece = payload.to_uint32();
            msgs->publish(tr_peer_event::GotSuggest(piece));
        }
        else
        {
            msgs->publish(tr_peer_event::GotError(EMSGSIZE));
            return { READ_ERR, {} };
        }

        break;

    case BtPeerMsgs::FextAllowedFast:
        logtrace(msgs, "Got a BtPeerMsgs::FextAllowedFast");

        if (fext)
        {
            auto const piece = payload.to_uint32();
            msgs->publish(tr_peer_event::GotAllowedFast(piece));
        }
        else
        {
            msgs->publish(tr_peer_event::GotError(EMSGSIZE));
            return { READ_ERR, {} };
        }

        break;

    case BtPeerMsgs::FextHaveAll:
        logtrace(msgs, "Got a BtPeerMsgs::FextHaveAll");

        if (fext)
        {
            msgs->have_.set_has_all();
            msgs->publish(tr_peer_event::GotHaveAll());
            msgs->invalidatePercentDone();
        }
        else
        {
            msgs->publish(tr_peer_event::GotError(EMSGSIZE));
            return { READ_ERR, {} };
        }

        break;

    case BtPeerMsgs::FextHaveNone:
        logtrace(msgs, "Got a BtPeerMsgs::FextHaveNone");

        if (fext)
        {
            msgs->have_.set_has_none();
            msgs->publish(tr_peer_event::GotHaveNone());
            msgs->invalidatePercentDone();
        }
        else
        {
            msgs->publish(tr_peer_event::GotError(EMSGSIZE));
            return { READ_ERR, {} };
        }

        break;

    case BtPeerMsgs::FextReject:
        {
            struct peer_request r;
            r.index = payload.to_uint32();
            r.offset = payload.to_uint32();
            r.length = payload.to_uint32();

            if (fext)
            {
                msgs->publish(
                    tr_peer_event::GotRejected(msgs->torrent->block_info(), msgs->torrent->piece_loc(r.index, r.offset).block));
            }
            else
            {
                msgs->publish(tr_peer_event::GotError(EMSGSIZE));
                return { READ_ERR, {} };
            }

            break;
        }

    case BtPeerMsgs::Ltep:
        logtrace(msgs, "Got a BtPeerMsgs::Ltep");
        parseLtep(msgs, payload);
        break;

    default:
        logtrace(msgs, fmt::format(FMT_STRING("peer sent us an UNKNOWN: {:d}"), static_cast<int>(id)));
        break;
    }

    return { READ_NOW, {} };
}

/* returns 0 on success, or an errno on failure */
int clientGotBlock(tr_peerMsgsImpl* msgs, std::unique_ptr<std::vector<uint8_t>> block_data, tr_block_index_t const block)
{
    TR_ASSERT(msgs != nullptr);

    tr_torrent const* const tor = msgs->torrent;
    auto const n_expected = msgs->torrent->block_size(block);

    if (!block_data)
    {
        logdbg(msgs, fmt::format("wrong block size: expected {:d}, got {:d}", n_expected, 0));
        return EMSGSIZE;
    }

    if (std::size(*block_data) != msgs->torrent->block_size(block))
    {
        logdbg(msgs, fmt::format("wrong block size: expected {:d}, got {:d}", n_expected, std::size(*block_data)));
        return EMSGSIZE;
    }

    logtrace(msgs, fmt::format(FMT_STRING("got block {:d}"), block));

    if (!tr_peerMgrDidPeerRequest(msgs->torrent, msgs, block))
    {
        logdbg(msgs, "we didn't ask for this message...");
        return 0;
    }

    auto const loc = msgs->torrent->block_loc(block);
    if (msgs->torrent->has_piece(loc.piece))
    {
        logtrace(msgs, "we did ask for this message, but the piece is already complete...");
        return 0;
    }

    // NB: if writeBlock() fails the torrent may be paused.
    // If this happens, `msgs` will be a dangling pointer and must no longer be used.
    if (auto const err = msgs->session->cache->write_block(tor->id(), block, std::move(block_data)); err != 0)
    {
        return err;
    }

    msgs->blame.set(loc.piece);
    msgs->publish(tr_peer_event::GotBlock(tor->block_info(), block));

    return 0;
}

void didWrite(tr_peerIo* /*io*/, size_t bytes_written, bool was_piece_data, void* vmsgs)
{
    auto* const msgs = static_cast<tr_peerMsgsImpl*>(vmsgs);

    if (was_piece_data)
    {
        msgs->publish(tr_peer_event::SentPieceData(bytes_written));
    }

    peerPulse(msgs);
}

ReadState canRead(tr_peerIo* io, void* vmsgs, size_t* piece)
{
    auto* msgs = static_cast<tr_peerMsgsImpl*>(vmsgs);

    // https://www.bittorrent.org/beps/bep_0003.html
    // Next comes an alternating stream of length prefixes and messages.
    // Messages of length zero are keepalives, and ignored.
    // All non-keepalive messages start with a single byte which gives their type.
    //
    // https://wiki.theory.org/BitTorrentSpecification
    // All of the remaining messages in the protocol take the form of
    // <length prefix><message ID><payload>. The length prefix is a four byte
    // big-endian value. The message ID is a single decimal byte.
    // The payload is message dependent.

    // read <length prefix>
    auto& current_message_len = msgs->incoming.length; // the full message payload length. Includes the +1 for id length
    if (!current_message_len)
    {
        auto message_len = uint32_t{};
        if (io->read_buffer_size() < sizeof(message_len))
        {
            return READ_LATER;
        }

        io->read_uint32(&message_len);
        current_message_len = message_len;

        // The keep-alive message is a message with zero bytes,
        // specified with the length prefix set to zero.
        // There is no message ID and no payload.
        if (auto const is_keepalive = message_len == uint32_t{}; is_keepalive)
        {
            logtrace(msgs, "got KeepAlive");
            current_message_len.reset();
            return READ_NOW;
        }
    }

    // read <message ID>
    auto& current_message_type = msgs->incoming.id;
    if (!current_message_type)
    {
        auto message_type = uint8_t{};
        if (io->read_buffer_size() < sizeof(message_type))
        {
            return READ_LATER;
        }

        io->read_uint8(&message_type);
        current_message_type = message_type;
    }

    // read <payload>
    auto& current_payload = msgs->incoming.payload;
    auto const full_payload_len = *current_message_len - sizeof(uint8_t /*message_type*/);
    auto n_left = full_payload_len - std::size(current_payload);
    while (n_left > 0U && io->read_buffer_size() > 0U)
    {
        auto buf = std::array<char, tr_block_info::BlockSize>{};
        auto const n_this_pass = std::min({ n_left, io->read_buffer_size(), std::size(buf) });
        io->read_bytes(std::data(buf), n_this_pass);
        current_payload.add(std::data(buf), n_this_pass);
        n_left -= n_this_pass;
        logtrace(msgs, fmt::format("read {:d} payload bytes; {:d} left to go", n_this_pass, n_left));
    }

    if (n_left > 0U)
    {
        return READ_LATER;
    }

    // The incoming message is now complete. Reset the peerMsgs' incoming
    // field so it's ready to receive the next message, then process the
    // current one with `process_peer_message()`.

    current_message_len.reset();
    auto const message_type = *current_message_type;
    current_message_type.reset();
    auto payload = PeerMessageBuffer{};
    std::swap(payload, current_payload);

    auto const [read_state, n_piece_bytes_read] = process_peer_message(msgs, message_type, payload);
    *piece = n_piece_bytes_read;
    return read_state;
}

// ---

void updateDesiredRequestCount(tr_peerMsgsImpl* msgs)
{
    msgs->desired_request_count = msgs->canRequest().max_blocks;
}

void updateMetadataRequests(tr_peerMsgsImpl* msgs, time_t now)
{
    if (!msgs->peerSupportsMetadataXfer)
    {
        return;
    }

    if (auto const piece = tr_torrentGetNextMetadataRequest(msgs->torrent, now); piece)
    {
        auto tmp = tr_variant{};
        tr_variantInitDict(&tmp, 3);
        tr_variantDictAddInt(&tmp, TR_KEY_msg_type, MetadataMsgType::Request);
        tr_variantDictAddInt(&tmp, TR_KEY_piece, *piece);
        protocol_send_message(msgs, BtPeerMsgs::Ltep, msgs->ut_metadata_id, tr_variantToStr(&tmp, TR_VARIANT_FMT_BENC));
        tr_variantClear(&tmp);
    }
}

void updateBlockRequests(tr_peerMsgsImpl* msgs)
{
    auto* const tor = msgs->torrent;

    if (!tor->client_can_download())
    {
        return;
    }

    auto const n_active = tr_peerMgrCountActiveRequestsToPeer(tor, msgs);
    if (n_active >= msgs->desired_request_count)
    {
        return;
    }

    auto const n_wanted = msgs->desired_request_count - n_active;
    if (n_wanted == 0)
    {
        return;
    }

    TR_ASSERT(msgs->client_is_interested());
    TR_ASSERT(!msgs->client_is_choked());

    if (auto const requests = tr_peerMgrGetNextRequests(tor, msgs, n_wanted); !std::empty(requests))
    {
        msgs->requestBlocks(std::data(requests), std::size(requests));
    }
}

namespace peer_pulse_helpers
{
[[nodiscard]] size_t add_next_metadata_piece(tr_peerMsgsImpl* msgs)
{
    auto const piece = popNextMetadataRequest(msgs);

    if (!piece.has_value()) // no pending requests
    {
        return {};
    }

    auto const data = tr_torrentGetMetadataPiece(msgs->torrent, *piece);
    if (!data.has_value())
    {
        // send a reject
        auto tmp = tr_variant{};
        tr_variantInitDict(&tmp, 2);
        tr_variantDictAddInt(&tmp, TR_KEY_msg_type, MetadataMsgType::Reject);
        tr_variantDictAddInt(&tmp, TR_KEY_piece, *piece);
        auto const n_bytes_written = protocol_send_message(
            msgs,
            BtPeerMsgs::Ltep,
            msgs->ut_metadata_id,
            tr_variantToStr(&tmp, TR_VARIANT_FMT_BENC));
        tr_variantClear(&tmp);
        return n_bytes_written;
    }

    // send the metadata
    auto const data_sv = std::string_view{ reinterpret_cast<char const*>(std::data(*data)), std::size(*data) };
    auto tmp = tr_variant{};
    tr_variantInitDict(&tmp, 3);
    tr_variantDictAddInt(&tmp, TR_KEY_msg_type, MetadataMsgType::Data);
    tr_variantDictAddInt(&tmp, TR_KEY_piece, *piece);
    tr_variantDictAddInt(&tmp, TR_KEY_total_size, msgs->torrent->info_dict_size());
    auto const n_bytes_written = protocol_send_message(
        msgs,
        BtPeerMsgs::Ltep,
        msgs->ut_metadata_id,
        tr_variantToStr(&tmp, TR_VARIANT_FMT_BENC),
        data_sv);
    tr_variantClear(&tmp);
    return n_bytes_written;
}

[[nodiscard]] size_t add_next_piece(tr_peerMsgsImpl* msgs, uint64_t now)
{
    if (msgs->io->get_write_buffer_space(now) == 0U || std::empty(msgs->peer_requested_))
    {
        return {};
    }

    auto const req = msgs->peer_requested_.front();
    msgs->peer_requested_.erase(std::begin(msgs->peer_requested_));

    auto buf = std::array<uint8_t, tr_block_info::BlockSize>{};
    auto ok = msgs->isValidRequest(req) && msgs->torrent->has_piece(req.index);

    if (ok)
    {
        ok = msgs->torrent->ensure_piece_is_checked(req.index);

        if (!ok)
        {
            msgs->torrent->set_local_error(
                fmt::format(FMT_STRING("Please Verify Local Data! Piece #{:d} is corrupt."), req.index));
        }
    }

    if (ok)
    {
        ok = msgs->session->cache
                 ->read_block(msgs->torrent, msgs->torrent->piece_loc(req.index, req.offset), req.length, std::data(buf)) == 0;
    }

    if (ok)
    {
        auto const piece_data = std::string_view{ reinterpret_cast<char const*>(std::data(buf)), req.length };
        return protocol_send_message(msgs, BtPeerMsgs::Piece, req.index, req.offset, piece_data);
    }

    if (msgs->io->supports_fext())
    {
        return protocolSendReject(msgs, &req);
    }

    return {};
}

[[nodiscard]] size_t fill_output_buffer(tr_peerMsgsImpl* msgs, time_t now)
{
    auto n_bytes_written = size_t{};

    // fulfuill metadata requests
    for (;;)
    {
        auto const old_len = n_bytes_written;
        n_bytes_written += add_next_metadata_piece(msgs);
        if (old_len == n_bytes_written)
        {
            break;
        }
    }

    // fulfuill piece requests
    for (;;)
    {
        auto const old_len = n_bytes_written;
        n_bytes_written += add_next_piece(msgs, now);
        if (old_len == n_bytes_written)
        {
            break;
        }
    }

    if (msgs != nullptr && msgs->clientSentAnythingAt != 0 && now - msgs->clientSentAnythingAt > KeepaliveIntervalSecs)
    {
        n_bytes_written += protocol_send_keepalive(msgs);
    }

    return n_bytes_written;
}
} // namespace peer_pulse_helpers

void peerPulse(void* vmsgs)
{
    using namespace peer_pulse_helpers;

    auto* msgs = static_cast<tr_peerMsgsImpl*>(vmsgs);
    auto const now = tr_time();

    updateDesiredRequestCount(msgs);
    updateBlockRequests(msgs);
    updateMetadataRequests(msgs, now);

    for (;;)
    {
        if (fill_output_buffer(msgs, now) == 0U)
        {
            break;
        }
    }
}

void gotError(tr_peerIo* /*io*/, tr_error const& /*error*/, void* vmsgs)
{
    static_cast<tr_peerMsgsImpl*>(vmsgs)->publish(tr_peer_event::GotError(ENOTCONN));
}

void tellPeerWhatWeHave(tr_peerMsgsImpl* msgs)
{
    bool const fext = msgs->io->supports_fext();

    if (fext && msgs->torrent->has_all())
    {
        protocol_send_message(msgs, BtPeerMsgs::FextHaveAll);
    }
    else if (fext && msgs->torrent->has_none())
    {
        protocol_send_message(msgs, BtPeerMsgs::FextHaveNone);
    }
    else if (!msgs->torrent->has_none())
    {
        protocol_send_message(msgs, BtPeerMsgs::Bitfield, msgs->torrent->create_piece_bitfield());
    }
}

void tr_peerMsgsImpl::sendPex()
{
    // only send pex if both the torrent and peer support it
    if (!this->peerSupportsPex || !this->torrent->allows_pex())
    {
        return;
    }

    auto& old4 = this->pex;
    auto new4 = tr_peerMgrGetPeers(this->torrent, TR_AF_INET, TR_PEERS_CONNECTED, MaxPexPeerCount);
    auto added = std::vector<tr_pex>{};
    added.reserve(std::size(new4));
    std::set_difference(std::begin(new4), std::end(new4), std::begin(old4), std::end(old4), std::back_inserter(added));
    auto dropped = std::vector<tr_pex>{};
    dropped.reserve(std::size(old4));
    std::set_difference(std::begin(old4), std::end(old4), std::begin(new4), std::end(new4), std::back_inserter(dropped));

    auto& old6 = this->pex6;
    auto new6 = tr_peerMgrGetPeers(this->torrent, TR_AF_INET6, TR_PEERS_CONNECTED, MaxPexPeerCount);
    auto added6 = std::vector<tr_pex>{};
    added6.reserve(std::size(new6));
    std::set_difference(std::begin(new6), std::end(new6), std::begin(old6), std::end(old6), std::back_inserter(added6));
    auto dropped6 = std::vector<tr_pex>{};
    dropped6.reserve(std::size(old6));
    std::set_difference(std::begin(old6), std::end(old6), std::begin(new6), std::end(new6), std::back_inserter(dropped6));

    // Some peers give us error messages if we send
    // more than this many peers in a single pex message.
    // https://wiki.theory.org/BitTorrentPeerExchangeConventions
    static auto constexpr MaxPexAdded = size_t{ 50 };
    added.resize(std::min(std::size(added), MaxPexAdded));
    added6.resize(std::min(std::size(added6), MaxPexAdded));
    static auto constexpr MaxPexDropped = size_t{ 50 };
    dropped.resize(std::min(std::size(dropped), MaxPexDropped));
    dropped6.resize(std::min(std::size(dropped6), MaxPexDropped));

    logtrace(
        this,
        fmt::format(
            FMT_STRING("pex: old peer count {:d}+{:d}, new peer count {:d}+{:d}, added {:d}+{:d}, dropped {:d}+{:d}"),
            std::size(old4),
            std::size(old6),
            std::size(new4),
            std::size(new6),
            std::size(added),
            std::size(added6),
            std::size(dropped),
            std::size(dropped6)));

    // if there's nothing to send, then we're done
    if (std::empty(added) && std::empty(dropped) && std::empty(added6) && std::empty(dropped6))
    {
        return;
    }

    // update msgs
    std::swap(old4, new4);
    std::swap(old6, new6);

    // build the pex payload
    auto val = tr_variant{};
    tr_variantInitDict(&val, 3); /* ipv6 support: left as 3: speed vs. likelihood? */

    auto tmpbuf = std::vector<std::byte>{};
    tmpbuf.reserve(MaxPexAdded * 18);

    if (!std::empty(added))
    {
        // "added"
        tmpbuf.clear();
        tr_pex::to_compact_ipv4(std::back_inserter(tmpbuf), std::data(added), std::size(added));
        TR_ASSERT(std::size(tmpbuf) == std::size(added) * 6);
        tr_variantDictAddRaw(&val, TR_KEY_added, std::data(tmpbuf), std::size(tmpbuf));

        // "added.f"
        // unset each holepunch flag because we don't support it.
        tmpbuf.resize(std::size(added));
        auto* begin = std::data(tmpbuf);
        auto* walk = begin;
        for (auto const& p : added)
        {
            *walk++ = std::byte{ p.flags } & ~std::byte{ ADDED_F_HOLEPUNCH };
        }

        TR_ASSERT(static_cast<size_t>(walk - begin) == std::size(added));
        tr_variantDictAddRaw(&val, TR_KEY_added_f, begin, walk - begin);
    }

    if (!std::empty(dropped))
    {
        // "dropped"
        tmpbuf.clear();
        tr_pex::to_compact_ipv4(std::back_inserter(tmpbuf), std::data(dropped), std::size(dropped));
        TR_ASSERT(std::size(tmpbuf) == std::size(dropped) * 6);
        tr_variantDictAddRaw(&val, TR_KEY_dropped, std::data(tmpbuf), std::size(tmpbuf));
    }

    if (!std::empty(added6))
    {
        tmpbuf.clear();
        tr_pex::to_compact_ipv6(std::back_inserter(tmpbuf), std::data(added6), std::size(added6));
        TR_ASSERT(std::size(tmpbuf) == std::size(added6) * 18);
        tr_variantDictAddRaw(&val, TR_KEY_added6, std::data(tmpbuf), std::size(tmpbuf));

        // "added6.f"
        // unset each holepunch flag because we don't support it.
        tmpbuf.resize(std::size(added6));
        auto* begin = std::data(tmpbuf);
        auto* walk = begin;
        for (auto const& p : added6)
        {
            *walk++ = std::byte{ p.flags } & ~std::byte{ ADDED_F_HOLEPUNCH };
        }

        TR_ASSERT(static_cast<size_t>(walk - begin) == std::size(added6));
        tr_variantDictAddRaw(&val, TR_KEY_added6_f, begin, walk - begin);
    }

    if (!std::empty(dropped6))
    {
        // "dropped6"
        tmpbuf.clear();
        tr_pex::to_compact_ipv6(std::back_inserter(tmpbuf), std::data(dropped6), std::size(dropped6));
        TR_ASSERT(std::size(tmpbuf) == std::size(dropped6) * 18);
        tr_variantDictAddRaw(&val, TR_KEY_dropped6, std::data(tmpbuf), std::size(tmpbuf));
    }

    protocol_send_message(this, BtPeerMsgs::Ltep, this->ut_pex_id, tr_variantToStr(&val, TR_VARIANT_FMT_BENC));

    tr_variantClear(&val);
}

} // namespace

tr_peerMsgs::~tr_peerMsgs()
{
    [[maybe_unused]] auto const n_prev = n_peers--;
    TR_ASSERT(n_prev > 0U);
}

tr_peerMsgs* tr_peerMsgsNew(
    tr_torrent* torrent,
    peer_atom* atom,
    std::shared_ptr<tr_peerIo> io,
    tr_interned_string user_agent,
    tr_peer_callback callback,
    void* callback_data)
{
    return new tr_peerMsgsImpl(torrent, atom, std::move(io), user_agent, callback, callback_data);
}<|MERGE_RESOLUTION|>--- conflicted
+++ resolved
@@ -46,6 +46,11 @@
 #endif
 
 using namespace std::literals;
+
+// sized to hold a piece message
+using PeerMessageBuffer = libtransmission::
+    SmallBuffer<sizeof(uint8_t) + sizeof(uint32_t) * 2U + tr_block_info::BlockSize, std::byte>;
+using PeerMessageReader = libtransmission::BufferReader<std::byte>;
 
 namespace
 {
@@ -122,11 +127,6 @@
 
 } // namespace BtPeerMsgs
 
-// sized to hold a piece message
-using PeerMessageBuffer = libtransmission::
-    SmallBuffer<sizeof(uint8_t) + sizeof(uint32_t) * 2U + tr_block_info::BlockSize, std::byte>;
-using PeerMessageReader = libtransmission::BufferReader<std::byte>;
-
 namespace LtepMessages
 {
 
@@ -800,14 +800,9 @@
 
     auto msg_len = sizeof(type);
     ((msg_len += get_param_length(args)), ...);
-<<<<<<< HEAD
-    out.reserve_space(msg_len);
-=======
->>>>>>> 51fd7056
     out.add_uint32(msg_len);
     out.add_uint8(type);
     (add_param(out, args), ...);
-    out.commit_space(msg_len);
 
     TR_ASSERT(messageLengthIsCorrect(msgs->torrent, type, msg_len));
 }
@@ -1457,24 +1452,12 @@
         break;
 
     case BtPeerMsgs::Bitfield:
-<<<<<<< HEAD
-        {
-            logtrace(msgs, "got a bitfield");
-            auto const n_bytes = std::size(payload);
-            msgs->have_ = tr_bitfield{ msgs->torrent->has_metainfo() ? msgs->torrent->piece_count() : n_bytes * 8 };
-            msgs->have_.set_raw(reinterpret_cast<uint8_t const*>(std::data(payload)), n_bytes);
-            msgs->publish(tr_peer_event::GotBitfield(&msgs->have_));
-            msgs->invalidatePercentDone();
-            break;
-        }
-=======
         logtrace(msgs, "got a bitfield");
         msgs->have_ = tr_bitfield{ msgs->torrent->has_metainfo() ? msgs->torrent->piece_count() : std::size(payload) * 8 };
         msgs->have_.set_raw(reinterpret_cast<uint8_t const*>(std::data(payload)), std::size(payload));
         msgs->publish(tr_peer_event::GotBitfield(&msgs->have_));
         msgs->invalidatePercentDone();
         break;
->>>>>>> 51fd7056
 
     case BtPeerMsgs::Request:
         {
