// This file Copyright © Mnemosyne LLC.
// It may be used under GPLv2 (SPDX: GPL-2.0-only), GPLv3 (SPDX: GPL-3.0-only),
// or any future license endorsed by Mnemosyne LLC.
// License text can be found in the licenses/ folder.

#include <algorithm>
#include <array>
#include <bitset>
#include <cerrno>
#include <cstddef>
#include <cstdint> // uint8_t, uint32_t, int64_t
#include <ctime>
#include <deque>
#include <iterator>
#include <memory> // std::unique_ptr
#include <optional>
#include <queue>
#include <ratio>
#include <string>
#include <string_view>
#include <tuple>
#include <unordered_map>
#include <utility>
#include <vector>

#include <fmt/core.h>

#include <small/vector.hpp>

#include "libtransmission/transmission.h"

#include "libtransmission/bitfield.h"
#include "libtransmission/block-info.h"
#include "libtransmission/cache.h"
#include "libtransmission/crypto-utils.h"
#include "libtransmission/interned-string.h"
#include "libtransmission/log.h"
#include "libtransmission/peer-common.h"
#include "libtransmission/peer-io.h"
#include "libtransmission/peer-mgr.h"
#include "libtransmission/peer-msgs.h"
#include "libtransmission/quark.h"
#include "libtransmission/session.h"
#include "libtransmission/timer.h"
#include "libtransmission/torrent-magnet.h"
#include "libtransmission/torrent.h"
#include "libtransmission/tr-assert.h"
#include "libtransmission/tr-buffer.h"
#include "libtransmission/tr-macros.h"
#include "libtransmission/utils.h"
#include "libtransmission/variant.h"
#include "libtransmission/version.h"

struct tr_error;

#ifndef EBADMSG
#define EBADMSG EINVAL
#endif

using namespace std::literals;

namespace
{
// initial capacity is big enough to hold a BtPeerMsgs::Piece message
using MessageBuffer = libtransmission::StackBuffer<tr_block_info::BlockSize + 16U, std::byte, std::ratio<5, 1>>;
using MessageReader = libtransmission::BufferReader<std::byte>;
using MessageWriter = libtransmission::BufferWriter<std::byte>;

// these values are hardcoded by various BEPs as noted
namespace BtPeerMsgs
{
// https://www.bittorrent.org/beps/bep_0003.html#peer-messages
auto constexpr Choke = uint8_t{ 0 };
auto constexpr Unchoke = uint8_t{ 1 };
auto constexpr Interested = uint8_t{ 2 };
auto constexpr NotInterested = uint8_t{ 3 };
auto constexpr Have = uint8_t{ 4 };
auto constexpr Bitfield = uint8_t{ 5 };
auto constexpr Request = uint8_t{ 6 };
auto constexpr Piece = uint8_t{ 7 };
auto constexpr Cancel = uint8_t{ 8 };

// https://www.bittorrent.org/beps/bep_0005.html#bittorrent-protocol-extension
auto constexpr Port = uint8_t{ 9 };

// https://www.bittorrent.org/beps/bep_0006.html
auto constexpr FextSuggest = uint8_t{ 13 };
auto constexpr FextHaveAll = uint8_t{ 14 };
auto constexpr FextHaveNone = uint8_t{ 15 };
auto constexpr FextReject = uint8_t{ 16 };
auto constexpr FextAllowedFast = uint8_t{ 17 };

// https://www.bittorrent.org/beps/bep_0010.html
// see also LtepMessageIds below
auto constexpr Ltep = uint8_t{ 20 };

[[nodiscard]] constexpr std::string_view debug_name(uint8_t type) noexcept
{
    switch (type)
    {
    case Bitfield:
        return "bitfield"sv;
    case Cancel:
        return "cancel"sv;
    case Choke:
        return "choke"sv;
    case FextAllowedFast:
        return "fext-allow-fast"sv;
    case FextHaveAll:
        return "fext-have-all"sv;
    case FextHaveNone:
        return "fext-have-none"sv;
    case FextReject:
        return "fext-reject"sv;
    case FextSuggest:
        return "fext-suggest"sv;
    case Have:
        return "have"sv;
    case Interested:
        return "interested"sv;
    case Ltep:
        return "ltep"sv;
    case NotInterested:
        return "not-interested"sv;
    case Piece:
        return "piece"sv;
    case Port:
        return "port"sv;
    case Request:
        return "request"sv;
    case Unchoke:
        return "unchoke"sv;
    default:
        return "unknown"sv;
    }
}

} // namespace BtPeerMsgs

namespace LtepMessages
{

// https://www.bittorrent.org/beps/bep_0010.html
auto constexpr Handshake = uint8_t{ 0 };

} // namespace LtepMessages

// https://www.bittorrent.org/beps/bep_0010.html
// Client-defined extension message IDs that we tell peers about
// in the LTEP handshake and will respond to when sent in an LTEP
// message.
enum LtepMessageIds : uint8_t
{
    // we support peer exchange (bep 11)
    // https://www.bittorrent.org/beps/bep_0011.html
    UT_PEX_ID = 1,

    // we support sending metadata files (bep 9)
    // https://www.bittorrent.org/beps/bep_0009.html
    // see also MetadataMsgType below
    UT_METADATA_ID = 3,
};

// https://www.bittorrent.org/beps/bep_0009.html
namespace MetadataMsgType
{

auto constexpr Request = 0;
auto constexpr Data = 1;
auto constexpr Reject = 2;

} // namespace MetadataMsgType

<<<<<<< HEAD
auto constexpr MinChokePeriodSec = time_t{ 10 };

// idle seconds before we send a keepalive
auto constexpr KeepaliveIntervalSecs = time_t{ 100 };

auto constexpr MetadataReqQ = size_t{ 64U };
=======
auto constexpr MinChokePeriodSec = 10;

// idle seconds before we send a keepalive
auto constexpr KeepaliveIntervalSecs = 100;

auto constexpr MetadataReqQ = 64;
>>>>>>> eeea3c54

auto constexpr ReqQ = 512;

// when we're making requests from another peer,
// batch them together to send enough requests to
// meet our bandwidth goals for the next N seconds
<<<<<<< HEAD
auto constexpr RequestBufSecs = time_t{ 10 };
=======
auto constexpr RequestBufSecs = 10;
>>>>>>> eeea3c54

// ---

auto constexpr MaxPexPeerCount = size_t{ 50U };

// ---

enum class EncryptionPreference : uint8_t
{
    Unknown,
    Yes,
    No
};

// ---

struct peer_request
{
    uint32_t index = 0;
    uint32_t offset = 0;
    uint32_t length = 0;

    [[nodiscard]] auto constexpr operator==(peer_request const& that) const noexcept
    {
        return this->index == that.index && this->offset == that.offset && this->length == that.length;
    }

    [[nodiscard]] static auto from_block(tr_torrent const& tor, tr_block_index_t block) noexcept
    {
        auto const loc = tor.block_loc(block);
        return peer_request{ loc.piece, loc.piece_offset, tor.block_size(block) };
    }
};

// ---

/* this is raw, unchanged data from the peer regarding
 * the current message that it's sending us. */
struct tr_incoming
{
    std::optional<uint32_t> length; // the full message payload length. Includes the +1 for id length
    std::optional<uint8_t> id; // the protocol message, e.g. BtPeerMsgs::Piece
    MessageBuffer payload;

    struct incoming_piece_data
    {
        explicit incoming_piece_data(uint32_t block_size)
            : buf{ std::make_unique<Cache::BlockData>(block_size) }
            , block_size_{ block_size }
        {
        }

        [[nodiscard]] bool add_span(size_t begin, size_t end)
        {
            if (begin > end || end > block_size_)
            {
                return false;
            }

            for (; begin < end; ++begin)
            {
                have_.set(begin);
            }

            return true;
        }

        [[nodiscard]] auto has_all() const noexcept
        {
            return have_.count() >= block_size_;
        }

        std::unique_ptr<Cache::BlockData> buf;

    private:
        std::bitset<tr_block_info::BlockSize> have_;
        uint32_t const block_size_;
    };

    std::unordered_map<tr_block_index_t, incoming_piece_data> blocks;
};

#define myLogMacro(msgs, level, text) \
    do \
    { \
        if (tr_logLevelIsActive(level)) \
        { \
            tr_logAddMessage( \
                __FILE__, \
                __LINE__, \
                (level), \
                fmt::format("{:s} [{:s}]: {:s}", (msgs)->display_name(), (msgs)->user_agent().sv(), text), \
                (msgs)->tor_.name()); \
        } \
    } while (0)

#define logdbg(msgs, text) myLogMacro(msgs, TR_LOG_DEBUG, text)
#define logtrace(msgs, text) myLogMacro(msgs, TR_LOG_TRACE, text)
#define logwarn(msgs, text) myLogMacro(msgs, TR_LOG_WARN, text)

using ReadResult = std::pair<ReadState, size_t /*n_piece_data_bytes_read*/>;

/**
 * Low-level communication state information about a connected peer.
 *
 * This structure remembers the low-level protocol states that we're
 * in with this peer, such as active requests, pex messages, and so on.
 * Its fields are all private to peer-msgs.c.
 *
 * Data not directly involved with sending & receiving messages is
 * stored in tr_peer, where it can be accessed by both peermsgs and
 * the peer manager.
 *
 * @see tr_peer
 * @see tr_peer_info
 */
class tr_peerMsgsImpl final : public tr_peerMsgs
{
public:
    tr_peerMsgsImpl(
        tr_torrent& torrent_in,
        tr_peer_info& peer_info_in,
        std::shared_ptr<tr_peerIo> io_in,
        tr_interned_string client,
        tr_peer_callback_bt callback,
        void* callback_data)
        : tr_peerMsgs{ torrent_in, peer_info_in, client, io_in->is_encrypted(), io_in->is_incoming(), io_in->is_utp() }
        , tor_{ torrent_in }
        , io_{ std::move(io_in) }
        , have_{ torrent_in.piece_count() }
        , callback_{ callback }
        , callback_data_{ callback_data }
    {
        if (tor_.allows_pex())
        {
            pex_timer_ = session->timerMaker().create([this]() { send_ut_pex(); });
            pex_timer_->start_repeating(SendPexInterval);
        }

        if (io_->supports_ltep())
        {
            send_ltep_handshake();
        }

        protocol_send_bitfield();

        if (session->allowsDHT() && io_->supports_dht())
        {
            protocol_send_port(session->udpPort());
        }

        io_->set_callbacks(can_read, did_write, got_error, this);
        update_desired_request_count();

        update_active();
    }

    tr_peerMsgsImpl(tr_peerMsgsImpl&&) = delete;
    tr_peerMsgsImpl(tr_peerMsgsImpl const&) = delete;
    tr_peerMsgsImpl& operator=(tr_peerMsgsImpl&&) = delete;
    tr_peerMsgsImpl& operator=(tr_peerMsgsImpl const&) = delete;

    ~tr_peerMsgsImpl() override
    {
        set_active(TR_UP, false);
        set_active(TR_DOWN, false);

        if (io_)
        {
            io_->clear();
        }
    }

    // ---

    [[nodiscard]] Speed get_piece_speed(uint64_t now, tr_direction dir) const override
    {
        return io_->get_piece_speed(now, dir);
    }

    [[nodiscard]] size_t active_req_count(tr_direction dir) const noexcept override
    {
        switch (dir)
        {
        case TR_CLIENT_TO_PEER: // requests we sent
            return tr_peerMgrCountActiveRequestsToPeer(&tor_, this);

        case TR_PEER_TO_CLIENT: // requests they sent
            return std::size(peer_requested_);

        default:
            TR_ASSERT(0);
            return {};
        }
    }

    [[nodiscard]] tr_socket_address socket_address() const override
    {
        return io_->socket_address();
    }

    [[nodiscard]] std::string display_name() const override
    {
        return socket_address().display_name();
    }

    [[nodiscard]] tr_bitfield const& has() const noexcept override
    {
        return have_;
    }

    // ---

    void on_torrent_got_metainfo() noexcept override
    {
        update_active();
    }

    void cancel_block_request(tr_block_index_t block) override
    {
        cancels_sent_to_peer.add(tr_time(), 1);
        protocol_send_cancel(peer_request::from_block(tor_, block));
    }

    void set_choke(bool peer_is_choked) override
    {
        auto const now = tr_time();
        auto const fibrillation_time = now - MinChokePeriodSec;

        if (choke_changed_at_ > fibrillation_time)
        {
            logtrace(this, fmt::format("Not changing choke to {} to avoid fibrillation", peer_is_choked));
        }
        else if (this->peer_is_choked() != peer_is_choked)
        {
            set_peer_choked(peer_is_choked);

            // https://www.bittorrent.org/beps/bep_0006.html#reject-request
            // A peer SHOULD choke first and then reject requests so that
            // the peer receiving the choke does not re-request the pieces.
            protocol_send_choke(peer_is_choked);
            if (peer_is_choked)
            {
                reject_all_requests();
            }

            choke_changed_at_ = now;
            update_active(TR_CLIENT_TO_PEER);
        }
    }

    void pulse() override;

    void on_piece_completed(tr_piece_index_t piece) override
    {
        protocol_send_have(piece);

        // since we have more pieces now, we might not be interested in this peer
        update_interest();
    }

    void set_interested(bool interested) override
    {
        if (client_is_interested() != interested)
        {
            set_client_interested(interested);
            protocol_send_interest(interested);
            update_active(TR_PEER_TO_CLIENT);
        }
    }

    // ---

    void request_blocks(tr_block_span_t const* block_spans, size_t n_spans) override
    {
        TR_ASSERT(tor_.client_can_download());
        TR_ASSERT(client_is_interested());
        TR_ASSERT(!client_is_choked());

        for (auto const *span = block_spans, *span_end = span + n_spans; span != span_end; ++span)
        {
            for (auto [block, block_end] = *span; block < block_end; ++block)
            {
                // Note that requests can't cross over a piece boundary.
                // So if a piece isn't evenly divisible by the block size,
                // we need to split our block request info per-piece chunks.
                auto const byte_begin = tor_.block_loc(block).byte;
                auto const block_size = tor_.block_size(block);
                auto const byte_end = byte_begin + block_size;
                for (auto offset = byte_begin; offset < byte_end;)
                {
                    auto const loc = tor_.byte_loc(offset);
                    auto const left_in_block = block_size - loc.block_offset;
                    auto const left_in_piece = tor_.piece_size(loc.piece) - loc.piece_offset;
                    auto const req_len = std::min(left_in_block, left_in_piece);
                    protocol_send_request({ loc.piece, loc.piece_offset, req_len });
                    offset += req_len;
                }
            }

            tr_peerMgrClientSentRequests(&tor_, this, *span);
        }
    }

    void update_active()
    {
        update_active(TR_UP);
        update_active(TR_DOWN);
    }

    void update_active(tr_direction direction)
    {
        TR_ASSERT(tr_isDirection(direction));
        set_active(direction, calculate_active(direction));
    }

    [[nodiscard]] bool calculate_active(tr_direction direction) const
    {
        if (direction == TR_CLIENT_TO_PEER)
        {
            return peer_is_interested() && !peer_is_choked();
        }

        // TR_PEER_TO_CLIENT

        if (!tor_.has_metainfo())
        {
            return true;
        }

        auto const active = client_is_interested() && !client_is_choked();
        TR_ASSERT(!active || !tor_.is_done());
        return active;
    }

private:
    // ---

    void update_interest()
    {
        // TODO(ckerr) -- might need to poke the mgr on startup

        // additional note (tearfur)
        // by "poke the mgr", Charles probably meant calling isPeerInteresting(),
        // then pass the result to set_interesting()
    }

    // ---

    [[nodiscard]] bool is_valid_request(peer_request const& req) const
    {
        return tr_torrentReqIsValid(&tor_, req.index, req.offset, req.length);
    }

    void reject_all_requests()
    {
        auto& queue = peer_requested_;

        if (auto const must_send_rej = io_->supports_fext(); must_send_rej)
        {
            std::for_each(std::begin(queue), std::end(queue), [this](peer_request const& req) { protocol_send_reject(req); });
        }

        queue.clear();
    }

    [[nodiscard]] bool can_add_request_from_peer(peer_request const& req);

    void on_peer_made_request(peer_request const& req)
    {
        if (can_add_request_from_peer(req))
        {
            peer_requested_.emplace_back(req);
        }
        else if (io_->supports_fext())
        {
            protocol_send_reject(req);
        }
    }

    // how many blocks could we request from this peer right now?
    [[nodiscard]] size_t max_available_reqs() const;

    void update_desired_request_count()
    {
        desired_request_count_ = max_available_reqs();
    }

    void update_block_requests();

    // ---

    [[nodiscard]] std::optional<int64_t> pop_next_metadata_request()
    {
        auto& reqs = peer_requested_metadata_pieces_;

        if (std::empty(reqs))
        {
            return {};
        }

        auto next = reqs.front();
        reqs.pop();
        return next;
    }

    void update_metadata_requests(time_t now) const;
    [[nodiscard]] size_t add_next_metadata_piece();
    [[nodiscard]] size_t add_next_block(time_t now_sec, uint64_t now_msec);
    [[nodiscard]] size_t fill_output_buffer(time_t now_sec, uint64_t now_msec);

    // ---

    void send_ltep_handshake();
    void parse_ltep_handshake(MessageReader& payload);
    void parse_ut_metadata(MessageReader& payload_in);
    void parse_ut_pex(MessageReader& payload);
    void parse_ltep(MessageReader& payload);

    void send_ut_pex();

    int client_got_block(std::unique_ptr<Cache::BlockData> block_data, tr_block_index_t block);
    ReadResult read_piece_data(MessageReader& payload);
    ReadResult process_peer_message(uint8_t id, MessageReader& payload);

    // ---

    size_t protocol_send_keepalive() const;

    template<typename... Args>
    size_t protocol_send_message(uint8_t type, Args const&... args) const;

    size_t protocol_send_reject(peer_request const& req) const
    {
        TR_ASSERT(io_->supports_fext());
        return protocol_send_message(BtPeerMsgs::FextReject, req.index, req.offset, req.length);
    }

    size_t protocol_send_cancel(peer_request const& req) const
    {
        return protocol_send_message(BtPeerMsgs::Cancel, req.index, req.offset, req.length);
    }

    size_t protocol_send_request(peer_request const& req) const
    {
        TR_ASSERT(is_valid_request(req));
        return protocol_send_message(BtPeerMsgs::Request, req.index, req.offset, req.length);
    }

    size_t protocol_send_port(tr_port const port) const
    {
        return protocol_send_message(BtPeerMsgs::Port, port.host());
    }

    size_t protocol_send_have(tr_piece_index_t const index) const
    {
        static_assert(sizeof(tr_piece_index_t) == sizeof(uint32_t));
        return protocol_send_message(BtPeerMsgs::Have, index);
    }

    size_t protocol_send_choke(bool const choke) const
    {
        return protocol_send_message(choke ? BtPeerMsgs::Choke : BtPeerMsgs::Unchoke);
    }

    void protocol_send_interest(bool const b) const
    {
        protocol_send_message(b ? BtPeerMsgs::Interested : BtPeerMsgs::NotInterested);
    }

    void protocol_send_bitfield();

    // ---

    void publish(tr_peer_event const& peer_event)
    {
        if (callback_ != nullptr)
        {
            (*callback_)(this, peer_event, callback_data_);
        }
    }

    // ---

    static void did_write(tr_peerIo* /*io*/, size_t bytes_written, bool was_piece_data, void* vmsgs);
    static ReadState can_read(tr_peerIo* io, void* vmsgs, size_t* piece);
    static void got_error(tr_peerIo* /*io*/, tr_error const& /*error*/, void* vmsgs);

    // ---

    bool peer_supports_pex_ = false;
    bool peer_supports_metadata_xfer_ = false;
    bool client_sent_ltep_handshake_ = false;

    size_t desired_request_count_ = 0;

    uint8_t ut_pex_id_ = 0;
    uint8_t ut_metadata_id_ = 0;

    tr_port dht_port_;

    EncryptionPreference encryption_preference_ = EncryptionPreference::Unknown;

    tr_torrent& tor_;

    std::shared_ptr<tr_peerIo> const io_;

    std::deque<peer_request> peer_requested_;

    std::array<std::vector<tr_pex>, NUM_TR_AF_INET_TYPES> pex_;

    std::queue<int64_t> peer_requested_metadata_pieces_;

    time_t client_sent_at_ = 0;

    time_t choke_changed_at_ = 0;

    tr_incoming incoming_ = {};

    // if the peer supports the Extension Protocol in BEP 10 and
    // supplied a reqq argument, it's stored here.
    std::optional<size_t> reqq_;

    std::unique_ptr<libtransmission::Timer> pex_timer_;

    tr_bitfield have_;

    tr_peer_callback_bt const callback_;
    void* const callback_data_;

    // seconds between periodic send_ut_pex() calls
    static auto constexpr SendPexInterval = 90s;
};

// ---

[[nodiscard]] constexpr bool is_message_length_correct(tr_torrent const& tor, uint8_t id, uint32_t len)
{
    switch (id)
    {
    case BtPeerMsgs::Choke:
    case BtPeerMsgs::Unchoke:
    case BtPeerMsgs::Interested:
    case BtPeerMsgs::NotInterested:
    case BtPeerMsgs::FextHaveAll:
    case BtPeerMsgs::FextHaveNone:
        return len == 1U;

    case BtPeerMsgs::Have:
    case BtPeerMsgs::FextSuggest:
    case BtPeerMsgs::FextAllowedFast:
        return len == 5U;

    case BtPeerMsgs::Bitfield:
        return !tor.has_metainfo() || len == 1 + ((tor.piece_count() + 7U) / 8U);

    case BtPeerMsgs::Request:
    case BtPeerMsgs::Cancel:
    case BtPeerMsgs::FextReject:
        return len == 13U;

    case BtPeerMsgs::Piece:
        len -= sizeof(id) + sizeof(uint32_t /*piece*/) + sizeof(uint32_t /*offset*/);
        return len <= tr_block_info::BlockSize;

    case BtPeerMsgs::Port:
        return len == 3U;

    case BtPeerMsgs::Ltep:
        return len >= 2U;

    default: // unrecognized message
        return false;
    }
}

namespace protocol_send_message_helpers
{
[[nodiscard]] constexpr auto get_param_length(uint8_t param) noexcept
{
    return sizeof(param);
}

[[nodiscard]] constexpr auto get_param_length(uint16_t param) noexcept
{
    return sizeof(param);
}

[[nodiscard]] constexpr auto get_param_length(uint32_t param) noexcept
{
    return sizeof(param);
}

template<typename T>
[[nodiscard]] TR_CONSTEXPR20 auto get_param_length(T const& param) noexcept
{
    return std::size(param);
}

// ---

void add_param(MessageWriter& buffer, uint8_t param) noexcept
{
    buffer.add_uint8(param);
}

void add_param(MessageWriter& buffer, uint16_t param) noexcept
{
    buffer.add_uint16(param);
}

void add_param(MessageWriter& buffer, uint32_t param) noexcept
{
    buffer.add_uint32(param);
}

template<typename T>
void add_param(MessageWriter& buffer, T const& param) noexcept
{
    buffer.add(param);
}

// ---

[[nodiscard]] std::string log_param(uint8_t param)
{
    return fmt::format(" {:d}", static_cast<int>(param));
}

[[nodiscard]] std::string log_param(uint16_t param)
{
    return fmt::format(" {:d}", static_cast<int>(param));
}

[[nodiscard]] std::string log_param(uint32_t param)
{
    return fmt::format(" {:d}", static_cast<int>(param));
}

template<typename T>
[[nodiscard]] std::string log_param(T const& /*unused*/)
{
    return " []";
}

template<typename... Args>
[[nodiscard]] std::string build_log_message(uint8_t type, Args const&... args)
{
    auto text = fmt::format("sending '{:s}'", BtPeerMsgs::debug_name(type));
    (text.append(log_param(args)), ...);
    return text;
}

template<typename... Args>
size_t build_peer_message(MessageWriter& out, uint8_t type, Args const&... args)
{
    auto msg_len = sizeof(type);
    ((msg_len += get_param_length(args)), ...);
    out.add_uint32(msg_len);
    out.add_uint8(type);
    (add_param(out, args), ...);

    return msg_len;
}
} // namespace protocol_send_message_helpers

template<typename... Args>
size_t tr_peerMsgsImpl::protocol_send_message(uint8_t type, Args const&... args) const
{
    using namespace protocol_send_message_helpers;

    logtrace(this, build_log_message(type, args...));

    auto out = MessageBuffer{};
    [[maybe_unused]] auto const msg_len = build_peer_message(out, type, args...);
    TR_ASSERT(is_message_length_correct(tor_, type, msg_len));
    auto const n_bytes_added = std::size(out);
    io_->write(out, type == BtPeerMsgs::Piece);
    return n_bytes_added;
}

void tr_peerMsgsImpl::protocol_send_bitfield()
{
    bool const fext = io_->supports_fext();

    if (fext && tor_.has_all())
    {
        protocol_send_message(BtPeerMsgs::FextHaveAll);
    }
    else if (fext && tor_.has_none())
    {
        protocol_send_message(BtPeerMsgs::FextHaveNone);
    }
    else if (!tor_.has_none())
    {
        // https://www.bittorrent.org/beps/bep_0003.html#peer-messages
        // Downloaders which don't have anything yet may skip the 'bitfield' message.
        protocol_send_message(BtPeerMsgs::Bitfield, tor_.create_piece_bitfield());
    }
}

size_t tr_peerMsgsImpl::protocol_send_keepalive() const
{
    logtrace(this, "sending 'keepalive'");

    auto out = MessageBuffer{};
    out.add_uint32(0);

    auto const n_bytes_added = std::size(out);
    io_->write(out, false);
    return n_bytes_added;
}

// ---

void tr_peerMsgsImpl::parse_ltep(MessageReader& payload)
{
    TR_ASSERT(!std::empty(payload));

    auto const ltep_msgid = payload.to_uint8();

    if (ltep_msgid == LtepMessages::Handshake)
    {
        logtrace(this, "got ltep handshake");
        parse_ltep_handshake(payload);

        if (io_->supports_ltep())
        {
            send_ltep_handshake();
            send_ut_pex();
        }
    }
    else if (ltep_msgid == UT_PEX_ID)
    {
        logtrace(this, "got ut pex");
        peer_supports_pex_ = true;
        parse_ut_pex(payload);
    }
    else if (ltep_msgid == UT_METADATA_ID)
    {
        logtrace(this, "got ut metadata");
        peer_supports_metadata_xfer_ = true;
        parse_ut_metadata(payload);
    }
    else
    {
        logtrace(this, fmt::format("skipping unknown ltep message ({:d})", static_cast<int>(ltep_msgid)));
    }
}

void tr_peerMsgsImpl::parse_ut_pex(MessageReader& payload)
{
    if (!tor_.allows_pex())
    {
        return;
    }

    if (auto var = tr_variant_serde::benc().inplace().parse(payload.to_string_view()); var)
    {
        uint8_t const* added = nullptr;
        auto added_len = size_t{};
        if (tr_variantDictFindRaw(&*var, TR_KEY_added, &added, &added_len))
        {
            uint8_t const* added_f = nullptr;
            auto added_f_len = size_t{};
            if (!tr_variantDictFindRaw(&*var, TR_KEY_added_f, &added_f, &added_f_len))
            {
                added_f_len = 0;
                added_f = nullptr;
            }

            auto pex = tr_pex::from_compact_ipv4(added, added_len, added_f, added_f_len);
            pex.resize(std::min(MaxPexPeerCount, std::size(pex)));
            tr_peerMgrAddPex(&tor_, TR_PEER_FROM_PEX, std::data(pex), std::size(pex));
        }

        if (tr_variantDictFindRaw(&*var, TR_KEY_added6, &added, &added_len))
        {
            uint8_t const* added_f = nullptr;
            auto added_f_len = size_t{};
            if (!tr_variantDictFindRaw(&*var, TR_KEY_added6_f, &added_f, &added_f_len))
            {
                added_f_len = 0;
                added_f = nullptr;
            }

            auto pex = tr_pex::from_compact_ipv6(added, added_len, added_f, added_f_len);
            pex.resize(std::min(MaxPexPeerCount, std::size(pex)));
            tr_peerMgrAddPex(&tor_, TR_PEER_FROM_PEX, std::data(pex), std::size(pex));
        }
    }
}

void tr_peerMsgsImpl::send_ut_pex()
{
    // only send pex if both the torrent and peer support it
    if (!peer_supports_pex_ || !tor_.allows_pex())
    {
        return;
    }

    static auto constexpr MaxPexAdded = size_t{ 50U };
    static auto constexpr MaxPexDropped = size_t{ 50U };

    auto map = tr_variant::Map{ 4U };
    auto tmpbuf = small::vector<std::byte, std::max(MaxPexAdded, MaxPexDropped) * tr_socket_address::CompactSockAddrMaxBytes>{};
    for (uint8_t i = 0; i < NUM_TR_AF_INET_TYPES; ++i)
    {
        static auto constexpr AddedMap = std::array{ TR_KEY_added, TR_KEY_added6 };
        static auto constexpr AddedFMap = std::array{ TR_KEY_added_f, TR_KEY_added6_f };
        static auto constexpr DroppedMap = std::array{ TR_KEY_dropped, TR_KEY_dropped6 };
        auto const ip_type = static_cast<tr_address_type>(i);

        auto& old_pex = pex_[i];
        auto new_pex = tr_peerMgrGetPeers(&tor_, ip_type, TR_PEERS_CONNECTED, MaxPexPeerCount);
        auto added = std::vector<tr_pex>{};
        added.reserve(std::size(new_pex));
        std::set_difference(
            std::begin(new_pex),
            std::end(new_pex),
            std::begin(old_pex),
            std::end(old_pex),
            std::back_inserter(added));
        auto dropped = std::vector<tr_pex>{};
        dropped.reserve(std::size(old_pex));
        std::set_difference(
            std::begin(old_pex),
            std::end(old_pex),
            std::begin(new_pex),
            std::end(new_pex),
            std::back_inserter(dropped));

        // Some peers give us error messages if we send
        // more than this many peers in a single pex message.
        // https://wiki.theory.org/BitTorrentPeerExchangeConventions
        added.resize(std::min(std::size(added), MaxPexAdded));
        dropped.resize(std::min(std::size(dropped), MaxPexDropped));

        logtrace(
            this,
            fmt::format(
                "pex: old {:s} peer count {:d}, new peer count {:d}, added {:d}, dropped {:d}",
                tr_ip_protocol_to_sv(ip_type),
                std::size(old_pex),
                std::size(new_pex),
                std::size(added),
                std::size(dropped)));

        // if there's nothing to send, then we're done
        if (std::empty(added) && std::empty(dropped))
        {
            continue;
        }

        // update msgs
        std::swap(old_pex, new_pex);

        // build the pex payload
        if (!std::empty(added))
        {
            // "added"
            tmpbuf.clear();
            tmpbuf.reserve(std::size(added) * tr_socket_address::CompactSockAddrBytes[i]);
            tr_pex::to_compact(std::back_inserter(tmpbuf), std::data(added), std::size(added));
            TR_ASSERT(std::size(tmpbuf) == std::size(added) * tr_socket_address::CompactSockAddrBytes[i]);
            map.try_emplace(AddedMap[i], std::string_view{ reinterpret_cast<char*>(std::data(tmpbuf)), std::size(tmpbuf) });

            // "added.f"
            tmpbuf.resize(std::size(added));
            auto* begin = std::data(tmpbuf);
            auto* walk = begin;
            for (auto const& p : added)
            {
                *walk++ = std::byte{ p.flags };
            }

            auto const f_len = static_cast<size_t>(walk - begin);
            TR_ASSERT(f_len == std::size(added));
            map.try_emplace(AddedFMap[i], std::string_view{ reinterpret_cast<char*>(begin), f_len });
        }

        if (!std::empty(dropped))
        {
            // "dropped"
            tmpbuf.clear();
            tmpbuf.reserve(std::size(dropped) * tr_socket_address::CompactSockAddrBytes[i]);
            tr_pex::to_compact(std::back_inserter(tmpbuf), std::data(dropped), std::size(dropped));
            TR_ASSERT(std::size(tmpbuf) == std::size(dropped) * tr_socket_address::CompactSockAddrBytes[i]);
            map.try_emplace(DroppedMap[i], std::string_view{ reinterpret_cast<char*>(std::data(tmpbuf)), std::size(tmpbuf) });
        }
    }

    protocol_send_message(BtPeerMsgs::Ltep, ut_pex_id_, tr_variant_serde::benc().to_string(tr_variant{ std::move(map) }));
}

void tr_peerMsgsImpl::send_ltep_handshake()
{
    if (client_sent_ltep_handshake_)
    {
        return;
    }

    logtrace(this, "sending an ltep handshake");
    client_sent_ltep_handshake_ = true;

    /* decide if we want to advertise metadata xfer support (BEP 9) */
    bool const allow_metadata_xfer = tor_.is_public();

    /* decide if we want to advertise pex support */
    bool const allow_pex = tor_.allows_pex();

    auto val = tr_variant{};
    tr_variantInitDict(&val, 8);
    tr_variantDictAddBool(&val, TR_KEY_e, session->encryptionMode() != TR_CLEAR_PREFERRED);

    // If connecting to global peer, then use global address
    // Otherwise we are connecting to local peer, use bind address directly
    if (auto const addr = io_->address().is_global_unicast_address() ? session->global_address(TR_AF_INET) :
                                                                       session->bind_address(TR_AF_INET);
        addr && !addr->is_any())
    {
        TR_ASSERT(addr->is_ipv4());
        tr_variantDictAddRaw(&val, TR_KEY_ipv4, &addr->addr.addr4, sizeof(addr->addr.addr4));
    }
    if (auto const addr = io_->address().is_global_unicast_address() ? session->global_address(TR_AF_INET6) :
                                                                       session->bind_address(TR_AF_INET6);
        addr && !addr->is_any())
    {
        TR_ASSERT(addr->is_ipv6());
        tr_variantDictAddRaw(&val, TR_KEY_ipv6, &addr->addr.addr6, sizeof(addr->addr.addr6));
    }

    // https://www.bittorrent.org/beps/bep_0009.html
    // It also adds "metadata_size" to the handshake message (not the
    // "m" dictionary) specifying an integer value of the number of
    // bytes of the metadata.
    if (auto const info_dict_size = tor_.info_dict_size(); allow_metadata_xfer && tor_.has_metainfo() && info_dict_size > 0)
    {
        tr_variantDictAddInt(&val, TR_KEY_metadata_size, info_dict_size);
    }

    // https://www.bittorrent.org/beps/bep_0010.html
    // Local TCP listen port. Allows each side to learn about the TCP
    // port number of the other side. Note that there is no need for the
    // receiving side of the connection to send this extension message,
    // since its port number is already known.
    tr_variantDictAddInt(&val, TR_KEY_p, session->advertisedPeerPort().host());

    // https://www.bittorrent.org/beps/bep_0010.html
    // An integer, the number of outstanding request messages this
    // client supports without dropping any. The default in in
    // libtorrent is 250.
    tr_variantDictAddInt(&val, TR_KEY_reqq, ReqQ);

    // https://www.bittorrent.org/beps/bep_0010.html
    // A string containing the compact representation of the ip address this peer sees
    // you as. i.e. this is the receiver's external ip address (no port is included).
    // This may be either an IPv4 (4 bytes) or an IPv6 (16 bytes) address.
    {
        auto buf = std::array<std::byte, TR_ADDRSTRLEN>{};
        auto const begin = std::data(buf);
        auto const end = io_->address().to_compact(begin);
        auto const len = end - begin;
        TR_ASSERT(len == tr_address::CompactAddrBytes[0] || len == tr_address::CompactAddrBytes[1]);
        tr_variantDictAddRaw(&val, TR_KEY_yourip, begin, len);
    }

    // https://www.bittorrent.org/beps/bep_0010.html
    // Client name and version (as a utf-8 string). This is a much more
    // reliable way of identifying the client than relying on the
    // peer id encoding.
    tr_variantDictAddStrView(&val, TR_KEY_v, TR_NAME " " USERAGENT_PREFIX);

    // https://www.bittorrent.org/beps/bep_0021.html
    // A peer that is a partial seed SHOULD include an extra header in
    // the extension handshake 'upload_only'. Setting the value of this
    // key to 1 indicates that this peer is not interested in downloading
    // anything.
    tr_variantDictAddBool(&val, TR_KEY_upload_only, tor_.is_done());

    if (allow_metadata_xfer || allow_pex)
    {
        tr_variant* m = tr_variantDictAddDict(&val, TR_KEY_m, 2);

        if (allow_metadata_xfer)
        {
            tr_variantDictAddInt(m, TR_KEY_ut_metadata, UT_METADATA_ID);
        }

        if (allow_pex)
        {
            tr_variantDictAddInt(m, TR_KEY_ut_pex, UT_PEX_ID);
        }
    }

    protocol_send_message(BtPeerMsgs::Ltep, LtepMessages::Handshake, tr_variant_serde::benc().to_string(val));
}

void tr_peerMsgsImpl::parse_ltep_handshake(MessageReader& payload)
{
    auto const handshake_sv = payload.to_string_view();

    auto var = tr_variant_serde::benc().inplace().parse(handshake_sv);
    if (!var || !var->holds_alternative<tr_variant::Map>())
    {
        logtrace(this, "GET  extended-handshake, couldn't get dictionary");
        return;
    }

    logtrace(this, fmt::format("here is the base64-encoded handshake: [{:s}]", tr_base64_encode(handshake_sv)));

    // does the peer prefer encrypted connections?
    auto pex = tr_pex{};
    auto& [addr, port] = pex.socket_address;
    if (auto e = int64_t{}; tr_variantDictFindInt(&*var, TR_KEY_e, &e))
    {
        encryption_preference_ = e != 0 ? EncryptionPreference::Yes : EncryptionPreference::No;

        if (encryption_preference_ == EncryptionPreference::Yes)
        {
            pex.flags |= ADDED_F_ENCRYPTION_FLAG;
        }
    }

    // check supported messages for utorrent pex
    peer_supports_pex_ = false;
    peer_supports_metadata_xfer_ = false;

    if (tr_variant* sub = nullptr; tr_variantDictFindDict(&*var, TR_KEY_m, &sub))
    {
        if (auto ut_pex = int64_t{}; tr_variantDictFindInt(sub, TR_KEY_ut_pex, &ut_pex))
        {
            peer_supports_pex_ = ut_pex != 0;
            ut_pex_id_ = static_cast<uint8_t>(ut_pex);
            logtrace(this, fmt::format("msgs->ut_pex is {:d}", ut_pex_id_));
        }

        if (auto ut_metadata = int64_t{}; tr_variantDictFindInt(sub, TR_KEY_ut_metadata, &ut_metadata))
        {
            peer_supports_metadata_xfer_ = ut_metadata != 0;
            ut_metadata_id_ = static_cast<uint8_t>(ut_metadata);
            logtrace(this, fmt::format("msgs->ut_metadata_id_ is {:d}", ut_metadata_id_));
        }

        if (auto ut_holepunch = int64_t{}; tr_variantDictFindInt(sub, TR_KEY_ut_holepunch, &ut_holepunch))
        {
            // Transmission doesn't support this extension yet.
            // But its presence does indicate µTP supports,
            // which we do care about...
            peer_info.set_utp_supported(true);
        }
    }

    // look for metainfo size (BEP 9)
    if (auto metadata_size = int64_t{}; tr_variantDictFindInt(&*var, TR_KEY_metadata_size, &metadata_size))
    {
        if (!tr_metadata_download::is_valid_metadata_size(metadata_size))
        {
            peer_supports_metadata_xfer_ = false;
        }
        else
        {
            tor_.maybe_start_metadata_transfer(metadata_size);
        }
    }

    // look for upload_only (BEP 21)
    if (auto upload_only = int64_t{}; tr_variantDictFindInt(&*var, TR_KEY_upload_only, &upload_only))
    {
        pex.flags |= ADDED_F_SEED_FLAG;
    }

    // https://www.bittorrent.org/beps/bep_0010.html
    // Client name and version (as a utf-8 string). This is a much more
    // reliable way of identifying the client than relying on the
    // peer id encoding.
    if (auto sv = std::string_view{}; tr_variantDictFindStrView(&*var, TR_KEY_v, &sv))
    {
        set_user_agent(tr_interned_string{ sv });
    }

    /* get peer's listening port */
    if (auto p = int64_t{}; tr_variantDictFindInt(&*var, TR_KEY_p, &p) && p > 0)
    {
        port.set_host(p);
        publish(tr_peer_event::GotPort(port));
        logtrace(this, fmt::format("peer's port is now {:d}", p));
    }

    std::byte const* addr_compact = nullptr;
    auto addr_len = size_t{};
    if (io_->is_incoming() && tr_variantDictFindRaw(&*var, TR_KEY_ipv4, &addr_compact, &addr_len) &&
        addr_len == tr_address::CompactAddrBytes[TR_AF_INET])
    {
        std::tie(addr, std::ignore) = tr_address::from_compact_ipv4(addr_compact);
        tr_peerMgrAddPex(&tor_, TR_PEER_FROM_LTEP, &pex, 1);
    }

    if (io_->is_incoming() && tr_variantDictFindRaw(&*var, TR_KEY_ipv6, &addr_compact, &addr_len) &&
        addr_len == tr_address::CompactAddrBytes[TR_AF_INET6])
    {
        std::tie(addr, std::ignore) = tr_address::from_compact_ipv6(addr_compact);
        tr_peerMgrAddPex(&tor_, TR_PEER_FROM_LTEP, &pex, 1);
    }

    /* get peer's maximum request queue size */
    if (auto reqq_in = int64_t{}; tr_variantDictFindInt(&*var, TR_KEY_reqq, &reqq_in))
    {
        reqq_ = reqq_in;
    }
}

void tr_peerMsgsImpl::parse_ut_metadata(MessageReader& payload_in)
{
    int64_t msg_type = -1;
    int64_t piece = -1;
    int64_t total_size = 0;

    auto const tmp = payload_in.to_string_view();
    auto const* const msg_end = std::data(tmp) + std::size(tmp);

    auto serde = tr_variant_serde::benc();
    if (auto var = serde.inplace().parse(tmp); var)
    {
        (void)tr_variantDictFindInt(&*var, TR_KEY_msg_type, &msg_type);
        (void)tr_variantDictFindInt(&*var, TR_KEY_piece, &piece);
        (void)tr_variantDictFindInt(&*var, TR_KEY_total_size, &total_size);
    }

    logtrace(this, fmt::format("got ut_metadata msg: type {:d}, piece {:d}, total_size {:d}", msg_type, piece, total_size));

    if (msg_type == MetadataMsgType::Reject)
    {
        // no-op
    }

    if (auto const piece_len = msg_end - serde.end();
        msg_type == MetadataMsgType::Data && piece * MetadataPieceSize + piece_len <= total_size)
    {
        tor_.set_metadata_piece(piece, serde.end(), piece_len);
    }

    if (msg_type == MetadataMsgType::Request)
    {
        if (piece >= 0 && tor_.has_metainfo() && tor_.is_public() && std::size(peer_requested_metadata_pieces_) < MetadataReqQ)
        {
            peer_requested_metadata_pieces_.push(piece);
        }
        else
        {
            /* send a rejection message */
            auto v = tr_variant{};
            tr_variantInitDict(&v, 2);
            tr_variantDictAddInt(&v, TR_KEY_msg_type, MetadataMsgType::Reject);
            tr_variantDictAddInt(&v, TR_KEY_piece, piece);
            protocol_send_message(BtPeerMsgs::Ltep, ut_metadata_id_, serde.to_string(v));
        }
    }
}

// ---

ReadResult tr_peerMsgsImpl::process_peer_message(uint8_t id, MessageReader& payload)
{
    bool const fext = io_->supports_fext();

    auto ui32 = uint32_t{};

    logtrace(
        this,
        fmt::format(
            "got peer msg '{:s}' ({:d}) with payload len {:d}",
            BtPeerMsgs::debug_name(id),
            static_cast<int>(id),
            std::size(payload)));

    if (!is_message_length_correct(tor_, id, sizeof(id) + std::size(payload)))
    {
        logdbg(
            this,
            fmt::format(
                "bad msg: '{:s}' ({:d}) with payload len {:d}",
                BtPeerMsgs::debug_name(id),
                static_cast<int>(id),
                std::size(payload)));
        publish(tr_peer_event::GotError(EMSGSIZE));
        return { READ_ERR, {} };
    }

    switch (id)
    {
    case BtPeerMsgs::Choke:
        logtrace(this, "got Choke");
        set_client_choked(true);

        if (!fext)
        {
            publish(tr_peer_event::GotChoke());
        }

        update_active(TR_PEER_TO_CLIENT);
        break;

    case BtPeerMsgs::Unchoke:
        logtrace(this, "got Unchoke");
        set_client_choked(false);
        update_active(TR_PEER_TO_CLIENT);
        update_desired_request_count();
        break;

    case BtPeerMsgs::Interested:
        logtrace(this, "got Interested");
        set_peer_interested(true);
        update_active(TR_CLIENT_TO_PEER);
        break;

    case BtPeerMsgs::NotInterested:
        logtrace(this, "got Not Interested");
        set_peer_interested(false);
        update_active(TR_CLIENT_TO_PEER);
        break;

    case BtPeerMsgs::Have:
        ui32 = payload.to_uint32();
        logtrace(this, fmt::format("got Have: {:d}", ui32));

        if (tor_.has_metainfo() && ui32 >= tor_.piece_count())
        {
            publish(tr_peer_event::GotError(ERANGE));
            return { READ_ERR, {} };
        }

        /* a peer can send the same HAVE message twice... */
        if (!have_.test(ui32))
        {
            have_.set(ui32);
            publish(tr_peer_event::GotHave(ui32));
        }

        break;

    case BtPeerMsgs::Bitfield:
        logtrace(this, "got a bitfield");
        have_ = tr_bitfield{ tor_.has_metainfo() ? tor_.piece_count() : std::size(payload) * 8 };
        have_.set_raw(reinterpret_cast<uint8_t const*>(std::data(payload)), std::size(payload));
        publish(tr_peer_event::GotBitfield(&have_));
        break;

    case BtPeerMsgs::Request:
        {
            struct peer_request r;
            r.index = payload.to_uint32();
            r.offset = payload.to_uint32();
            r.length = payload.to_uint32();
            logtrace(this, fmt::format("got Request: {:d}:{:d}->{:d}", r.index, r.offset, r.length));
            on_peer_made_request(r);
            break;
        }

    case BtPeerMsgs::Cancel:
        {
            struct peer_request r;
            r.index = payload.to_uint32();
            r.offset = payload.to_uint32();
            r.length = payload.to_uint32();
            cancels_sent_to_client.add(tr_time(), 1);
            logtrace(this, fmt::format("got a Cancel {:d}:{:d}->{:d}", r.index, r.offset, r.length));

            auto& requests = peer_requested_;
            if (auto iter = std::find(std::begin(requests), std::end(requests), r); iter != std::end(requests))
            {
                requests.erase(iter);

                // bep6: "Even when a request is cancelled, the peer
                // receiving the cancel should respond with either the
                // corresponding reject or the corresponding piece"
                if (fext)
                {
                    protocol_send_reject(r);
                }
            }
            break;
        }

    case BtPeerMsgs::Piece:
        return read_piece_data(payload);

    case BtPeerMsgs::Port:
        // https://www.bittorrent.org/beps/bep_0005.html
        // Peers supporting the DHT set the last bit of the 8-byte reserved flags
        // exchanged in the BitTorrent protocol handshake. Peer receiving a handshake
        // indicating the remote peer supports the DHT should send a PORT message.
        // It begins with byte 0x09 and has a two byte payload containing the UDP
        // port of the DHT node in network byte order.
        {
            logtrace(this, "Got a BtPeerMsgs::Port");

            auto const hport = payload.to_uint16();
            if (auto const dht_port = tr_port::from_host(hport); !std::empty(dht_port))
            {
                dht_port_ = dht_port;
                session->maybe_add_dht_node(io_->address(), dht_port_);
            }
        }
        break;

    case BtPeerMsgs::FextSuggest:
        logtrace(this, "Got a BtPeerMsgs::FextSuggest");

        if (fext)
        {
            auto const piece = payload.to_uint32();
            publish(tr_peer_event::GotSuggest(piece));
        }
        else
        {
            publish(tr_peer_event::GotError(EMSGSIZE));
            return { READ_ERR, {} };
        }

        break;

    case BtPeerMsgs::FextAllowedFast:
        logtrace(this, "Got a BtPeerMsgs::FextAllowedFast");

        if (fext)
        {
            auto const piece = payload.to_uint32();
            publish(tr_peer_event::GotAllowedFast(piece));
        }
        else
        {
            publish(tr_peer_event::GotError(EMSGSIZE));
            return { READ_ERR, {} };
        }

        break;

    case BtPeerMsgs::FextHaveAll:
        logtrace(this, "Got a BtPeerMsgs::FextHaveAll");

        if (fext)
        {
            have_.set_has_all();
            publish(tr_peer_event::GotHaveAll());
        }
        else
        {
            publish(tr_peer_event::GotError(EMSGSIZE));
            return { READ_ERR, {} };
        }

        break;

    case BtPeerMsgs::FextHaveNone:
        logtrace(this, "Got a BtPeerMsgs::FextHaveNone");

        if (fext)
        {
            have_.set_has_none();
            publish(tr_peer_event::GotHaveNone());
        }
        else
        {
            publish(tr_peer_event::GotError(EMSGSIZE));
            return { READ_ERR, {} };
        }

        break;

    case BtPeerMsgs::FextReject:
        {
            struct peer_request r;
            r.index = payload.to_uint32();
            r.offset = payload.to_uint32();
            r.length = payload.to_uint32();

            if (fext)
            {
                publish(tr_peer_event::GotRejected(tor_.block_info(), tor_.piece_loc(r.index, r.offset).block));
            }
            else
            {
                publish(tr_peer_event::GotError(EMSGSIZE));
                return { READ_ERR, {} };
            }

            break;
        }

    case BtPeerMsgs::Ltep:
        logtrace(this, "Got a BtPeerMsgs::Ltep");
        parse_ltep(payload);
        break;

    default:
        logtrace(this, fmt::format("peer sent us an UNKNOWN: {:d}", static_cast<int>(id)));
        break;
    }

    return { READ_NOW, {} };
}

ReadResult tr_peerMsgsImpl::read_piece_data(MessageReader& payload)
{
    // <index><begin><block>
    auto const piece = payload.to_uint32();
    auto const offset = payload.to_uint32();
    auto const len = std::size(payload);

    auto const loc = tor_.piece_loc(piece, offset);
    auto const block = loc.block;
    auto const block_size = tor_.block_size(block);

    logtrace(this, fmt::format("got {:d} bytes for req {:d}:{:d}->{:d}", len, piece, offset, len));

    if (loc.block_offset + len > block_size)
    {
        logwarn(this, fmt::format("got unaligned piece {:d}:{:d}->{:d}", piece, offset, len));
        return { READ_ERR, len };
    }

    if (!tr_peerMgrDidPeerRequest(&tor_, this, block))
    {
        logwarn(this, fmt::format("got unrequested piece {:d}:{:d}->{:d}", piece, offset, len));
        return { READ_ERR, len };
    }

    publish(tr_peer_event::GotPieceData(len));

    if (loc.block_offset == 0U && len == block_size) // simple case: one message has entire block
    {
        auto buf = std::make_unique<Cache::BlockData>(block_size);
        payload.to_buf(std::data(*buf), len);
        auto const ok = client_got_block(std::move(buf), block) == 0;
        return { ok ? READ_NOW : READ_ERR, len };
    }

    auto& blocks = incoming_.blocks;
    auto& incoming_block = blocks.try_emplace(block, block_size).first->second;
    payload.to_buf(std::data(*incoming_block.buf) + loc.block_offset, len);

    if (!incoming_block.add_span(loc.block_offset, loc.block_offset + len))
    {
        return { READ_ERR, len }; // invalid span
    }

    if (!incoming_block.has_all())
    {
        return { READ_LATER, len }; // we don't have the full block yet
    }

    auto block_buf = std::move(incoming_block.buf);
    blocks.erase(block); // note: invalidates `incoming_block` local
    auto const ok = client_got_block(std::move(block_buf), block) == 0;
    return { ok ? READ_NOW : READ_ERR, len };
}

// returns 0 on success, or an errno on failure
int tr_peerMsgsImpl::client_got_block(std::unique_ptr<Cache::BlockData> block_data, tr_block_index_t const block)
{
    auto const n_expected = tor_.block_size(block);

    if (!block_data)
    {
        logdbg(this, fmt::format("wrong block size: expected {:d}, got {:d}", n_expected, 0));
        return EMSGSIZE;
    }

    if (std::size(*block_data) != tor_.block_size(block))
    {
        logdbg(this, fmt::format("wrong block size: expected {:d}, got {:d}", n_expected, std::size(*block_data)));
        return EMSGSIZE;
    }

    logtrace(this, fmt::format("got block {:d}", block));

    if (!tr_peerMgrDidPeerRequest(&tor_, this, block))
    {
        logdbg(this, "we didn't ask for this message...");
        return 0;
    }

    auto const loc = tor_.block_loc(block);
    if (tor_.has_piece(loc.piece))
    {
        logtrace(this, "we did ask for this message, but the piece is already complete...");
        return 0;
    }

    // NB: if writeBlock() fails the torrent may be paused.
    // If this happens, this object will be destructed and must no longer be used.
    if (auto const err = session->cache->write_block(tor_.id(), block, std::move(block_data)); err != 0)
    {
        return err;
    }

    blame.set(loc.piece);
    publish(tr_peer_event::GotBlock(tor_.block_info(), block));

    return 0;
}

// ---

void tr_peerMsgsImpl::did_write(tr_peerIo* /*io*/, size_t bytes_written, bool was_piece_data, void* vmsgs)
{
    auto* const msgs = static_cast<tr_peerMsgsImpl*>(vmsgs);

    if (was_piece_data)
    {
        msgs->publish(tr_peer_event::SentPieceData(bytes_written));
    }

    msgs->pulse();
}

ReadState tr_peerMsgsImpl::can_read(tr_peerIo* io, void* vmsgs, size_t* piece)
{
    auto* const msgs = static_cast<tr_peerMsgsImpl*>(vmsgs);

    // https://www.bittorrent.org/beps/bep_0003.html
    // Next comes an alternating stream of length prefixes and messages.
    // Messages of length zero are keepalives, and ignored.
    // All non-keepalive messages start with a single byte which gives their type.
    //
    // https://wiki.theory.org/BitTorrentSpecification
    // All of the remaining messages in the protocol take the form of
    // <length prefix><message ID><payload>. The length prefix is a four byte
    // big-endian value. The message ID is a single decimal byte.
    // The payload is message dependent.

    // read <length prefix>
    auto& current_message_len = msgs->incoming_.length; // the full message payload length. Includes the +1 for id length
    if (!current_message_len)
    {
        auto message_len = uint32_t{};
        if (io->read_buffer_size() < sizeof(message_len))
        {
            return READ_LATER;
        }

        io->read_uint32(&message_len);

        // The keep-alive message is a message with zero bytes,
        // specified with the length prefix set to zero.
        // There is no message ID and no payload.
        if (message_len == 0U)
        {
            logtrace(msgs, "got KeepAlive");
            return READ_NOW;
        }

        current_message_len = message_len;
    }

    // read <message ID>
    auto& current_message_type = msgs->incoming_.id;
    if (!current_message_type)
    {
        auto message_type = uint8_t{};
        if (io->read_buffer_size() < sizeof(message_type))
        {
            return READ_LATER;
        }

        io->read_uint8(&message_type);
        current_message_type = message_type;
    }

    // read <payload>
    auto& current_payload = msgs->incoming_.payload;
    auto const full_payload_len = *current_message_len - sizeof(*current_message_type);
    auto n_left = full_payload_len - std::size(current_payload);
    auto const [buf, n_this_pass] = current_payload.reserve_space(std::min(n_left, io->read_buffer_size()));
    io->read_bytes(buf, n_this_pass);
    current_payload.commit_space(n_this_pass);
    n_left -= n_this_pass;
    logtrace(msgs, fmt::format("read {:d} payload bytes; {:d} left to go", n_this_pass, n_left));

    if (n_left > 0U)
    {
        return READ_LATER;
    }

    // The incoming message is now complete. After processing the message
    // with `process_peer_message()`, reset the peerMsgs' incoming
    // field so it's ready to receive the next message.

    auto const [read_state, n_piece_bytes_read] = msgs->process_peer_message(*current_message_type, current_payload);
    *piece = n_piece_bytes_read;

    current_message_len.reset();
    current_message_type.reset();
    current_payload.clear();

    return read_state;
}

void tr_peerMsgsImpl::got_error(tr_peerIo* /*io*/, tr_error const& /*error*/, void* vmsgs)
{
    static_cast<tr_peerMsgsImpl*>(vmsgs)->publish(tr_peer_event::GotError(ENOTCONN));
}

// ---

void tr_peerMsgsImpl::pulse()
{
    auto const now_sec = tr_time();
    auto const now_msec = tr_time_msec();

    update_desired_request_count();
    update_block_requests();
    update_metadata_requests(now_sec);

    for (;;)
    {
        if (fill_output_buffer(now_sec, now_msec) == 0U)
        {
            break;
        }
    }
}

void tr_peerMsgsImpl::update_metadata_requests(time_t now) const
{
    if (!peer_supports_metadata_xfer_)
    {
        return;
    }

    if (auto const piece = tor_.get_next_metadata_request(now); piece)
    {
        auto tmp = tr_variant{};
        tr_variantInitDict(&tmp, 3);
        tr_variantDictAddInt(&tmp, TR_KEY_msg_type, MetadataMsgType::Request);
        tr_variantDictAddInt(&tmp, TR_KEY_piece, *piece);
        protocol_send_message(BtPeerMsgs::Ltep, ut_metadata_id_, tr_variant_serde::benc().to_string(tmp));
    }
}

void tr_peerMsgsImpl::update_block_requests()
{
    if (!tor_.client_can_download())
    {
        return;
    }

    auto const n_active = tr_peerMgrCountActiveRequestsToPeer(&tor_, this);
    if (n_active >= desired_request_count_)
    {
        return;
    }

    TR_ASSERT(client_is_interested());
    TR_ASSERT(!client_is_choked());

    auto const n_wanted = desired_request_count_ - n_active;
    if (auto const requests = tr_peerMgrGetNextRequests(&tor_, this, n_wanted); !std::empty(requests))
    {
        request_blocks(std::data(requests), std::size(requests));
    }
}

[[nodiscard]] size_t tr_peerMsgsImpl::fill_output_buffer(time_t now_sec, uint64_t now_msec)
{
    auto n_bytes_written = size_t{};

    // fulfill metadata requests
    for (;;)
    {
        auto const old_len = n_bytes_written;
        n_bytes_written += add_next_metadata_piece();
        if (old_len == n_bytes_written)
        {
            break;
        }
    }

    // fulfill piece requests
    for (;;)
    {
        auto const old_len = n_bytes_written;
        n_bytes_written += add_next_block(now_sec, now_msec);
        if (old_len == n_bytes_written)
        {
            break;
        }
    }

    if (client_sent_at_ != 0 && now_sec - client_sent_at_ > KeepaliveIntervalSecs)
    {
        n_bytes_written += protocol_send_keepalive();
    }

    return n_bytes_written;
}

[[nodiscard]] size_t tr_peerMsgsImpl::add_next_metadata_piece()
{
    auto const piece = pop_next_metadata_request();

    if (!piece.has_value()) // no pending requests
    {
        return {};
    }

    auto data = tor_.get_metadata_piece(*piece);
    if (!data)
    {
        // send a reject
        auto tmp = tr_variant{};
        tr_variantInitDict(&tmp, 2);
        tr_variantDictAddInt(&tmp, TR_KEY_msg_type, MetadataMsgType::Reject);
        tr_variantDictAddInt(&tmp, TR_KEY_piece, *piece);
        return protocol_send_message(BtPeerMsgs::Ltep, ut_metadata_id_, tr_variant_serde::benc().to_string(tmp));
    }

    // send the metadata
    auto tmp = tr_variant{};
    tr_variantInitDict(&tmp, 3);
    tr_variantDictAddInt(&tmp, TR_KEY_msg_type, MetadataMsgType::Data);
    tr_variantDictAddInt(&tmp, TR_KEY_piece, *piece);
    tr_variantDictAddInt(&tmp, TR_KEY_total_size, tor_.info_dict_size());
    return protocol_send_message(BtPeerMsgs::Ltep, ut_metadata_id_, tr_variant_serde::benc().to_string(tmp), *data);
}

[[nodiscard]] size_t tr_peerMsgsImpl::add_next_block(time_t now_sec, uint64_t now_msec)
{
    if (std::empty(peer_requested_) || io_->get_write_buffer_space(now_msec) == 0U)
    {
        return {};
    }

    auto const req = peer_requested_.front();
    peer_requested_.pop_front();

    auto buf = std::array<uint8_t, tr_block_info::BlockSize>{};
    auto ok = is_valid_request(req) && tor_.has_piece(req.index);

    if (ok)
    {
        ok = tor_.ensure_piece_is_checked(req.index);

        if (!ok)
        {
            tor_.error().set_local_error(fmt::format("Please Verify Local Data! Piece #{:d} is corrupt.", req.index));
        }
    }

    if (ok)
    {
        ok = session->cache->read_block(tor_, tor_.piece_loc(req.index, req.offset), req.length, std::data(buf)) == 0;
    }

    if (ok)
    {
        blocks_sent_to_peer.add(now_sec, 1);
        auto const piece_data = std::string_view{ reinterpret_cast<char const*>(std::data(buf)), req.length };
        return protocol_send_message(BtPeerMsgs::Piece, req.index, req.offset, piece_data);
    }

    if (io_->supports_fext())
    {
        return protocol_send_reject(req);
    }

    return {};
}

// ---

[[nodiscard]] bool tr_peerMsgsImpl::can_add_request_from_peer(peer_request const& req)
{
    if (peer_is_choked())
    {
        logtrace(this, "rejecting request from choked peer");
        return false;
    }

    if (std::size(peer_requested_) >= ReqQ)
    {
        logtrace(this, "rejecting request ... reqq is full");
        return false;
    }

    if (!is_valid_request(req))
    {
        logtrace(this, "rejecting an invalid request.");
        return false;
    }

    if (!tor_.has_piece(req.index))
    {
        logtrace(this, "rejecting request for a piece we don't have.");
        return false;
    }

    return true;
}

size_t tr_peerMsgsImpl::max_available_reqs() const
{
    if (tor_.is_done() || !tor_.has_metainfo() || client_is_choked() || !client_is_interested())
    {
        return 0;
    }

    // Get the rate limit we should use.
    // TODO: this needs to consider all the other peers as well...
    uint64_t const now = tr_time_msec();
    auto rate = get_piece_speed(now, TR_PEER_TO_CLIENT);
    if (tor_.uses_speed_limit(TR_PEER_TO_CLIENT))
    {
        rate = std::min(rate, tor_.speed_limit(TR_PEER_TO_CLIENT));
    }

    // honor the session limits, if enabled
    if (tor_.uses_session_limits())
    {
        if (auto const limit = session->active_speed_limit(TR_PEER_TO_CLIENT))
        {
            rate = std::min(rate, *limit);
        }
    }

    // use this desired rate to figure out how
    // many requests we should send to this peer
    static auto constexpr Floor = size_t{ 32 };
    static size_t constexpr Seconds = RequestBufSecs;
    size_t const estimated_blocks_in_period = (rate.base_quantity() * Seconds) / tr_block_info::BlockSize;
    auto const ceil = reqq_.value_or(250);

    return std::clamp(estimated_blocks_in_period, Floor, ceil);
}

} // namespace

tr_peerMsgs::tr_peerMsgs(
    tr_torrent const& tor,
    tr_peer_info& peer_info_in,
    tr_interned_string user_agent,
    bool connection_is_encrypted,
    bool connection_is_incoming,
    bool connection_is_utp)
    : tr_peer{ tor }
    , peer_info{ peer_info_in }
    , user_agent_{ user_agent }
    , connection_is_encrypted_{ connection_is_encrypted }
    , connection_is_incoming_{ connection_is_incoming }
    , connection_is_utp_{ connection_is_utp }
{
    peer_info.set_connected(tr_time());
    ++n_peers;
}

tr_peerMsgs::~tr_peerMsgs()
{
    peer_info.set_connected(tr_time(), false);
    TR_ASSERT(n_peers > 0U);
    --n_peers;
}

tr_peerMsgs* tr_peerMsgs::create(
    tr_torrent& torrent,
    tr_peer_info& peer_info,
    std::shared_ptr<tr_peerIo> io,
    tr_interned_string user_agent,
    tr_peer_callback_bt callback,
    void* callback_data)
{
    return new tr_peerMsgsImpl{ torrent, peer_info, std::move(io), user_agent, callback, callback_data };
}<|MERGE_RESOLUTION|>--- conflicted
+++ resolved
@@ -171,32 +171,19 @@
 
 } // namespace MetadataMsgType
 
-<<<<<<< HEAD
 auto constexpr MinChokePeriodSec = time_t{ 10 };
 
 // idle seconds before we send a keepalive
 auto constexpr KeepaliveIntervalSecs = time_t{ 100 };
 
 auto constexpr MetadataReqQ = size_t{ 64U };
-=======
-auto constexpr MinChokePeriodSec = 10;
-
-// idle seconds before we send a keepalive
-auto constexpr KeepaliveIntervalSecs = 100;
-
-auto constexpr MetadataReqQ = 64;
->>>>>>> eeea3c54
 
 auto constexpr ReqQ = 512;
 
 // when we're making requests from another peer,
 // batch them together to send enough requests to
 // meet our bandwidth goals for the next N seconds
-<<<<<<< HEAD
 auto constexpr RequestBufSecs = time_t{ 10 };
-=======
-auto constexpr RequestBufSecs = 10;
->>>>>>> eeea3c54
 
 // ---
 
