--- conflicted
+++ resolved
@@ -136,10 +136,5 @@
 
 // TODO #1: all arrays of SHA_DIGEST_LENGTH should be replaced with tr_sha1_digest_t
 // TODO #2: tr_peer_id_t, tr_sha1_digest_t should be moved into a new 'types.h' header
-<<<<<<< HEAD
-// TODO #3: this should be an array of std::byte
-using tr_sha1_digest_t = std::array<uint8_t, 20>;
-=======
 auto inline constexpr TR_SHA1_DIGEST_LEN = size_t{ 20 };
-using tr_sha1_digest_t = std::array<std::byte, TR_SHA1_DIGEST_LEN>;
->>>>>>> bbdb4882
+using tr_sha1_digest_t = std::array<std::byte, TR_SHA1_DIGEST_LEN>;