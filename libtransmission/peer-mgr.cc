--- conflicted
+++ resolved
@@ -11,12 +11,9 @@
 #include <climits> /* INT_MAX */
 #include <cstdlib> /* qsort */
 #include <cstring> /* memcpy, memcmp, strstr */
-<<<<<<< HEAD
 #include <iostream>
+#include <iterator>
 #include <set>
-=======
-#include <iterator>
->>>>>>> 9be93a48
 #include <vector>
 
 #include <event2/event.h>
@@ -704,71 +701,9 @@
     auto* mgr = static_cast<tr_peerMgr*>(vmgr);
     managerLock(mgr);
 
-<<<<<<< HEAD
     auto& torrents = mgr->session->torrents;
     std::for_each(std::begin(torrents), std::end(torrents), [](auto* tor) { tr_swarmCancelOldRequests(tor->swarm); });
 
-=======
-    /* prune requests that are too old */
-    time_t const now = tr_time();
-    time_t const too_old = now - RequestTtlSecs;
-    auto cancel = std::vector<block_request>{};
-    for (auto* tor : mgr->session->torrents)
-    {
-        tr_swarm* s = tor->swarm;
-        int const n = s->requestCount;
-        if (n <= 0) // no requests to cull
-        {
-            continue;
-        }
-
-        int keepCount = 0;
-        cancel.clear();
-        cancel.reserve(n);
-
-        for (int i = 0; i < n; ++i)
-        {
-            struct block_request const* const request = &s->requests[i];
-            auto const* const msgs = dynamic_cast<tr_peerMsgs const*>(request->peer);
-
-            if (msgs != nullptr && request->sentAt <= too_old && !msgs->is_reading_block(request->block))
-            {
-                cancel.push_back(*request);
-            }
-            else
-            {
-                if (i != keepCount)
-                {
-                    s->requests[keepCount] = *request;
-                }
-
-                ++keepCount;
-            }
-        }
-
-        /* prune out the ones we aren't keeping */
-        s->requestCount = keepCount;
-
-        /* send cancel messages for all the "cancel" ones */
-        for (auto& request : cancel)
-        {
-            auto* msgs = dynamic_cast<tr_peerMsgs*>(request.peer);
-            if (msgs != nullptr)
-            {
-                request.peer->cancelsSentToPeer.add(now, 1);
-                msgs->cancel_block_request(request.block);
-                decrementPendingReqCount(&request);
-            }
-        }
-
-        /* decrement the pending request counts for the timed-out blocks */
-        for (auto& request : cancel)
-        {
-            pieceListRemoveRequest(s, request.block);
-        }
-    }
-
->>>>>>> 9be93a48
     tr_timerAddMsec(mgr->refillUpkeepTimer, RefillUpkeepPeriodMsec);
     managerUnlock(mgr);
 }
@@ -1876,7 +1811,7 @@
     stats.cancelsToPeer = peer->cancelsSentToPeer.count(now, CancelHistorySec);
     stats.cancelsToClient = peer->cancelsSentToClient.count(now, CancelHistorySec);
 
-    stats.pendingReqsToPeer = peer->pendingReqsToPeer;
+    stats.pendingReqsToPeer = peer->swarm->active_requests.count(peer);
     stats.pendingReqsToClient = peer->pendingReqsToClient;
 
     char* pch = stats.flagStr;
@@ -1886,15 +1821,10 @@
         *pch++ = 'T';
     }
 
-<<<<<<< HEAD
-        stat->pendingReqsToPeer = tor->swarm->active_requests.count(peer);
-        stat->pendingReqsToClient = peer->pendingReqsToClient;
-=======
     if (peer->swarm->optimistic == peer)
     {
         *pch++ = 'O';
     }
->>>>>>> 9be93a48
 
     if (stats.isDownloadingFrom)
     {
@@ -2617,14 +2547,16 @@
     removePeer(peer);
 }
 
-static void removeAllPeers(tr_swarm* s)
-{
-    while (!tr_ptrArrayEmpty(&s->peers))
-    {
-        removePeer(static_cast<tr_peer*>(tr_ptrArrayNth(&s->peers, 0)));
-    }
-
-    TR_ASSERT(s->stats.peerCount == 0);
+static void removeAllPeers(tr_swarm* swarm)
+{
+    size_t const n = tr_ptrArraySize(&swarm->peers);
+    auto** base = (tr_peer**)tr_ptrArrayBase(&swarm->peers);
+    for (auto* peer : std::vector<tr_peer*>{ base, base + n })
+    {
+        removePeer(peer);
+    }
+
+    TR_ASSERT(swarm->stats.peerCount == 0);
 }
 
 static void closeBadPeers(tr_swarm* s, time_t const now_sec)
