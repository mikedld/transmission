// This file Copyright © 2007-2023 Mnemosyne LLC.
// It may be used under GPLv2 (SPDX: GPL-2.0-only), GPLv3 (SPDX: GPL-3.0-only),
// or any future license endorsed by Mnemosyne LLC.
// License text can be found in the licenses/ folder.

#include <algorithm>
#include <array>
#include <cerrno> // error codes ERANGE, ...
#include <chrono>
#include <cmath>
#include <cstddef> // std::byte
#include <cstdint>
#include <ctime> // time_t
#include <iterator> // std::back_inserter
#include <map>
#include <memory>
#include <optional>
#include <tuple> // std::tie
#include <unordered_map>
#include <utility>
#include <vector>

#include <small/vector.hpp>

#include <fmt/core.h>

#define LIBTRANSMISSION_PEER_MODULE
#include "libtransmission/transmission.h"

#include "libtransmission/announcer.h"
#include "libtransmission/block-info.h" // tr_block_info
#include "libtransmission/clients.h"
#include "libtransmission/crypto-utils.h"
#include "libtransmission/handshake.h"
#include "libtransmission/interned-string.h"
#include "libtransmission/log.h"
#include "libtransmission/net.h"
#include "libtransmission/observable.h"
#include "libtransmission/peer-common.h"
#include "libtransmission/peer-io.h"
#include "libtransmission/peer-mgr-active-requests.h"
#include "libtransmission/peer-mgr-wishlist.h"
#include "libtransmission/peer-mgr.h"
#include "libtransmission/peer-msgs.h"
#include "libtransmission/peer-socket.h"
#include "libtransmission/quark.h"
#include "libtransmission/session.h"
#include "libtransmission/timer.h"
#include "libtransmission/torrent-magnet.h"
#include "libtransmission/torrent.h"
#include "libtransmission/tr-assert.h"
#include "libtransmission/tr-macros.h"
#include "libtransmission/utils.h"
#include "libtransmission/webseed.h"

using namespace std::literals;

static auto constexpr CancelHistorySec = int{ 60 };

// ---

class HandshakeMediator final : public tr_handshake::Mediator
{
private:
    [[nodiscard]] static std::optional<TorrentInfo> torrent(tr_torrent* tor)
    {
        if (tor == nullptr)
        {
            return {};
        }

        auto info = TorrentInfo{};
        info.info_hash = tor->info_hash();
        info.client_peer_id = tor->peer_id();
        info.id = tor->id();
        info.is_done = tor->is_done();
        return info;
    }

public:
    explicit HandshakeMediator(tr_session& session) noexcept
        : session_{ session }
    {
    }

    [[nodiscard]] std::optional<TorrentInfo> torrent(tr_sha1_digest_t const& info_hash) const override
    {
        return torrent(session_.torrents().get(info_hash));
    }

    [[nodiscard]] std::optional<TorrentInfo> torrent_from_obfuscated(tr_sha1_digest_t const& info_hash) const override
    {
        return torrent(tr_torrentFindFromObfuscatedHash(&session_, info_hash));
    }

    [[nodiscard]] bool allows_dht() const override
    {
        return session_.allowsDHT();
    }

    [[nodiscard]] bool allows_tcp() const override
    {
        return session_.allowsTCP();
    }

    void set_utp_failed(tr_sha1_digest_t const& info_hash, tr_socket_address const& socket_address) override;

    [[nodiscard]] libtransmission::TimerMaker& timer_maker() override
    {
        return session_.timerMaker();
    }

    [[nodiscard]] size_t pad(void* setme, size_t maxlen) const override
    {
        auto const len = tr_rand_int(maxlen);
        tr_rand_buffer(setme, len);
        return len;
    }

private:
    tr_session& session_;
};

bool tr_peer_info::is_blocklisted(tr_session const* session) const
{
<<<<<<< HEAD
    if (blocklisted_)
=======
    peer_atom(tr_socket_address const& socket_address_in, uint8_t flags_in, uint8_t from)
        : socket_address{ socket_address_in }
        , fromFirst{ from }
        , fromBest{ from }
        , flags{ flags_in }
    {
        ++n_atoms;
    }

    peer_atom(peer_atom&&) = delete;
    peer_atom(peer_atom const&) = delete;
    peer_atom& operator=(peer_atom&&) = delete;
    peer_atom& operator=(peer_atom const&) = delete;

    ~peer_atom()
    {
        [[maybe_unused]] auto const n_prev = n_atoms--;
        TR_ASSERT(n_prev > 0U);
    }

    [[nodiscard]] static auto atom_count() noexcept
    {
        return n_atoms.load();
    }

    [[nodiscard]] constexpr auto isSeed() const noexcept
    {
        return (flags & ADDED_F_SEED_FLAG) != 0;
    }

    [[nodiscard]] constexpr auto const& addr() const noexcept
    {
        return socket_address.address();
    }

    [[nodiscard]] constexpr auto& port() noexcept
    {
        return socket_address.port_;
    }

    [[nodiscard]] constexpr auto port() const noexcept
    {
        return socket_address.port();
    }

    [[nodiscard]] auto display_name() const
    {
        return socket_address.display_name();
    }

    [[nodiscard]] bool isBlocklisted(tr_session const* session) const
    {
        if (blocklisted_)
        {
            return *blocklisted_;
        }

        auto const value = session->addressIsBlocked(addr());
        blocklisted_ = value;
        return value;
    }

    [[nodiscard]] constexpr auto is_unreachable() const noexcept
    {
        return is_unreachable_;
    }

    constexpr void set_unreachable() noexcept
    {
        is_unreachable_ = true;
    }

    constexpr void set_reachable() noexcept
    {
        is_unreachable_ = false;
    }

    [[nodiscard]] constexpr int getReconnectIntervalSecs(time_t const now) const noexcept
    {
        auto sec = int{};
        auto const unreachable = is_unreachable();

        /* if we were recently connected to this peer and transferring piece
         * data, try to reconnect to them sooner rather that later -- we don't
         * want network troubles to get in the way of a good peer. */
        if (!unreachable && now - this->piece_data_time <= MinimumReconnectIntervalSecs * 2)
        {
            sec = MinimumReconnectIntervalSecs;
        }
        /* otherwise, the interval depends on how many times we've tried
         * and failed to connect to the peer */
        else
        {
            auto step = this->num_fails;

            /* penalize peers that were unreachable the last time we tried */
            if (unreachable)
            {
                step += 2;
            }

            switch (step)
            {
            case 0:
                sec = 0;
                break;

            case 1:
                sec = 10;
                break;

            case 2:
                sec = 60 * 2;
                break;

            case 3:
                sec = 60 * 15;
                break;

            case 4:
                sec = 60 * 30;
                break;

            case 5:
                sec = 60 * 60;
                break;

            default:
                sec = 60 * 120;
                break;
            }
        }

        return sec;
    }

    void setBlocklistedDirty()
>>>>>>> d996ddff
    {
        return *blocklisted_;
    }

    auto const value = session->addressIsBlocked(addr());
    blocklisted_ = value;
    return value;
}

using Handshakes = std::unordered_map<tr_socket_address, tr_handshake>;

#define tr_logAddDebugSwarm(swarm, msg) tr_logAddDebugTor((swarm)->tor, msg)
#define tr_logAddTraceSwarm(swarm, msg) tr_logAddTraceTor((swarm)->tor, msg)

/** @brief Opaque, per-torrent data structure for peer connection information */
class tr_swarm
{
public:
    [[nodiscard]] auto unique_lock() const
    {
        return tor->unique_lock();
    }

    tr_swarm(tr_peerMgr* manager_in, tr_torrent* tor_in) noexcept
        : manager{ manager_in }
        , tor{ tor_in }
        , tags_{ {
              tor_in->done_.observe([this](tr_torrent*, bool) { on_torrent_done(); }),
              tor_in->doomed_.observe([this](tr_torrent*) { on_torrent_doomed(); }),
              tor_in->got_bad_piece_.observe([this](tr_torrent*, tr_piece_index_t p) { on_got_bad_piece(p); }),
              tor_in->got_metainfo_.observe([this](tr_torrent*) { on_got_metainfo(); }),
              tor_in->piece_completed_.observe([this](tr_torrent*, tr_piece_index_t p) { on_piece_completed(p); }),
              tor_in->started_.observe([this](tr_torrent*) { on_torrent_started(); }),
              tor_in->stopped_.observe([this](tr_torrent*) { on_torrent_stopped(); }),
              tor_in->swarm_is_all_seeds_.observe([this](tr_torrent* /*tor*/) { on_swarm_is_all_seeds(); }),
          } }
    {

        rebuildWebseeds();
    }

    tr_swarm(tr_swarm&&) = delete;
    tr_swarm(tr_swarm const&) = delete;
    tr_swarm& operator=(tr_swarm&&) = delete;
    tr_swarm& operator=(tr_swarm const&) = delete;

    ~tr_swarm()
    {
        auto const lock = unique_lock();
        TR_ASSERT(!is_running);
        TR_ASSERT(std::empty(outgoing_handshakes));
        TR_ASSERT(std::empty(peers));
    }

    [[nodiscard]] bool peer_is_in_use(tr_peer_info const& peer_info) const;

    void cancelOldRequests()
    {
        auto const now = tr_time();
        auto const oldest = now - RequestTtlSecs;

        for (auto const& [block, peer] : active_requests.sentBefore(oldest))
        {
            maybeSendCancelRequest(peer, block, nullptr);
            active_requests.remove(block, peer);
        }
    }

    void cancelAllRequestsForBlock(tr_block_index_t block, tr_peer const* no_notify)
    {
        for (auto* peer : active_requests.remove(block))
        {
            maybeSendCancelRequest(peer, block, no_notify);
        }
    }

    [[nodiscard]] uint16_t countActiveWebseeds(uint64_t now) const noexcept
    {
        if (!tor->is_running() || tor->is_done())
        {
            return {};
        }

        return std::count_if(
            std::begin(webseeds),
            std::end(webseeds),
            [&now](auto const& webseed) { return webseed->isTransferringPieces(now, TR_DOWN, nullptr); });
    }

    [[nodiscard]] TR_CONSTEXPR20 auto peerCount() const noexcept
    {
        return std::size(peers);
    }

    void stop()
    {
        auto const lock = unique_lock();

        is_running = false;
        removeAllPeers();
        outgoing_handshakes.clear();
    }

    void removePeer(tr_peer* peer)
    {
        auto const lock = unique_lock();

        auto* const peer_info = peer->peer_info;
        TR_ASSERT(atom != nullptr);

        if (auto iter = std::find(std::begin(peers), std::end(peers), peer); iter != std::end(peers))
        {
            peers.erase(iter);
        }

        --stats.peer_count;
        --stats.peer_from_count[peer_info->from_first()];

        TR_ASSERT(stats.peer_count == peerCount());

        delete peer;
    }

    void removeAllPeers()
    {
        auto tmp = peers;

        for (auto* peer : tmp)
        {
            removePeer(peer);
        }

        TR_ASSERT(stats.peer_count == 0);
    }

    void updateEndgame()
    {
        /* we consider ourselves to be in endgame if the number of bytes
           we've got requested is >= the number of bytes left to download */
        is_endgame_ = uint64_t(std::size(active_requests)) * tr_block_info::BlockSize >= tor->left_until_done();
    }

    [[nodiscard]] constexpr auto isEndgame() const noexcept
    {
        return is_endgame_;
    }

    void addStrike(tr_peer* peer) const
    {
        tr_logAddTraceSwarm(
            this,
            fmt::format("increasing peer {} strike count to {}", peer->display_name(), peer->strikes + 1));

        if (++peer->strikes >= MaxBadPiecesPerPeer)
        {
            peer->peer_info->ban();
            peer->do_purge = true;
            tr_logAddTraceSwarm(this, fmt::format("banning peer {}", peer->display_name()));
        }
    }

    void rebuildWebseeds()
    {
        auto const n = tor->webseed_count();

        webseeds.clear();
        webseeds.reserve(n);
        for (size_t i = 0; i < n; ++i)
        {
            webseeds.emplace_back(tr_webseedNew(tor, tor->webseed(i), &tr_swarm::peerCallbackFunc, this));
        }
        webseeds.shrink_to_fit();

        stats.active_webseed_count = 0;
    }

    [[nodiscard]] TR_CONSTEXPR20 auto isAllSeeds() const noexcept
    {
        if (!pool_is_all_seeds_)
        {
            pool_is_all_seeds_ = std::all_of(
                std::begin(pool),
                std::end(pool),
                [](auto const& key_val) { return key_val.second.is_seed(); });
        }

        return *pool_is_all_seeds_;
    }

    [[nodiscard]] tr_peer_info* get_existing_peer_info(tr_socket_address const& socket_address) noexcept
    {
        auto&& it = pool.find(socket_address);
        return it != pool.end() ? &it->second : nullptr;
    }

    tr_peer_info& ensure_info_exists(tr_socket_address const& socket_address, uint8_t const flags, tr_peer_from const from)
    {
        TR_ASSERT(socket_address.is_valid());
        TR_ASSERT(from < TR_PEER_FROM__MAX);

        auto&& [info_it, is_new] = pool.try_emplace(socket_address, socket_address, flags, from);
        auto& peer_info = info_it->second;
        if (!is_new)
        {
            peer_info.found_at(from);
            peer_info.set_pex_flags(flags);
        }

        mark_all_seeds_flag_dirty();

        return peer_info;
    }

    void mark_peer_as_seed(tr_peer_info& peer_info)
    {
        tr_logAddTraceSwarm(this, fmt::format("marking peer {} as a seed", peer_info.display_name()));
        peer_info.set_seed();
        mark_all_seeds_flag_dirty();
    }

    static void peerCallbackFunc(tr_peer* peer, tr_peer_event const& event, void* vs)
    {
        TR_ASSERT(peer != nullptr);
        auto* s = static_cast<tr_swarm*>(vs);
        auto const lock = s->unique_lock();

        switch (event.type)
        {
        case tr_peer_event::Type::ClientSentPieceData:
            {
                auto const now = tr_time();
                auto* const tor = s->tor;

                tor->uploadedCur += event.length;
                tr_announcerAddBytes(tor, TR_ANN_UP, event.length);
                tor->set_date_active(now);
                tor->set_dirty();
                tor->session->add_uploaded(event.length);
                peer->peer_info->set_latest_piece_data_time(now);

                break;
            }

        case tr_peer_event::Type::ClientGotPieceData:
            {
                auto const now = tr_time();
                auto* const tor = s->tor;

                tor->downloadedCur += event.length;
                tor->set_date_active(now);
                tor->set_dirty();
                tor->session->add_downloaded(event.length);

                if (auto* const info = peer->peer_info; info != nullptr)
                {
                    info->set_latest_piece_data_time(now);
                }

                break;
            }

        case tr_peer_event::Type::ClientGotHave:
        case tr_peer_event::Type::ClientGotHaveAll:
        case tr_peer_event::Type::ClientGotHaveNone:
        case tr_peer_event::Type::ClientGotBitfield:
            /* TODO: if we don't need these, should these events be removed? */
            /* noop */
            break;

        case tr_peer_event::Type::ClientGotRej:
            s->active_requests.remove(s->tor->piece_loc(event.pieceIndex, event.offset).block, peer);
            break;

        case tr_peer_event::Type::ClientGotChoke:
            s->active_requests.remove(peer);
            break;

        case tr_peer_event::Type::ClientGotPort:
            if (auto* const info = peer->peer_info; info != nullptr)
            {
                info->port() = event.port;
            }

            break;

        case tr_peer_event::Type::ClientGotSuggest:
        case tr_peer_event::Type::ClientGotAllowedFast:
            // not currently supported
            break;

        case tr_peer_event::Type::ClientGotBlock:
            {
                auto* const tor = s->tor;
                auto const loc = tor->piece_loc(event.pieceIndex, event.offset);
                s->cancelAllRequestsForBlock(loc.block, peer);
                peer->blocks_sent_to_client.add(tr_time(), 1);
                tr_torrentGotBlock(tor, loc.block);
                break;
            }

        case tr_peer_event::Type::Error:
            if (event.err == ERANGE || event.err == EMSGSIZE || event.err == ENOTCONN)
            {
                /* some protocol error from the peer */
                peer->do_purge = true;
                tr_logAddDebugSwarm(
                    s,
                    fmt::format(
                        "setting {} do_purge flag because we got an ERANGE, EMSGSIZE, or ENOTCONN error",
                        peer->display_name()));
            }
            else
            {
                tr_logAddDebugSwarm(s, fmt::format("unhandled error: {}", tr_strerror(event.err)));
            }

            break;
        }
    }

    Handshakes outgoing_handshakes;

    mutable tr_swarm_stats stats = {};

    uint8_t optimistic_unchoke_time_scaler = 0;

    bool is_running = false;

    tr_peerMgr* const manager;

    tr_torrent* const tor;

    ActiveRequests active_requests;

    // depends-on: active_requests
    std::vector<std::unique_ptr<tr_peer>> webseeds;

    // depends-on: active_requests
    std::vector<tr_peerMsgs*> peers;

    // tr_peers hold pointers to the items in this container,
    // therefore references to elements within cannot invalidate
    std::unordered_map<tr_socket_address, tr_peer_info> pool;

    tr_peerMsgs* optimistic = nullptr; /* the optimistic peer, or nullptr if none */

    time_t lastCancel = 0;

private:
    static void maybeSendCancelRequest(tr_peer* peer, tr_block_index_t block, tr_peer const* muted)
    {
        auto* msgs = dynamic_cast<tr_peerMsgs*>(peer);
        if (msgs != nullptr && msgs != muted)
        {
            peer->cancels_sent_to_peer.add(tr_time(), 1);
            msgs->cancel_block_request(block);
        }
    }

    void mark_all_seeds_flag_dirty() noexcept
    {
        pool_is_all_seeds_.reset();
    }

    void on_torrent_doomed()
    {
        auto const lock = tor->unique_lock();
        stop();
        tor->swarm = nullptr;
        delete this;
    }

    void on_torrent_done()
    {
        std::for_each(std::begin(peers), std::end(peers), [](auto* const peer) { peer->set_interested(false); });
    }

    void on_swarm_is_all_seeds()
    {
        auto const lock = tor->unique_lock();

        for (auto& [socket_address, atom] : pool)
        {
            mark_peer_as_seed(atom);
        }

        mark_all_seeds_flag_dirty();
    }

    void on_piece_completed(tr_piece_index_t piece)
    {
        bool piece_came_from_peers = false;

        for (auto* const peer : peers)
        {
            // notify the peer that we now have this piece
            peer->on_piece_completed(piece);

            if (!piece_came_from_peers)
            {
                piece_came_from_peers = peer->blame.test(piece);
            }
        }

        if (piece_came_from_peers) /* webseed downloads don't belong in announce totals */
        {
            tr_announcerAddBytes(tor, TR_ANN_DOWN, tor->piece_size(piece));
        }
    }

    void on_got_bad_piece(tr_piece_index_t piece)
    {
        auto const byte_count = tor->piece_size(piece);

        for (auto* const peer : peers)
        {
            if (peer->blame.test(piece))
            {
                tr_logAddTraceSwarm(
                    this,
                    fmt::format(
                        "peer {} contributed to corrupt piece ({}); now has {} strikes",
                        peer->display_name(),
                        piece,
                        peer->strikes + 1));
                addStrike(peer);
            }
        }

        tr_announcerAddBytes(tor, TR_ANN_CORRUPT, byte_count);
    }

    void on_got_metainfo()
    {
        // the webseed list may have changed...
        rebuildWebseeds();

        // some peer_msgs' progress fields may not be accurate if we
        // didn't have the metadata before now... so refresh them all...
        for (auto* peer : peers)
        {
            peer->onTorrentGotMetainfo();

            if (peer->isSeed())
            {
                mark_peer_as_seed(*peer->peer_info);
            }
        }
    }

    void on_torrent_started();
    void on_torrent_stopped();

    // number of bad pieces a peer is allowed to send before we ban them
    static auto constexpr MaxBadPiecesPerPeer = int{ 5 };

    // how long we'll let requests we've made linger before we cancel them
    static auto constexpr RequestTtlSecs = int{ 90 };

    std::array<libtransmission::ObserverTag, 8> const tags_;

    mutable std::optional<bool> pool_is_all_seeds_;

    bool is_endgame_ = false;
};

struct tr_peerMgr
{
private:
    static auto constexpr BandwidthTimerPeriod = 500ms;
    static auto constexpr RechokePeriod = 10s;
    static auto constexpr RefillUpkeepPeriod = 10s;

    // Max number of outbound peer connections to initiate.
    // This throttle is an arbitrary number to avoid overloading routers.
    static auto constexpr MaxConnectionsPerSecond = size_t{ 18U };
    static auto constexpr MaxConnectionsPerPulse = size_t(MaxConnectionsPerSecond * BandwidthTimerPeriod / 1s);

    // Building a peer candidate list is expensive, so cache it across pulses.
    // We want to cache it long enough to avoid excess CPU cycles,
    // but short enough that the data isn't too stale.
    static auto constexpr OutboundCandidatesListTtl = BandwidthTimerPeriod * 4U;

    // How big the candidate list should be when we create it.
    static auto constexpr OutboundCandidateListCapacity = MaxConnectionsPerPulse * OutboundCandidatesListTtl /
        BandwidthTimerPeriod;

public:
    // The peers we might try connecting to in the next few seconds.
    // This list is cached between pulses so use resilient keys, e.g.
    // a `tr_torrent_id_t` instead of a `tr_torrent*` that can be freed.
    using OutboundCandidates = small::
        max_size_vector<std::pair<tr_torrent_id_t, tr_socket_address>, OutboundCandidateListCapacity>;

    explicit tr_peerMgr(tr_session* session_in)
        : session{ session_in }
        , handshake_mediator_{ *session }
        , bandwidth_timer_{ session->timerMaker().create([this]() { bandwidthPulse(); }) }
        , rechoke_timer_{ session->timerMaker().create([this]() { rechokePulseMarshall(); }) }
        , refill_upkeep_timer_{ session->timerMaker().create([this]() { refillUpkeep(); }) }
        , blocklist_tag_{ session->blocklist_changed_.observe([this]() { on_blocklist_changed(); }) }
    {
        bandwidth_timer_->start_repeating(BandwidthTimerPeriod);
        rechoke_timer_->start_repeating(RechokePeriod);
        refill_upkeep_timer_->start_repeating(RefillUpkeepPeriod);
    }

    tr_peerMgr(tr_peerMgr&&) = delete;
    tr_peerMgr(tr_peerMgr const&) = delete;
    tr_peerMgr& operator=(tr_peerMgr&&) = delete;
    tr_peerMgr& operator=(tr_peerMgr const&) = delete;

    [[nodiscard]] auto unique_lock() const
    {
        return session->unique_lock();
    }

    ~tr_peerMgr()
    {
        auto const lock = unique_lock();
        incoming_handshakes.clear();
    }

    void rechokeSoon() noexcept
    {
        rechoke_timer_->set_interval(100ms);
    }

    void bandwidthPulse();
    void rechokePulse() const;
    void reconnectPulse();
    void refillUpkeep() const;
    void make_new_peer_connections();

    [[nodiscard]] tr_swarm* get_existing_swarm(tr_sha1_digest_t const& hash) const
    {
        auto* const tor = session->torrents().get(hash);
        return tor == nullptr ? nullptr : tor->swarm;
    }

    tr_session* const session;
    Handshakes incoming_handshakes;

    HandshakeMediator handshake_mediator_;

private:
    void rechokePulseMarshall()
    {
        rechokePulse();
        rechoke_timer_->set_interval(RechokePeriod);
    }

    void on_blocklist_changed() const
    {
        /* we cache whether or not a peer is blocklisted...
           since the blocklist has changed, erase that cached value */
        for (auto* const tor : session->torrents())
        {
            for (auto& [socket_address, atom] : tor->swarm->pool)
            {
                atom.set_blocklisted_dirty();
            }
        }
    }

    OutboundCandidates outbound_candidates_;

    std::unique_ptr<libtransmission::Timer> const bandwidth_timer_;
    std::unique_ptr<libtransmission::Timer> const rechoke_timer_;
    std::unique_ptr<libtransmission::Timer> const refill_upkeep_timer_;

    libtransmission::ObserverTag const blocklist_tag_;
};

// --- tr_peer virtual functions

tr_peer::tr_peer(tr_torrent const* tor, tr_peer_info* peer_info_in)
    : session{ tor->session }
    , swarm{ tor->swarm }
    , peer_info{ peer_info_in }
    , blame{ tor->block_count() }
{
    if (auto* const info = peer_info; info != nullptr)
    {
        info->set_connected();
    }
}

tr_peer::~tr_peer()
{
    if (swarm != nullptr)
    {
        swarm->active_requests.remove(this);
    }

    if (auto* const info = peer_info; info != nullptr)
    {
        info->set_connected(false);
    }
}

// ---

tr_peerMgr* tr_peerMgrNew(tr_session* session)
{
    return new tr_peerMgr{ session };
}

void tr_peerMgrFree(tr_peerMgr* manager)
{
    delete manager;
}

// ---

/**
 * REQUESTS
 *
 * There are two data structures associated with managing block requests:
 *
 * 1. tr_swarm::active_requests, an opaque class that tracks what requests
 *    we currently have, i.e. which blocks and from which peers.
 *    This is used for cancelling requests that have been waiting
 *    for too long and avoiding duplicate requests.
 *
 * 2. tr_swarm::pieces, an array of "struct weighted_piece" which lists the
 *    pieces that we want to request. It's used to decide which blocks to
 *    return next when tr_peerMgrGetBlockRequests() is called.
 */

// --- struct block_request

// TODO: if we keep this, add equivalent API to ActiveRequest
void tr_peerMgrClientSentRequests(tr_torrent* torrent, tr_peer* peer, tr_block_span_t span)
{
    auto const now = tr_time();

    for (tr_block_index_t block = span.begin; block < span.end; ++block)
    {
        torrent->swarm->active_requests.add(block, peer, now);
    }
}

std::vector<tr_block_span_t> tr_peerMgrGetNextRequests(tr_torrent* torrent, tr_peer const* peer, size_t numwant)
{
    class MediatorImpl final : public Wishlist::Mediator
    {
    public:
        MediatorImpl(tr_torrent const* torrent_in, tr_peer const* peer_in)
            : torrent_{ torrent_in }
            , swarm_{ torrent_in->swarm }
            , peer_{ peer_in }
        {
        }

        MediatorImpl(MediatorImpl&&) = delete;
        MediatorImpl(MediatorImpl const&) = delete;
        MediatorImpl& operator=(MediatorImpl&&) = delete;
        MediatorImpl& operator=(MediatorImpl const&) = delete;

        ~MediatorImpl() override = default;

        [[nodiscard]] bool clientCanRequestBlock(tr_block_index_t block) const override
        {
            return !torrent_->has_block(block) && !swarm_->active_requests.has(block, peer_);
        }

        [[nodiscard]] bool clientCanRequestPiece(tr_piece_index_t piece) const override
        {
            return torrent_->piece_is_wanted(piece) && peer_->hasPiece(piece);
        }

        [[nodiscard]] bool isEndgame() const override
        {
            return swarm_->isEndgame();
        }

        [[nodiscard]] size_t countActiveRequests(tr_block_index_t block) const override
        {
            return swarm_->active_requests.count(block);
        }

        [[nodiscard]] size_t countMissingBlocks(tr_piece_index_t piece) const override
        {
            return torrent_->count_missing_blocks_in_piece(piece);
        }

        [[nodiscard]] tr_block_span_t blockSpan(tr_piece_index_t piece) const override
        {
            return torrent_->block_span_for_piece(piece);
        }

        [[nodiscard]] tr_piece_index_t countAllPieces() const override
        {
            return torrent_->piece_count();
        }

        [[nodiscard]] tr_priority_t priority(tr_piece_index_t piece) const override
        {
            return torrent_->piece_priority(piece);
        }

        [[nodiscard]] bool isSequentialDownload() const override
        {
            return torrent_->is_sequential_download();
        }

    private:
        tr_torrent const* const torrent_;
        tr_swarm const* const swarm_;
        tr_peer const* const peer_;
    };

    torrent->swarm->updateEndgame();
    auto const mediator = MediatorImpl{ torrent, peer };
    return Wishlist{ mediator }.next(numwant);
}

// --- Piece List Manipulation / Accessors

bool tr_peerMgrDidPeerRequest(tr_torrent const* tor, tr_peer const* peer, tr_block_index_t block)
{
    return tor->swarm->active_requests.has(block, peer);
}

size_t tr_peerMgrCountActiveRequestsToPeer(tr_torrent const* tor, tr_peer const* peer)
{
    return tor->swarm->active_requests.count(peer);
}

void tr_peerMgr::refillUpkeep() const
{
    auto const lock = unique_lock();

    for (auto* const tor : session->torrents())
    {
        tor->swarm->cancelOldRequests();
    }
}

namespace
{
namespace handshake_helpers
{
void create_bit_torrent_peer(tr_torrent* tor, std::shared_ptr<tr_peerIo> io, tr_peer_info* peer_info, tr_interned_string client)
{
    TR_ASSERT(peer_info != nullptr);
    TR_ASSERT(tr_isTorrent(tor));
    TR_ASSERT(tor->swarm != nullptr);

    tr_swarm* swarm = tor->swarm;

    auto* peer = tr_peerMsgsNew(tor, peer_info, std::move(io), client, &tr_swarm::peerCallbackFunc, swarm);

    swarm->peers.push_back(peer);

    ++swarm->stats.peer_count;
    ++swarm->stats.peer_from_count[peer_info->from_first()];

    TR_ASSERT(swarm->stats.peer_count == swarm->peerCount());
    TR_ASSERT(swarm->stats.peer_from_count[atom->fromFirst] <= swarm->stats.peer_count);
}

/* FIXME: this is kind of a mess. */
[[nodiscard]] bool on_handshake_done(tr_peerMgr* manager, tr_handshake::Result const& result)
{
    TR_ASSERT(result.io != nullptr);

    bool const ok = result.is_connected;
    bool success = false;

    auto* const s = manager->get_existing_swarm(result.io->torrent_hash());

    auto const& socket_address = result.io->socket_address();

    if (result.io->is_incoming())
    {
        manager->incoming_handshakes.erase(socket_address);
    }
    else if (s != nullptr)
    {
        s->outgoing_handshakes.erase(socket_address);
    }

    auto const lock = manager->unique_lock();

    if (!ok || s == nullptr || !s->is_running)
    {
        if (s != nullptr)
        {
            if (auto* const info = s->get_existing_peer_info(socket_address); info != nullptr)
            {
                info->on_connection_failed();

                if (!result.read_anything_from_peer)
                {
                    tr_logAddTraceSwarm(
                        s,
                        fmt::format(
                            "marking peer {} as unreachable... num_fails is {}",
                            info->display_name(),
                            info->connection_failure_count()));
                    info->set_connectable(false);
                }
            }
        }
    }
    else /* looking good */
    {
        auto& info = s->ensure_info_exists(socket_address, 0, TR_PEER_FROM_INCOMING);

        info.set_connection_time(tr_time());

        if (!result.io->is_incoming())
        {
            info.set_connectable();
        }

        /* In principle, this flag specifies whether the peer groks µTP,
           not whether it's currently connected over µTP. */
        if (result.io->is_utp())
        {
            info.set_utp_supported();
        }

        if (info.is_banned())
        {
            tr_logAddTraceSwarm(s, fmt::format("banned peer {} tried to reconnect", info.display_name()));
        }
        else if (result.io->is_incoming() && s->peerCount() >= s->tor->peer_limit())
        {
            /* too many peers already */
        }
        else if (info.is_connected())
        {
            // we're already connected to this peer; do nothing
        }
        else
        {
            auto client = tr_interned_string{};
            if (result.peer_id)
            {
                auto buf = std::array<char, 128>{};
                tr_clientForId(std::data(buf), sizeof(buf), *result.peer_id);
                client = tr_interned_string{ tr_quark_new(std::data(buf)) };
            }

            result.io->set_bandwidth(&s->tor->bandwidth_);
            create_bit_torrent_peer(s->tor, result.io, &info, client);

            success = true;
        }
    }

    return success;
}
} // namespace handshake_helpers
} // namespace

void tr_peerMgrAddIncoming(tr_peerMgr* manager, tr_peer_socket&& socket)
{
    using namespace handshake_helpers;

    TR_ASSERT(manager->session != nullptr);
    auto const lock = manager->unique_lock();

    tr_session* session = manager->session;

    if (session->addressIsBlocked(socket.address()))
    {
        tr_logAddTrace(fmt::format("Banned IP address '{}' tried to connect to us", socket.display_name()));
        socket.close();
    }
    else if (manager->incoming_handshakes.count(socket.socketAddress()) != 0U)
    {
        socket.close();
    }
    else /* we don't have a connection to them yet... */
    {
        auto socket_address = socket.socketAddress();
        manager->incoming_handshakes.try_emplace(
            socket_address,
            &manager->handshake_mediator_,
            tr_peerIo::new_incoming(session, &session->top_bandwidth_, std::move(socket)),
            session->encryptionMode(),
            [manager](tr_handshake::Result const& result) { return on_handshake_done(manager, result); });
    }
}

size_t tr_peerMgrAddPex(tr_torrent* tor, tr_peer_from from, tr_pex const* pex, size_t n_pex)
{
    size_t n_used = 0;
    tr_swarm* s = tor->swarm;
    auto const lock = s->manager->unique_lock();

    for (tr_pex const* const end = pex + n_pex; pex != end; ++pex)
    {
        if (tr_isPex(pex) && /* safeguard against corrupt data */
            !s->manager->session->addressIsBlocked(pex->addr) && pex->is_valid_for_peers())
        {
            s->ensure_info_exists({ pex->addr, pex->port }, pex->flags, from);
            ++n_used;
        }
    }

    return n_used;
}

std::vector<tr_pex> tr_pex::from_compact_ipv4(
    void const* compact,
    size_t compact_len,
    uint8_t const* added_f,
    size_t added_f_len)
{
    size_t const n = compact_len / 6;
    auto const* walk = static_cast<std::byte const*>(compact);
    auto pex = std::vector<tr_pex>(n);

    for (size_t i = 0; i < n; ++i)
    {
        std::tie(pex[i].addr, walk) = tr_address::from_compact_ipv4(walk);
        std::tie(pex[i].port, walk) = tr_port::fromCompact(walk);

        if (added_f != nullptr && n == added_f_len)
        {
            pex[i].flags = added_f[i];
        }
    }

    return pex;
}

std::vector<tr_pex> tr_pex::from_compact_ipv6(
    void const* compact,
    size_t compact_len,
    uint8_t const* added_f,
    size_t added_f_len)
{
    size_t const n = compact_len / 18;
    auto const* walk = static_cast<std::byte const*>(compact);
    auto pex = std::vector<tr_pex>(n);

    for (size_t i = 0; i < n; ++i)
    {
        std::tie(pex[i].addr, walk) = tr_address::from_compact_ipv6(walk);
        std::tie(pex[i].port, walk) = tr_port::fromCompact(walk);

        if (added_f != nullptr && n == added_f_len)
        {
            pex[i].flags = added_f[i];
        }
    }

    return pex;
}

// ---

namespace
{
namespace get_peers_helpers
{

/* better goes first */
constexpr struct
{
    [[nodiscard]] constexpr static int compare(tr_peer_info const& a, tr_peer_info const& b) noexcept // <=>
    {
        if (auto const val = a.compare_by_piece_data_time(b); val != 0)
        {
            return -val;
        }

        if (auto const val = tr_compare_3way(a.from_best(), b.from_best()); val != 0)
        {
            return val;
        }

        return a.compare_by_failure_count(b);
    }

    [[nodiscard]] constexpr bool operator()(tr_peer_info const& a, tr_peer_info const& b) const noexcept
    {
        return compare(a, b) < 0;
    }

    [[nodiscard]] constexpr bool operator()(tr_peer_info const* a, tr_peer_info const* b) const noexcept
    {
        return compare(*a, *b) < 0;
    }
} CompareAtomsByUsefulness{};

[[nodiscard]] bool is_peer_interesting(tr_torrent const* tor, tr_peer_info const& info)
{
    if (tor->is_done() && info.is_seed())
    {
        return false;
    }

    if (tor->swarm->peer_is_in_use(info))
    {
        return true;
    }

    if (info.is_blocklisted(tor->session))
    {
        return false;
    }

    if (info.is_banned())
    {
        return false;
    }

    return true;
}

} // namespace get_peers_helpers
} // namespace

std::vector<tr_pex> tr_peerMgrGetPeers(tr_torrent const* tor, uint8_t address_type, uint8_t list_mode, size_t max_peer_count)
{
    using namespace get_peers_helpers;

    TR_ASSERT(tr_isTorrent(tor));
    auto const lock = tor->unique_lock();

    TR_ASSERT(address_type == TR_AF_INET || address_type == TR_AF_INET6);
    TR_ASSERT(list_mode == TR_PEERS_CONNECTED || list_mode == TR_PEERS_INTERESTING);

    tr_swarm const* s = tor->swarm;

    // build a list of atoms

    auto infos = std::vector<tr_peer_info const*>{};
    if (list_mode == TR_PEERS_CONNECTED) /* connected peers only */
    {
        auto const& peers = s->peers;
        infos.reserve(std::size(peers));
        std::transform(
            std::begin(peers),
            std::end(peers),
            std::back_inserter(infos),
            [](auto const* peer) { return peer->peer_info; });
    }
    else /* TR_PEERS_INTERESTING */
    {
        for (auto const& [socket_address, peer_info] : s->pool)
        {
            if (is_peer_interesting(tor, peer_info))
            {
                infos.push_back(&peer_info);
            }
        }
    }

    std::sort(std::begin(infos), std::end(infos), CompareAtomsByUsefulness);

    // add the first N of them into our return list

    auto const n = std::min(std::size(infos), max_peer_count);
    auto pex = std::vector<tr_pex>{};
    pex.reserve(n);

    for (size_t i = 0; i < std::size(infos) && std::size(pex) < n; ++i)
    {
        auto const* const info = infos[i];
        auto const& [addr, port] = info->socket_address();

        if (addr.type == address_type)
        {
            TR_ASSERT(addr.is_valid());
            pex.emplace_back(addr, port, info->pex_flags());
        }
    }

    std::sort(std::begin(pex), std::end(pex));
    return pex;
}

void tr_swarm::on_torrent_started()
{
    auto const lock = tor->unique_lock();
    is_running = true;
    manager->rechokeSoon();
}

void tr_swarm::on_torrent_stopped()
{
    stop();
}

void tr_peerMgrAddTorrent(tr_peerMgr* manager, tr_torrent* tor)
{
    TR_ASSERT(tr_isTorrent(tor));
    auto const lock = tor->unique_lock();
    TR_ASSERT(tor->swarm == nullptr);

    tor->swarm = new tr_swarm{ manager, tor };
}

int8_t tr_peerMgrPieceAvailability(tr_torrent const* tor, tr_piece_index_t piece)
{
    if (!tor->has_metainfo())
    {
        return 0;
    }

    if (tor->is_seed() || tor->has_piece(piece))
    {
        return -1;
    }

    auto const& peers = tor->swarm->peers;
    return std::count_if(std::begin(peers), std::end(peers), [piece](auto const* peer) { return peer->hasPiece(piece); });
}

void tr_peerMgrTorrentAvailability(tr_torrent const* tor, int8_t* tab, unsigned int n_tabs)
{
    TR_ASSERT(tr_isTorrent(tor));
    TR_ASSERT(tab != nullptr);
    TR_ASSERT(n_tabs > 0);

    std::fill_n(tab, n_tabs, int8_t{});

    auto const interval = tor->piece_count() / static_cast<float>(n_tabs);
    for (tr_piece_index_t i = 0; i < n_tabs; ++i)
    {
        auto const piece = static_cast<tr_piece_index_t>(i * interval);
        tab[i] = tr_peerMgrPieceAvailability(tor, piece);
    }
}

tr_swarm_stats tr_swarmGetStats(tr_swarm const* const swarm)
{
    TR_ASSERT(swarm != nullptr);

    auto count_active_peers = [&swarm](tr_direction dir)
    {
        return std::count_if(
            std::begin(swarm->peers),
            std::end(swarm->peers),
            [dir](auto const& peer) { return peer->is_active(dir); });
    };

    auto& stats = swarm->stats;
    stats.active_peer_count[TR_UP] = count_active_peers(TR_UP);
    stats.active_peer_count[TR_DOWN] = count_active_peers(TR_DOWN);
    stats.active_webseed_count = swarm->countActiveWebseeds(tr_time_msec());
    return stats;
}

/* count how many bytes we want that connected peers have */
uint64_t tr_peerMgrGetDesiredAvailable(tr_torrent const* tor)
{
    TR_ASSERT(tr_isTorrent(tor));

    // common shortcuts...

    if (!tor->is_running() || tor->is_stopping() || tor->is_done() || !tor->has_metainfo())
    {
        return 0;
    }

    tr_swarm const* const swarm = tor->swarm;
    if (swarm == nullptr || std::empty(swarm->peers))
    {
        return 0;
    }

    auto available = swarm->peers.front()->has();
    for (auto const* const peer : swarm->peers)
    {
        available |= peer->has();
    }

    if (available.has_all())
    {
        return tor->left_until_done();
    }

    auto desired_available = uint64_t{};

    for (tr_piece_index_t i = 0, n = tor->piece_count(); i < n; ++i)
    {
        if (tor->piece_is_wanted(i) && available.test(i))
        {
            desired_available += tor->count_missing_bytes_in_piece(i);
        }
    }

    TR_ASSERT(desired_available <= tor->total_size());
    return desired_available;
}

tr_webseed_view tr_peerMgrWebseed(tr_torrent const* tor, size_t i)
{
    TR_ASSERT(tr_isTorrent(tor));
    TR_ASSERT(tor->swarm != nullptr);
    size_t const n = std::size(tor->swarm->webseeds);
    TR_ASSERT(i < n);

    return i >= n ? tr_webseed_view{} : tr_webseedView(tor->swarm->webseeds[i].get());
}

namespace
{
namespace peer_stat_helpers
{

[[nodiscard]] auto get_peer_stats(tr_peerMsgs const* peer, time_t now, uint64_t now_msec)
{
    auto stats = tr_peer_stat{};

    auto const [addr, port] = peer->socketAddress();

    addr.display_name(stats.addr, sizeof(stats.addr));
    stats.client = peer->user_agent().c_str();
    stats.port = port.host();
    stats.from = peer->peer_info->from_first();
    stats.progress = peer->percentDone();
    stats.isUTP = peer->is_utp_connection();
    stats.isEncrypted = peer->is_encrypted();
    stats.rateToPeer_KBps = tr_toSpeedKBps(peer->get_piece_speed_bytes_per_second(now_msec, TR_CLIENT_TO_PEER));
    stats.rateToClient_KBps = tr_toSpeedKBps(peer->get_piece_speed_bytes_per_second(now_msec, TR_PEER_TO_CLIENT));
    stats.peerIsChoked = peer->peer_is_choked();
    stats.peerIsInterested = peer->peer_is_interested();
    stats.clientIsChoked = peer->client_is_choked();
    stats.clientIsInterested = peer->client_is_interested();
    stats.isIncoming = peer->is_incoming_connection();
    stats.isDownloadingFrom = peer->is_active(TR_PEER_TO_CLIENT);
    stats.isUploadingTo = peer->is_active(TR_CLIENT_TO_PEER);
    stats.isSeed = peer->isSeed();

    stats.blocksToPeer = peer->blocks_sent_to_peer.count(now, CancelHistorySec);
    stats.blocksToClient = peer->blocks_sent_to_client.count(now, CancelHistorySec);
    stats.cancelsToPeer = peer->cancels_sent_to_peer.count(now, CancelHistorySec);
    stats.cancelsToClient = peer->cancels_sent_to_client.count(now, CancelHistorySec);

    stats.activeReqsToPeer = peer->activeReqCount(TR_CLIENT_TO_PEER);
    stats.activeReqsToClient = peer->activeReqCount(TR_PEER_TO_CLIENT);

    char* pch = stats.flagStr;

    if (stats.isUTP)
    {
        *pch++ = 'T';
    }

    if (peer->swarm->optimistic == peer)
    {
        *pch++ = 'O';
    }

    if (stats.isDownloadingFrom)
    {
        *pch++ = 'D';
    }
    else if (stats.clientIsInterested)
    {
        *pch++ = 'd';
    }

    if (stats.isUploadingTo)
    {
        *pch++ = 'U';
    }
    else if (stats.peerIsInterested)
    {
        *pch++ = 'u';
    }

    if (!stats.clientIsChoked && !stats.clientIsInterested)
    {
        *pch++ = 'K';
    }

    if (!stats.peerIsChoked && !stats.peerIsInterested)
    {
        *pch++ = '?';
    }

    if (stats.isEncrypted)
    {
        *pch++ = 'E';
    }

    if (stats.from == TR_PEER_FROM_DHT)
    {
        *pch++ = 'H';
    }
    else if (stats.from == TR_PEER_FROM_PEX)
    {
        *pch++ = 'X';
    }

    if (stats.isIncoming)
    {
        *pch++ = 'I';
    }

    *pch = '\0';

    return stats;
}

} // namespace peer_stat_helpers
} // namespace

tr_peer_stat* tr_peerMgrPeerStats(tr_torrent const* tor, size_t* setme_count)
{
    using namespace peer_stat_helpers;

    TR_ASSERT(tr_isTorrent(tor));
    TR_ASSERT(tor->swarm->manager != nullptr);

    auto const peers = tor->swarm->peers;
    auto const n = std::size(peers);
    auto* const ret = new tr_peer_stat[n];

    auto const now = tr_time();
    auto const now_msec = tr_time_msec();
    std::transform(
        std::begin(peers),
        std::end(peers),
        ret,
        [&now, &now_msec](auto const* peer) { return get_peer_stats(peer, now, now_msec); });

    *setme_count = n;
    return ret;
}

namespace
{
namespace update_interest_helpers
{
/* does this peer have any pieces that we want? */
[[nodiscard]] bool isPeerInteresting(
    tr_torrent const* const tor,
    std::vector<bool> const& piece_is_interesting,
    tr_peerMsgs const* const peer)
{
    /* these cases should have already been handled by the calling code... */
    TR_ASSERT(!tor->is_done());
    TR_ASSERT(tor->client_can_download());

    if (peer->isSeed())
    {
        return true;
    }

    for (tr_piece_index_t i = 0; i < tor->piece_count(); ++i)
    {
        if (piece_is_interesting[i] && peer->hasPiece(i))
        {
            return true;
        }
    }

    return false;
}

// determine which peers to show interest in
void updateInterest(tr_swarm* swarm)
{
    // sometimes this function isn't necessary
    auto const* const tor = swarm->tor;
    if (tor->is_done() || !tor->client_can_download())
    {
        return;
    }

    if (auto const& peers = swarm->peers; !std::empty(peers))
    {
        int const n = tor->piece_count();

        // build a bitfield of interesting pieces...
        auto piece_is_interesting = std::vector<bool>{};
        piece_is_interesting.resize(n);
        for (int i = 0; i < n; ++i)
        {
            piece_is_interesting[i] = tor->piece_is_wanted(i) && !tor->has_piece(i);
        }

        for (auto* const peer : peers)
        {
            peer->set_interested(isPeerInteresting(tor, piece_is_interesting, peer));
        }
    }
}
} // namespace update_interest_helpers
} // namespace

// ---

namespace
{
namespace rechoke_uploads_helpers
{
struct ChokeData
{
    ChokeData(tr_peerMsgs* msgs_in, int rate_in, uint8_t salt_in, bool is_interested_in, bool was_choked_in, bool is_choked_in)
        : msgs{ msgs_in }
        , rate{ rate_in }
        , salt{ salt_in }
        , is_interested{ is_interested_in }
        , was_choked{ was_choked_in }
        , is_choked{ is_choked_in }
    {
    }

    tr_peerMsgs* msgs;
    int rate;
    uint8_t salt;
    bool is_interested;
    bool was_choked;
    bool is_choked;

    [[nodiscard]] constexpr auto compare(ChokeData const& that) const noexcept // <=>
    {
        // prefer higher overall speeds
        if (auto const val = tr_compare_3way(this->rate, that.rate); val != 0)
        {
            return -val;
        }

        if (this->was_choked != that.was_choked) // prefer unchoked
        {
            return this->was_choked ? 1 : -1;
        }

        return tr_compare_3way(this->salt, that.salt);
    }

    [[nodiscard]] constexpr auto operator<(ChokeData const& that) const noexcept
    {
        return compare(that) < 0;
    }
};

/* get a rate for deciding which peers to choke and unchoke. */
[[nodiscard]] auto getRateBps(tr_torrent const* tor, tr_peer const* peer, uint64_t now)
{
    if (tor->is_done())
    {
        return peer->get_piece_speed_bytes_per_second(now, TR_CLIENT_TO_PEER);
    }

    /* downloading a private torrent... take upload speed into account
     * because there may only be a small window of opportunity to share */
    if (tor->is_private())
    {
        return peer->get_piece_speed_bytes_per_second(now, TR_PEER_TO_CLIENT) +
            peer->get_piece_speed_bytes_per_second(now, TR_CLIENT_TO_PEER);
    }

    /* downloading a public torrent */
    return peer->get_piece_speed_bytes_per_second(now, TR_PEER_TO_CLIENT);
}

// an optimistically unchoked peer is immune from rechoking
// for this many calls to rechokeUploads().
auto constexpr OptimisticUnchokeMultiplier = uint8_t{ 4 };

void rechokeUploads(tr_swarm* s, uint64_t const now)
{
    auto const lock = s->unique_lock();

    auto& peers = s->peers;
    auto const peer_count = std::size(peers);
    auto choked = std::vector<ChokeData>{};
    choked.reserve(peer_count);
    auto const* const session = s->manager->session;
    bool const choke_all = !s->tor->client_can_upload();
    bool const is_maxed_out = s->tor->bandwidth_.is_maxed_out(TR_UP, now);

    /* an optimistic unchoke peer's "optimistic"
     * state lasts for N calls to rechokeUploads(). */
    if (s->optimistic_unchoke_time_scaler > 0)
    {
        --s->optimistic_unchoke_time_scaler;
    }
    else
    {
        s->optimistic = nullptr;
    }

    /* sort the peers by preference and rate */
    auto salter = tr_salt_shaker{};
    for (auto* const peer : peers)
    {
        if (peer->isSeed())
        {
            /* choke seeds and partial seeds */
            peer->set_choke(true);
        }
        else if (choke_all)
        {
            /* choke everyone if we're not uploading */
            peer->set_choke(true);
        }
        else if (peer != s->optimistic)
        {
            choked.emplace_back(
                peer,
                getRateBps(s->tor, peer, now),
                salter(),
                peer->peer_is_interested(),
                peer->peer_is_choked(),
                true);
        }
    }

    std::sort(std::begin(choked), std::end(choked));

    /**
     * Reciprocation and number of uploads capping is managed by unchoking
     * the N peers which have the best upload rate and are interested.
     * This maximizes the client's download rate. These N peers are
     * referred to as downloaders, because they are interested in downloading
     * from the client.
     *
     * Peers which have a better upload rate (as compared to the downloaders)
     * but aren't interested get unchoked. If they become interested, the
     * downloader with the worst upload rate gets choked. If a client has
     * a complete file, it uses its upload rate rather than its download
     * rate to decide which peers to unchoke.
     *
     * If our bandwidth is maxed out, don't unchoke any more peers.
     */
    auto checked_choke_count = size_t{ 0U };
    auto unchoked_interested = size_t{ 0U };

    for (auto& item : choked)
    {
        if (unchoked_interested >= session->uploadSlotsPerTorrent())
        {
            break;
        }

        item.is_choked = is_maxed_out ? item.was_choked : false;

        ++checked_choke_count;

        if (item.is_interested)
        {
            ++unchoked_interested;
        }
    }

    /* optimistic unchoke */
    if (s->optimistic == nullptr && !is_maxed_out && checked_choke_count < std::size(choked))
    {
        auto rand_pool = std::vector<ChokeData*>{};

        for (auto i = checked_choke_count, n = std::size(choked); i < n; ++i)
        {
            if (choked[i].is_interested)
            {
                rand_pool.push_back(&choked[i]);
            }
        }

        if (auto const n = std::size(rand_pool); n != 0)
        {
            auto* c = rand_pool[tr_rand_int(n)];
            c->is_choked = false;
            s->optimistic = c->msgs;
            s->optimistic_unchoke_time_scaler = OptimisticUnchokeMultiplier;
        }
    }

    for (auto& item : choked)
    {
        item.msgs->set_choke(item.is_choked);
    }
}
} // namespace rechoke_uploads_helpers
} // namespace

void tr_peerMgr::rechokePulse() const
{
    using namespace update_interest_helpers;
    using namespace rechoke_uploads_helpers;

    auto const lock = unique_lock();
    auto const now = tr_time_msec();

    for (auto* const tor : session->torrents())
    {
        if (tor->is_running())
        {
            // possibly stop torrents that have seeded enough
            tr_torrentCheckSeedLimit(tor);
        }

        if (tor->is_running())
        {
            if (auto* const swarm = tor->swarm; swarm->stats.peer_count > 0)
            {
                rechokeUploads(swarm, now);
                updateInterest(swarm);
            }
        }
    }
}

// --- Life and Death

namespace
{
namespace disconnect_helpers
{
// when many peers are available, keep idle ones this long
auto constexpr MinUploadIdleSecs = time_t{ 60 };

// when few peers are available, keep idle ones this long
auto constexpr MaxUploadIdleSecs = time_t{ 60 * 5 };

[[nodiscard]] bool shouldPeerBeClosed(tr_swarm const* s, tr_peerMsgs const* peer, size_t peer_count, time_t const now)
{
    /* if it's marked for purging, close it */
    if (peer->do_purge)
    {
        tr_logAddTraceSwarm(s, fmt::format("purging peer {} because its do_purge flag is set", peer->display_name()));
        return true;
    }

    auto const* tor = s->tor;
    auto const* const info = peer->peer_info;

    /* disconnect if we're both seeds and enough time has passed for PEX */
    if (tor->is_done() && peer->isSeed())
    {
        return !tor->allows_pex() || info->idle_secs(now).value_or(0U) >= 30U;
    }

    /* disconnect if it's been too long since piece data has been transferred.
     * this is on a sliding scale based on number of available peers... */
    {
        auto const relax_strictness_if_fewer_than_n = static_cast<size_t>(std::lround(tor->peer_limit() * 0.9));
        /* if we have >= relaxIfFewerThan, strictness is 100%.
         * if we have zero connections, strictness is 0% */
        float const strictness = peer_count >= relax_strictness_if_fewer_than_n ?
            1.0 :
            peer_count / (float)relax_strictness_if_fewer_than_n;
        auto const lo = MinUploadIdleSecs;
        auto const hi = MaxUploadIdleSecs;
        time_t const limit = hi - (hi - lo) * strictness;

        if (auto const idle_secs = info->idle_secs(now); idle_secs && *idle_secs > limit)
        {
            tr_logAddTraceSwarm(
                s,
                fmt::format(
                    "purging peer {} because it's been {} secs since we shared anything",
                    peer->display_name(),
                    *idle_secs));
            return true;
        }
    }

    return false;
}

void closePeer(tr_peer* peer)
{
    TR_ASSERT(peer != nullptr);
    tr_logAddTraceSwarm(peer->swarm, fmt::format("removing bad peer {}", peer->display_name()));
    peer->swarm->removePeer(peer);
}

constexpr struct
{
    [[nodiscard]] constexpr static int compare(tr_peer const* a, tr_peer const* b) // <=>
    {
        if (a->do_purge != b->do_purge)
        {
            return a->do_purge ? 1 : -1;
        }

        /* the one to give us data more recently goes first */
        if (auto const val = a->peer_info->compare_by_piece_data_time(*b->peer_info); val != 0)
        {
            return -val;
        }

        /* the one we connected to most recently goes first */
        return -a->peer_info->compare_by_connection_time(*b->peer_info);
    }

    [[nodiscard]] constexpr bool operator()(tr_peer const* a, tr_peer const* b) const // less than
    {
        return compare(a, b) < 0;
    }
} ComparePeerByMostActive{};

constexpr auto ComparePeerByLeastActive = [](tr_peer const* a, tr_peer const* b)
{
    return ComparePeerByMostActive(b, a);
};

[[nodiscard]] auto getPeersToClose(tr_swarm const* const swarm, time_t const now_sec)
{
    auto const& peers = swarm->peers;
    auto const peer_count = std::size(peers);

    auto peers_to_close = std::vector<tr_peer*>{};
    peers_to_close.reserve(peer_count);
    for (auto* peer : swarm->peers)
    {
        if (shouldPeerBeClosed(swarm, peer, peer_count, now_sec))
        {
            peers_to_close.push_back(peer);
        }
    }

    return peers_to_close;
}

void closeBadPeers(tr_swarm* s, time_t const now_sec)
{
    for (auto* peer : getPeersToClose(s, now_sec))
    {
        closePeer(peer);
    }
}

void enforceSwarmPeerLimit(tr_swarm* swarm, size_t max)
{
    // do we have too many peers?
    auto const n = swarm->peerCount();
    if (n <= max)
    {
        return;
    }

    // close all but the `max` most active
    auto peers = std::vector<tr_peerMsgs*>{ n - max };
    std::partial_sort_copy(
        std::begin(swarm->peers),
        std::end(swarm->peers),
        std::begin(peers),
        std::end(peers),
        ComparePeerByLeastActive);
    std::for_each(std::begin(peers), std::end(peers), closePeer);
}

void enforceSessionPeerLimit(tr_session* session)
{
    // No need to disconnect if we are under the peer limit
    auto const max = session->peerLimit();
    if (tr_peerMsgs::size() <= max)
    {
        return;
    }

    // Make a list of all the peers.
    auto peers = std::vector<tr_peer*>{};
    peers.reserve(tr_peerMsgs::size());
    for (auto const* const tor : session->torrents())
    {
        peers.insert(std::end(peers), std::begin(tor->swarm->peers), std::end(tor->swarm->peers));
    }

    TR_ASSERT(tr_peerMsgs::size() == std::size(peers));
    if (std::size(peers) > max)
    {
        std::partial_sort(std::begin(peers), std::begin(peers) + max, std::end(peers), ComparePeerByMostActive);
        std::for_each(std::begin(peers) + max, std::end(peers), closePeer);
    }
}
} // namespace disconnect_helpers
} // namespace

void tr_peerMgr::reconnectPulse()
{
    using namespace disconnect_helpers;

    auto const lock = session->unique_lock();
    auto const now_sec = tr_time();

    // remove crappy peers
    for (auto* const tor : session->torrents())
    {
        auto* const swarm = tor->swarm;

        if (!swarm->is_running)
        {
            swarm->removeAllPeers();
        }
        else
        {
            closeBadPeers(swarm, now_sec);
        }
    }

    // if we're over the per-torrent peer limits, cull some peers
    for (auto* const tor : session->torrents())
    {
        if (tor->is_running())
        {
            enforceSwarmPeerLimit(tor->swarm, tor->peer_limit());
        }
    }

    // if we're over the per-session peer limits, cull some peers
    enforceSessionPeerLimit(session);

    // try to make new peer connections
    make_new_peer_connections();
}

// --- Bandwidth Allocation

namespace
{
namespace bandwidth_helpers
{

void pumpAllPeers(tr_peerMgr* mgr)
{
    for (auto* const tor : mgr->session->torrents())
    {
        for (auto* const peer : tor->swarm->peers)
        {
            peer->pulse();
        }
    }
}

void queuePulse(tr_session* session, tr_direction dir)
{
    TR_ASSERT(session != nullptr);
    TR_ASSERT(tr_isDirection(dir));

    if (!session->queueEnabled(dir))
    {
        return;
    }

    auto const n = session->countQueueFreeSlots(dir);
    for (auto* tor : session->getNextQueuedTorrents(dir, n))
    {
        tr_torrentStartNow(tor);
        session->onQueuedTorrentStarted(tor);
    }
}

} // namespace bandwidth_helpers
} // namespace

void tr_peerMgr::bandwidthPulse()
{
    using namespace bandwidth_helpers;

    auto const lock = unique_lock();

    pumpAllPeers(this);

    // allocate bandwidth to the peers
    static auto constexpr Msec = std::chrono::duration_cast<std::chrono::milliseconds>(BandwidthTimerPeriod).count();
    session->top_bandwidth_.allocate(Msec);

    // torrent upkeep
    for (auto* const tor : session->torrents())
    {
        tor->do_idle_work();
        tr_torrentMagnetDoIdleWork(tor);
    }

    /* pump the queues */
    queuePulse(session, TR_UP);
    queuePulse(session, TR_DOWN);

    reconnectPulse();
}

// ---

bool tr_swarm::peer_is_in_use(tr_peer_info const& peer_info) const
{
    return peer_info.is_connected() || outgoing_handshakes.count(peer_info.socket_address()) != 0U ||
        manager->incoming_handshakes.count(peer_info.socket_address()) != 0U;
}

namespace
{
namespace connect_helpers
{
/* is this atom someone that we'd want to initiate a connection to? */
[[nodiscard]] bool isPeerCandidate(tr_torrent const* tor, tr_peer_info const& peer_info, time_t const now)
{
    // have we already tried and failed to connect?
    if (auto const conn = peer_info.is_connectable(); conn && !*conn)
    {
        return false;
    }

    // not if we're both seeds
    if (tor->is_done() && peer_info.is_seed())
    {
        return false;
    }

    // not if we've already got a connection to them...
    if (tor->swarm->peer_is_in_use(peer_info))
    {
        return false;
    }

    // not if we just tried them already
    if (!peer_info.reconnect_interval_has_passed(now))
    {
        return false;
    }

    // not if they're blocklisted
    if (peer_info.is_blocklisted(tor->session))
    {
        return false;
    }

    // not if they're banned...
    if (peer_info.is_banned())
    {
        return false;
    }

    return true;
}

struct peer_candidate
{
    peer_candidate() = default;

    peer_candidate(uint64_t score_in, tr_torrent* tor_in, tr_peer_info* peer_info_in)
        : score{ score_in }
        , tor{ tor_in }
        , peer_info{ peer_info_in }
    {
    }

    uint64_t score;
    tr_torrent* tor;
    tr_peer_info* peer_info;
};

[[nodiscard]] bool torrentWasRecentlyStarted(tr_torrent const* tor)
{
    return difftime(tr_time(), tor->startDate) < 120;
}

[[nodiscard]] constexpr uint64_t addValToKey(uint64_t value, int width, uint64_t addme)
{
    value = value << (uint64_t)width;
    value |= addme;
    return value;
}

/* smaller value is better */
[[nodiscard]] uint64_t getPeerCandidateScore(tr_torrent const* tor, tr_peer_info const& peer_info, uint8_t salt)
{
    auto i = uint64_t{};
    auto score = uint64_t{};
    bool const failed = !peer_info.last_connection_attempt_succeeded();

    /* prefer peers we've connected to, or never tried, over peers we failed to connect to. */
    i = failed ? 1 : 0;
    score = addValToKey(score, 1, i);

    /* prefer the one we attempted least recently (to cycle through all peers) */
    i = peer_info.connection_attempt_time();
    score = addValToKey(score, 32, i);

    /* prefer peers belonging to a torrent of a higher priority */
    switch (tor->get_priority())
    {
    case TR_PRI_HIGH:
        i = 0;
        break;

    case TR_PRI_NORMAL:
        i = 1;
        break;

    case TR_PRI_LOW:
        i = 2;
        break;
    }

    score = addValToKey(score, 4, i);

    /* prefer recently-started torrents */
    i = torrentWasRecentlyStarted(tor) ? 0 : 1;
    score = addValToKey(score, 1, i);

    /* prefer torrents we're downloading with */
    i = tor->is_done() ? 1 : 0;
    score = addValToKey(score, 1, i);

    /* prefer peers that are known to be connectible */
    i = peer_info.is_connectable().value_or(false) ? 0 : 1;
    score = addValToKey(score, 1, i);

    /* prefer peers that we might be able to upload to */
    i = peer_info.is_seed() ? 0 : 1;
    score = addValToKey(score, 1, i);

    /* Prefer peers that we got from more trusted sources.
     * lower `fromBest` values indicate more trusted sources */
    score = addValToKey(score, 4, peer_info.from_best());

    /* salt */
    score = addValToKey(score, 8, salt);

    return score;
}

[[nodiscard]] tr_peerMgr::OutboundCandidates get_peer_candidates(tr_session* session)
{
    auto const now = tr_time();
    auto const now_msec = tr_time_msec();

    // leave 5% of connection slots for incoming connections -- ticket #2609
    if (auto const max_candidates = static_cast<size_t>(session->peerLimit() * 0.95); max_candidates <= tr_peerMsgs::size())
    {
        return {};
    }

    auto candidates = std::vector<peer_candidate>{};
    candidates.reserve(tr_peer_info::known_peer_count());

    /* populate the candidate array */
    auto salter = tr_salt_shaker{};
    for (auto* const tor : session->torrents())
    {
        auto* const swarm = tor->swarm;

        if (!swarm->is_running)
        {
            continue;
        }

        /* if everyone in the swarm is seeds and pex is disabled because
         * the torrent is private, then don't initiate connections */
        bool const seeding = tor->is_done();
        if (seeding && swarm->isAllSeeds() && tor->is_private())
        {
            continue;
        }

        /* if we've already got enough peers in this torrent... */
        if (tor->peer_limit() <= swarm->peerCount())
        {
            continue;
        }

        /* if we've already got enough speed in this torrent... */
        if (seeding && tor->bandwidth_.is_maxed_out(TR_UP, now_msec))
        {
            continue;
        }

        for (auto& [socket_address, atom] : swarm->pool)
        {
            if (isPeerCandidate(tor, atom, now))
            {
                candidates.emplace_back(getPeerCandidateScore(tor, atom, salter()), tor, &atom);
            }
        }
    }

    // only keep the best `max` candidates
    if (auto const max = tr_peerMgr::OutboundCandidates::requested_inline_size; max < std::size(candidates))
    {
        std::partial_sort(
            std::begin(candidates),
            std::begin(candidates) + max,
            std::end(candidates),
            [](auto const& a, auto const& b) { return a.score < b.score; });
        candidates.resize(max);
    }

    // put the best candiates at the end of the list
    auto ret = tr_peerMgr::OutboundCandidates{};
    for (auto it = std::crbegin(candidates), end = std::crend(candidates); it != end; ++it)
    {
        ret.emplace_back(it->tor->id(), it->peer_info->socket_address());
    }
    return ret;
}

void initiateConnection(tr_peerMgr* mgr, tr_swarm* s, tr_peer_info& peer_info)
{
    using namespace handshake_helpers;

    auto const now = tr_time();
    auto const utp = mgr->session->allowsUTP() && peer_info.supports_utp().value_or(true);
    auto* const session = mgr->session;

    if (tr_peer_socket::limit_reached(session) || (!utp && !session->allowsTCP()))
    {
        return;
    }

    tr_logAddTraceSwarm(
        s,
        fmt::format("Starting an OUTGOING {} connection with {}", utp ? " µTP" : "TCP", peer_info.display_name()));

    auto peer_io = tr_peerIo::new_outgoing(
        session,
        &session->top_bandwidth_,
        peer_info.socket_address(),
        s->tor->info_hash(),
        s->tor->completeness == TR_SEED,
        utp);

    if (!peer_io)
    {
        tr_logAddTraceSwarm(s, fmt::format("peerIo not created; marking peer {} as unreachable", peer_info.display_name()));
        peer_info.set_connectable(false);
        peer_info.on_connection_failed();
    }
    else
    {
        s->outgoing_handshakes.try_emplace(
            peer_info.socket_address(),
            &mgr->handshake_mediator_,
            peer_io,
            session->encryptionMode(),
            [mgr](tr_handshake::Result const& result) { return on_handshake_done(mgr, result); });
    }

    peer_info.set_connection_attempt_time(now);
}
} // namespace connect_helpers
} // namespace

void tr_peerMgr::make_new_peer_connections()
{
    using namespace connect_helpers;

    auto const lock = session->unique_lock();

    // get the candidates if we need to
    auto& candidates = outbound_candidates_;
    if (std::empty(candidates))
    {
        candidates = get_peer_candidates(session);
    }

    // initiate connections to the last N candidates
    auto const n_this_pass = std::min(std::size(candidates), MaxConnectionsPerPulse);
    auto const it_end = std::crbegin(candidates) + n_this_pass;
    for (auto it = std::crbegin(candidates); it != it_end; ++it)
    {
        auto const& [tor_id, sock_addr] = *it;

        if (auto* const tor = session->torrents().get(tor_id); tor != nullptr)
        {
            if (auto* const peer_info = tor->swarm->get_existing_peer_info(sock_addr); peer_info != nullptr)
            {
                initiateConnection(this, tor->swarm, *peer_info);
            }
        }
    }

    // remove the N candidates that we just consumed
    candidates.resize(std::size(candidates) - n_this_pass);
}

void HandshakeMediator::set_utp_failed(tr_sha1_digest_t const& info_hash, tr_socket_address const& socket_address)
{
    if (auto* const tor = session_.torrents().get(info_hash); tor != nullptr)
    {
        if (auto* const peer_info = tor->swarm->get_existing_peer_info(socket_address); peer_info != nullptr)
        {
            peer_info->set_utp_supported(false);
        }
    }
}<|MERGE_RESOLUTION|>--- conflicted
+++ resolved
@@ -123,147 +123,7 @@
 
 bool tr_peer_info::is_blocklisted(tr_session const* session) const
 {
-<<<<<<< HEAD
     if (blocklisted_)
-=======
-    peer_atom(tr_socket_address const& socket_address_in, uint8_t flags_in, uint8_t from)
-        : socket_address{ socket_address_in }
-        , fromFirst{ from }
-        , fromBest{ from }
-        , flags{ flags_in }
-    {
-        ++n_atoms;
-    }
-
-    peer_atom(peer_atom&&) = delete;
-    peer_atom(peer_atom const&) = delete;
-    peer_atom& operator=(peer_atom&&) = delete;
-    peer_atom& operator=(peer_atom const&) = delete;
-
-    ~peer_atom()
-    {
-        [[maybe_unused]] auto const n_prev = n_atoms--;
-        TR_ASSERT(n_prev > 0U);
-    }
-
-    [[nodiscard]] static auto atom_count() noexcept
-    {
-        return n_atoms.load();
-    }
-
-    [[nodiscard]] constexpr auto isSeed() const noexcept
-    {
-        return (flags & ADDED_F_SEED_FLAG) != 0;
-    }
-
-    [[nodiscard]] constexpr auto const& addr() const noexcept
-    {
-        return socket_address.address();
-    }
-
-    [[nodiscard]] constexpr auto& port() noexcept
-    {
-        return socket_address.port_;
-    }
-
-    [[nodiscard]] constexpr auto port() const noexcept
-    {
-        return socket_address.port();
-    }
-
-    [[nodiscard]] auto display_name() const
-    {
-        return socket_address.display_name();
-    }
-
-    [[nodiscard]] bool isBlocklisted(tr_session const* session) const
-    {
-        if (blocklisted_)
-        {
-            return *blocklisted_;
-        }
-
-        auto const value = session->addressIsBlocked(addr());
-        blocklisted_ = value;
-        return value;
-    }
-
-    [[nodiscard]] constexpr auto is_unreachable() const noexcept
-    {
-        return is_unreachable_;
-    }
-
-    constexpr void set_unreachable() noexcept
-    {
-        is_unreachable_ = true;
-    }
-
-    constexpr void set_reachable() noexcept
-    {
-        is_unreachable_ = false;
-    }
-
-    [[nodiscard]] constexpr int getReconnectIntervalSecs(time_t const now) const noexcept
-    {
-        auto sec = int{};
-        auto const unreachable = is_unreachable();
-
-        /* if we were recently connected to this peer and transferring piece
-         * data, try to reconnect to them sooner rather that later -- we don't
-         * want network troubles to get in the way of a good peer. */
-        if (!unreachable && now - this->piece_data_time <= MinimumReconnectIntervalSecs * 2)
-        {
-            sec = MinimumReconnectIntervalSecs;
-        }
-        /* otherwise, the interval depends on how many times we've tried
-         * and failed to connect to the peer */
-        else
-        {
-            auto step = this->num_fails;
-
-            /* penalize peers that were unreachable the last time we tried */
-            if (unreachable)
-            {
-                step += 2;
-            }
-
-            switch (step)
-            {
-            case 0:
-                sec = 0;
-                break;
-
-            case 1:
-                sec = 10;
-                break;
-
-            case 2:
-                sec = 60 * 2;
-                break;
-
-            case 3:
-                sec = 60 * 15;
-                break;
-
-            case 4:
-                sec = 60 * 30;
-                break;
-
-            case 5:
-                sec = 60 * 60;
-                break;
-
-            default:
-                sec = 60 * 120;
-                break;
-            }
-        }
-
-        return sec;
-    }
-
-    void setBlocklistedDirty()
->>>>>>> d996ddff
     {
         return *blocklisted_;
     }
@@ -372,7 +232,7 @@
         auto const lock = unique_lock();
 
         auto* const peer_info = peer->peer_info;
-        TR_ASSERT(atom != nullptr);
+        TR_ASSERT(peer_info != nullptr);
 
         if (auto iter = std::find(std::begin(peers), std::end(peers), peer); iter != std::end(peers))
         {
@@ -1024,7 +884,7 @@
     ++swarm->stats.peer_from_count[peer_info->from_first()];
 
     TR_ASSERT(swarm->stats.peer_count == swarm->peerCount());
-    TR_ASSERT(swarm->stats.peer_from_count[atom->fromFirst] <= swarm->stats.peer_count);
+    TR_ASSERT(swarm->stats.peer_from_count[peer_info->from_first()] <= swarm->stats.peer_count);
 }
 
 /* FIXME: this is kind of a mess. */
