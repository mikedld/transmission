// This file Copyright © 2013-2023 Mnemosyne LLC.
// It may be used under GPLv2 (SPDX: GPL-2.0-only), GPLv3 (SPDX: GPL-3.0-only),
// or any future license endorsed by Mnemosyne LLC.
// License text can be found in the licenses/ folder.

#include <algorithm>
#include <string>
#include <string_view>
#include <vector>

#include "libtransmission/transmission.h"

#include "libtransmission/error.h"
#include "libtransmission/file.h"
#include "libtransmission/tr-assert.h"
#include "libtransmission/tr-strbuf.h"

using namespace std::literals;

#ifdef _WIN32
static auto constexpr NativeEol = "\r\n"sv;
#else
static auto constexpr NativeEol = "\n"sv;
#endif

bool tr_sys_file_write_line(tr_sys_file_t handle, std::string_view buffer, tr_error** error)
{
    TR_ASSERT(handle != TR_BAD_SYS_FILE);

    bool ret = tr_sys_file_write(handle, std::data(buffer), std::size(buffer), nullptr, error);

    if (ret)
    {
        ret = tr_sys_file_write(handle, std::data(NativeEol), std::size(NativeEol), nullptr, error);
    }

    return ret;
}

<<<<<<< HEAD
std::vector<std::string> tr_sys_dir_get_files(std::string_view folder, std::function<bool(char const*)> const& test)
=======
std::vector<std::string> tr_sys_dir_get_files(
    std::string_view folder,
    std::function<bool(std::string_view)> const& test,
    tr_error** error)
>>>>>>> 910c7644
{
    if (auto const info = tr_sys_path_get_info(folder); !info || !info->isFolder())
    {
        return {};
    }

    auto const szfolder = tr_pathbuf{ folder };
<<<<<<< HEAD
    auto const odir = tr_sys_dir_open(szfolder);
=======
    auto const odir = tr_sys_dir_open(szfolder, error);
>>>>>>> 910c7644
    if (odir == TR_BAD_SYS_DIR)
    {
        return {};
    }

    auto filenames = std::vector<std::string>{};
    for (;;)
    {
<<<<<<< HEAD
        char const* const name = tr_sys_dir_read_name(odir);

        if (name == nullptr)
        {
            tr_sys_dir_close(odir);
=======
        char const* const name = tr_sys_dir_read_name(odir, error);

        if (name == nullptr)
        {
            tr_sys_dir_close(odir, error);
>>>>>>> 910c7644
            return filenames;
        }

        if (test(name))
        {
            filenames.emplace_back(name);
        }
    }
}

<<<<<<< HEAD
std::vector<std::string> tr_sys_dir_get_files(std::string_view folder)
{
    return tr_sys_dir_get_files(folder, [](char const*) { return true; });
=======
std::vector<std::string> tr_sys_dir_get_files(std::string_view folder, tr_error** error)
{
    static constexpr auto AllFiles = [](std::string_view)
    {
        return true;
    };

    return tr_sys_dir_get_files(folder, AllFiles, error);
>>>>>>> 910c7644
}<|MERGE_RESOLUTION|>--- conflicted
+++ resolved
@@ -37,14 +37,10 @@
     return ret;
 }
 
-<<<<<<< HEAD
-std::vector<std::string> tr_sys_dir_get_files(std::string_view folder, std::function<bool(char const*)> const& test)
-=======
 std::vector<std::string> tr_sys_dir_get_files(
     std::string_view folder,
     std::function<bool(std::string_view)> const& test,
     tr_error** error)
->>>>>>> 910c7644
 {
     if (auto const info = tr_sys_path_get_info(folder); !info || !info->isFolder())
     {
@@ -52,11 +48,7 @@
     }
 
     auto const szfolder = tr_pathbuf{ folder };
-<<<<<<< HEAD
-    auto const odir = tr_sys_dir_open(szfolder);
-=======
     auto const odir = tr_sys_dir_open(szfolder, error);
->>>>>>> 910c7644
     if (odir == TR_BAD_SYS_DIR)
     {
         return {};
@@ -65,19 +57,11 @@
     auto filenames = std::vector<std::string>{};
     for (;;)
     {
-<<<<<<< HEAD
-        char const* const name = tr_sys_dir_read_name(odir);
-
-        if (name == nullptr)
-        {
-            tr_sys_dir_close(odir);
-=======
         char const* const name = tr_sys_dir_read_name(odir, error);
 
         if (name == nullptr)
         {
             tr_sys_dir_close(odir, error);
->>>>>>> 910c7644
             return filenames;
         }
 
@@ -88,11 +72,6 @@
     }
 }
 
-<<<<<<< HEAD
-std::vector<std::string> tr_sys_dir_get_files(std::string_view folder)
-{
-    return tr_sys_dir_get_files(folder, [](char const*) { return true; });
-=======
 std::vector<std::string> tr_sys_dir_get_files(std::string_view folder, tr_error** error)
 {
     static constexpr auto AllFiles = [](std::string_view)
@@ -101,5 +80,4 @@
     };
 
     return tr_sys_dir_get_files(folder, AllFiles, error);
->>>>>>> 910c7644
 }