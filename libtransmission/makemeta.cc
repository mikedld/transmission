--- conflicted
+++ resolved
@@ -62,16 +62,11 @@
         return;
     }
 
-<<<<<<< HEAD
     auto path = tr_pathbuf{ top, '/', subpath };
     tr_sys_path_native_separators(std::data(path));
-    auto info = tr_sys_path_info{};
-    if (tr_error* error = nullptr; !tr_sys_path_get_info(path, 0, &info, &error))
-=======
     tr_error* error = nullptr;
-    auto const info = tr_sys_path_get_info(buf, 0, &error);
+    auto const info = tr_sys_path_get_info(path, 0, &error);
     if (!info)
->>>>>>> 5eb7f750
     {
         tr_logAddWarn(fmt::format(
             _("Skipping '{path}': {error} ({error_code})"),
@@ -82,8 +77,7 @@
         return;
     }
 
-<<<<<<< HEAD
-    switch (info.type)
+    switch (info->type)
     {
     case TR_SYS_PATH_IS_DIRECTORY:
         if (tr_sys_dir_t odir = tr_sys_dir_open(path.c_str()); odir != TR_BAD_SYS_DIR)
@@ -109,19 +103,6 @@
                 else
                 {
                     walkTree(top, name, files);
-=======
-    switch (info->type)
-    {
-    case TR_SYS_PATH_IS_DIRECTORY:
-        if (auto const odir = tr_sys_dir_open(buf.c_str()); odir != TR_BAD_SYS_DIR)
-        {
-            char const* name = nullptr;
-            while ((name = tr_sys_dir_read_name(odir)) != nullptr)
-            {
-                if (name[0] != '.') /* skip dotfiles */
-                {
-                    list = getFiles(buf.c_str(), name, list);
->>>>>>> 5eb7f750
                 }
             }
 
@@ -130,22 +111,11 @@
         break;
 
     case TR_SYS_PATH_IS_FILE:
-<<<<<<< HEAD
-        files.emplace(subpath, info.size);
-=======
-        {
-            auto* const node = tr_new0(FileList, 1);
-            node->size = info->size;
-            node->filename = tr_strvDup(buf);
-            node->next = list;
-            list = node;
-        }
->>>>>>> 5eb7f750
+        files.emplace(subpath, info->size);
         break;
 
     default:
         break;
-<<<<<<< HEAD
     }
 }
 
@@ -161,8 +131,6 @@
     for (auto const& file : tmp)
     {
         files.add(file.subpath_, file.size_);
-=======
->>>>>>> 5eb7f750
     }
     return files;
 }
@@ -215,66 +183,7 @@
     return 32 * KiB; /* less than 50 meg */
 }
 
-<<<<<<< HEAD
 bool tr_metainfo_builder::isLegalPieceSize(uint32_t x)
-=======
-tr_metainfo_builder* tr_metaInfoBuilderCreate(char const* topFileArg)
-{
-    char* const real_top = tr_sys_path_resolve(topFileArg);
-
-    if (real_top == nullptr)
-    {
-        /* TODO: Better error reporting */
-        return nullptr;
-    }
-
-    auto* const ret = tr_new0(tr_metainfo_builder, 1);
-
-    ret->top = real_top;
-
-    auto const info = tr_sys_path_get_info(ret->top);
-    ret->isFolder = info && info->isFolder();
-
-    /* build a list of files containing top file and,
-       if it's a directory, all of its children */
-    auto* files = getFiles(tr_sys_path_dirname(ret->top), tr_sys_path_basename(ret->top), nullptr);
-
-    for (auto* walk = files; walk != nullptr; walk = walk->next)
-    {
-        ++ret->fileCount;
-    }
-
-    ret->files = tr_new0(tr_metainfo_builder_file, ret->fileCount);
-
-    int i = 0;
-    auto const offset = strlen(ret->top);
-    while (files != nullptr)
-    {
-        auto* const tmp = files;
-        files = files->next;
-
-        auto* const file = &ret->files[i++];
-        file->filename = tmp->filename;
-        file->size = tmp->size;
-        file->is_portable = tr_torrent_files::isSubpathPortable(file->filename + offset);
-
-        ret->totalSize += tmp->size;
-
-        tr_free(tmp);
-    }
-
-    std::sort(
-        ret->files,
-        ret->files + ret->fileCount,
-        [](auto const& a, auto const& b) { return evutil_ascii_strcasecmp(a.filename, b.filename) < 0; });
-
-    tr_metaInfoBuilderSetPieceSize(ret, bestPieceSize(ret->totalSize));
-
-    return ret;
-}
-
-static bool isValidPieceSize(uint32_t n)
->>>>>>> 5eb7f750
 {
     // It must be a power of two and at least 16KiB
     static auto constexpr MinSize = uint32_t{ 1024U * 16U };
