// This file Copyright © Mnemosyne LLC.
// It may be used under GPLv2 (SPDX: GPL-2.0-only), GPLv3 (SPDX: GPL-3.0-only),
// or any future license endorsed by Mnemosyne LLC.
// License text can be found in the licenses/ folder.

#include <algorithm>
#include <array>
#include <chrono>
#include <cstdint>
#include <cstring> /* for strcspn() */
#include <ctime>
#include <memory>
#include <string>
#include <string_view>
#include <utility>
#include <vector>

#ifdef _WIN32
#include <ws2tcpip.h>
#else
#include <sys/socket.h>
#include <sys/stat.h>
#include <sys/un.h>
#include <unistd.h>
#endif

#include <event2/buffer.h>
#include <event2/http.h>
#include <event2/http_struct.h> /* TODO: eventually remove this */
#include <event2/listener.h>

#include <fmt/core.h>
#include <fmt/chrono.h>

#include <libdeflate.h>

#include "libtransmission/transmission.h"

#include "libtransmission/crypto-utils.h" /* tr_ssha1_matches() */
#include "libtransmission/error.h"
#include "libtransmission/log.h"
#include "libtransmission/net.h"
#include "libtransmission/platform.h" /* tr_getWebClientDir() */
#include "libtransmission/quark.h"
#include "libtransmission/rpc-server.h"
#include "libtransmission/rpcimpl.h"
#include "libtransmission/session.h"
#include "libtransmission/timer.h"
#include "libtransmission/tr-strbuf.h"
#include "libtransmission/utils.h"
#include "libtransmission/variant.h"
#include "libtransmission/web-utils.h"

struct evbuffer;

/* session-id is used to make cross-site request forgery attacks difficult.
 * Don't disable this feature unless you really know what you're doing!
 * https://en.wikipedia.org/wiki/Cross-site_request_forgery
 * https://shiflett.org/articles/cross-site-request-forgeries
 * http://www.webappsec.org/lists/websecurity/archive/2008-04/msg00037.html */
#define REQUIRE_SESSION_ID

#define MY_REALM "Transmission"

using namespace std::literals;

namespace
{
auto constexpr TrUnixSocketPrefix = "unix:"sv;

/* The maximum size of a unix socket path is defined per-platform based on sockaddr_un.sun_path.
 * On Windows the fallback is the length of an ipv6 address. Subtracting one at the end is for
 * double counting null terminators from sun_path and TrUnixSocketPrefix. */
#ifdef _WIN32
auto inline constexpr TrUnixAddrStrLen = size_t{ INET6_ADDRSTRLEN };
#else
auto inline constexpr TrUnixAddrStrLen = size_t{ sizeof(((struct sockaddr_un*)nullptr)->sun_path) +
                                                 std::size(TrUnixSocketPrefix) };
#endif

enum tr_rpc_address_type : uint8_t
{
    TR_RPC_INET_ADDR,
    TR_RPC_UNIX_ADDR
};

class tr_unix_addr
{
public:
    [[nodiscard]] std::string to_string() const
    {
        return std::empty(unix_socket_path_) ? std::string(TrUnixSocketPrefix) : unix_socket_path_;
    }

    [[nodiscard]] bool from_string(std::string_view src)
    {
        if (!tr_strv_starts_with(src, TrUnixSocketPrefix))
        {
            return false;
        }

        if (std::size(src) >= TrUnixAddrStrLen)
        {
            tr_logAddError(fmt::format(
                _("Unix socket path must be fewer than {count} characters (including '{prefix}' prefix)"),
                fmt::arg("count", TrUnixAddrStrLen - 1),
                fmt::arg("prefix", TrUnixSocketPrefix)));
            return false;
        }
        unix_socket_path_ = src;
        return true;
    }

private:
    std::string unix_socket_path_ = {};
};
} // namespace

class tr_rpc_address
{
public:
    tr_rpc_address()
        : inet_addr_{ tr_address::any(TR_AF_INET) }
    {
    }

    [[nodiscard]] constexpr auto is_unix_addr() const noexcept
    {
        return type_ == TR_RPC_UNIX_ADDR;
    }

    [[nodiscard]] constexpr auto is_inet_addr() const noexcept
    {
        return type_ == TR_RPC_INET_ADDR;
    }

    bool from_string(std::string_view src)
    {
        if (auto address = tr_address::from_string(src); address.has_value())
        {
            type_ = TR_RPC_INET_ADDR;
            inet_addr_ = address.value();
            return true;
        }

        if (unix_addr_.from_string(src))
        {
            type_ = TR_RPC_UNIX_ADDR;
            return true;
        }

        return false;
    }

    [[nodiscard]] std::string to_string(tr_port port = {}) const
    {
        if (type_ == TR_RPC_UNIX_ADDR)
        {
            return unix_addr_.to_string();
        }

        if (std::empty(port))
        {
            return inet_addr_.display_name();
        }
        return tr_socket_address::display_name(inet_addr_, port);
    }

private:
    tr_rpc_address_type type_ = TR_RPC_INET_ADDR;
    struct tr_address inet_addr_;
    class tr_unix_addr unix_addr_;
};

namespace
{
int constexpr DeflateLevel = 6; // medium / default

// ---

void send_simple_response(struct evhttp_request* req, int code, char const* text = nullptr)
{
    char const* code_text = tr_webGetResponseStr(code);
    struct evbuffer* body = evbuffer_new();

    evbuffer_add_printf(body, "<h1>%d: %s</h1>", code, code_text);

    if (text != nullptr)
    {
        evbuffer_add_printf(body, "%s", text);
    }

    evhttp_send_reply(req, code, code_text, body);

    evbuffer_free(body);
}

// ---

[[nodiscard]] constexpr char const* mimetype_guess(std::string_view path)
{
    // these are the ones we need for serving the web client's files...
    auto constexpr Types = std::array<std::pair<std::string_view, char const*>, 7>{ {
        { ".css"sv, "text/css" },
        { ".gif"sv, "image/gif" },
        { ".html"sv, "text/html" },
        { ".ico"sv, "image/vnd.microsoft.icon" },
        { ".js"sv, "application/javascript" },
        { ".png"sv, "image/png" },
        { ".svg"sv, "image/svg+xml" },
    } };

    for (auto const& [suffix, mime_type] : Types)
    {
        if (tr_strv_ends_with(path, suffix))
        {
            return mime_type;
        }
    }

    return "application/octet-stream";
}

[[nodiscard]] evbuffer* make_response(struct evhttp_request* req, tr_rpc_server const* server, std::string_view content)
{
    auto* const out = evbuffer_new();

    char const* key = "Accept-Encoding";
    char const* encoding = evhttp_find_header(req->input_headers, key);

    if (bool const do_compress = encoding != nullptr && tr_strv_contains(encoding, "gzip"sv); !do_compress)
    {
        evbuffer_add(out, std::data(content), std::size(content));
    }
    else
    {
        auto const max_compressed_len = libdeflate_deflate_compress_bound(server->compressor.get(), std::size(content));

        auto iov = evbuffer_iovec{};
        evbuffer_reserve_space(out, std::max(std::size(content), max_compressed_len), &iov, 1);

        auto const compressed_len = libdeflate_gzip_compress(
            server->compressor.get(),
            std::data(content),
            std::size(content),
            iov.iov_base,
            iov.iov_len);
        if (0 < compressed_len && compressed_len < std::size(content))
        {
            iov.iov_len = compressed_len;
            evhttp_add_header(req->output_headers, "Content-Encoding", "gzip");
        }
        else
        {
            std::copy(std::begin(content), std::end(content), static_cast<char*>(iov.iov_base));
            iov.iov_len = std::size(content);
        }

        evbuffer_commit_space(out, &iov, 1);
    }

    return out;
}

void add_time_header(struct evkeyvalq* headers, char const* key, time_t now)
{
    // RFC 2616 says this must follow RFC 1123's date format, so use gmtime instead of localtime
    evhttp_add_header(headers, key, fmt::format("{:%a %b %d %T %Y%n}", fmt::gmtime(now)).c_str());
}

void serve_file(struct evhttp_request* req, tr_rpc_server const* server, std::string_view filename)
{
    if (req->type != EVHTTP_REQ_GET)
    {
        evhttp_add_header(req->output_headers, "Allow", "GET");
        send_simple_response(req, HTTP_BADMETHOD);
        return;
    }

    auto content = std::vector<char>{};

    if (auto error = tr_error{}; !tr_file_read(filename, content, &error))
    {
        send_simple_response(req, HTTP_NOTFOUND, fmt::format("{} ({})", filename, error.message()).c_str());
        return;
    }

    auto const now = tr_time();
    add_time_header(req->output_headers, "Date", now);
    add_time_header(req->output_headers, "Expires", now + (24 * 60 * 60));
    evhttp_add_header(req->output_headers, "Content-Type", mimetype_guess(filename));

    auto* const response = make_response(req, server, std::string_view{ std::data(content), std::size(content) });
    evhttp_send_reply(req, HTTP_OK, "OK", response);
    evbuffer_free(response);
}

void handle_web_client(struct evhttp_request* req, tr_rpc_server const* server)
{
    if (std::empty(server->web_client_dir_))
    {
        send_simple_response(
            req,
            HTTP_NOTFOUND,
            "<p>Couldn't find Transmission's web interface files!</p>"
            "<p>Users: to tell Transmission where to look, "
            "set the TRANSMISSION_WEB_HOME environment "
            "variable to the folder where the web interface's "
            "index.html is located.</p>"
            "<p>Package Builders: to set a custom default at compile time, "
            "#define PACKAGE_DATA_DIR in libtransmission/platform.c "
            "or tweak tr_getClutchDir() by hand.</p>");
    }
    else
    {
        // convert `req->uri` (ex: "/transmission/web/images/favicon.png")
        // into a filesystem path (ex: "/usr/share/transmission/web/images/favicon.png")

        // remove the "/transmission/web/" prefix
        static auto constexpr Web = "web/"sv;
        auto subpath = std::string_view{ req->uri }.substr(std::size(server->url()) + std::size(Web));

        // remove any trailing query / fragment
        subpath = subpath.substr(0, subpath.find_first_of("?#"sv));

        // if the query is empty, use the default
        static auto constexpr DefaultPage = "index.html"sv;
        if (std::empty(subpath))
        {
            subpath = DefaultPage;
        }

        if (tr_strv_contains(subpath, ".."sv))
        {
            send_simple_response(req, HTTP_NOTFOUND);
        }
        else
        {
            serve_file(req, server, tr_pathbuf{ server->web_client_dir_, '/', subpath });
        }
    }
}

void handle_rpc_from_json(struct evhttp_request* req, tr_rpc_server* server, std::string_view json)
{
    if (auto otop = tr_variant_serde::json().inplace().parse(json); otop)
    {
        tr_rpc_request_exec(
            server->session,
            *otop,
            [req, server](tr_session* /*session*/, tr_variant&& content)
            {
                auto* const response = make_response(req, server, tr_variant_serde::json().compact().to_string(content));
                evhttp_add_header(req->output_headers, "Content-Type", "application/json; charset=UTF-8");
                evhttp_send_reply(req, HTTP_OK, "OK", response);
                evbuffer_free(response);
            });
    }
}

void handle_rpc(struct evhttp_request* req, tr_rpc_server* server)
{
    if (req->type == EVHTTP_REQ_POST)
    {
        auto json = std::string_view{ reinterpret_cast<char const*>(evbuffer_pullup(req->input_buffer, -1)),
                                      evbuffer_get_length(req->input_buffer) };
        handle_rpc_from_json(req, server, json);
        return;
    }

    send_simple_response(req, HTTP_BADMETHOD);
}

bool is_address_allowed(tr_rpc_server const* server, char const* address)
{
    if (!server->is_whitelist_enabled())
    {
        return true;
    }

    auto const& src = server->whitelist_;
    return std::any_of(std::begin(src), std::end(src), [&address](auto const& s) { return tr_wildmat(address, s); });
}

bool isIPAddressWithOptionalPort(char const* host)
{
    auto address = sockaddr_storage{};
    int address_len = sizeof(address);

    /* TODO: move to net.{c,h} */
    return evutil_parse_sockaddr_port(host, reinterpret_cast<sockaddr*>(&address), &address_len) != -1;
}

bool isHostnameAllowed(tr_rpc_server const* server, evhttp_request const* req)
{
    /* If password auth is enabled, any hostname is permitted. */
    if (server->is_password_enabled())
    {
        return true;
    }

    /* If whitelist is disabled, no restrictions. */
    if (!server->settings_.is_host_whitelist_enabled)
    {
        return true;
    }

    char const* const host = evhttp_find_header(req->input_headers, "Host");

    /* No host header, invalid request. */
    if (host == nullptr)
    {
        return false;
    }

    /* IP address is always acceptable. */
    if (isIPAddressWithOptionalPort(host))
    {
        return true;
    }

    /* Host header might include the port. */
    auto const hostname = std::string(host, strcspn(host, ":"));

    /* localhost is always acceptable. */
    if (hostname == "localhost" || hostname == "localhost.")
    {
        return true;
    }

    auto const& src = server->host_whitelist_;
    return std::any_of(std::begin(src), std::end(src), [&hostname](auto const& str) { return tr_wildmat(hostname, str); });
}

bool test_session_id(tr_rpc_server const* server, evhttp_request const* req)
{
    char const* const session_id = evhttp_find_header(req->input_headers, TR_RPC_SESSION_ID_HEADER);
    return session_id != nullptr && server->session->sessionId() == session_id;
}

bool is_authorized(tr_rpc_server const* server, char const* auth_header)
{
    if (!server->is_password_enabled())
    {
        return true;
    }

    // https://datatracker.ietf.org/doc/html/rfc7617
    // `Basic ${base64(username)}:${base64(password)}`

    auto constexpr Prefix = "Basic "sv;
    auto auth = std::string_view{ auth_header != nullptr ? auth_header : "" };
    if (!tr_strv_starts_with(auth, Prefix))
    {
        return false;
    }

    auth.remove_prefix(std::size(Prefix));
    auto const decoded_str = tr_base64_decode(auth);
    auto decoded = std::string_view{ decoded_str };
    auto const username = tr_strv_sep(&decoded, ':');
    auto const password = decoded;
    return server->username() == username && tr_ssha1_matches(server->settings().salted_password, password);
}

void handle_request(struct evhttp_request* req, void* arg)
{
    auto constexpr HttpErrorUnauthorized = 401;
    auto constexpr HttpErrorForbidden = 403;

    auto* server = static_cast<tr_rpc_server*>(arg);

    if (req != nullptr && req->evcon != nullptr)
    {
        evhttp_add_header(req->output_headers, "Server", MY_REALM);

        if (server->is_anti_brute_force_enabled() && server->login_attempts_ >= server->settings().anti_brute_force_limit)
        {
            send_simple_response(req, HttpErrorForbidden);
            return;
        }

        if (!is_address_allowed(server, req->remote_host))
        {
            send_simple_response(req, HttpErrorForbidden);
            return;
        }

        evhttp_add_header(req->output_headers, "Access-Control-Allow-Origin", "*");

        if (req->type == EVHTTP_REQ_OPTIONS)
        {
            if (char const* headers = evhttp_find_header(req->input_headers, "Access-Control-Request-Headers");
                headers != nullptr)
            {
                evhttp_add_header(req->output_headers, "Access-Control-Allow-Headers", headers);
            }

            evhttp_add_header(req->output_headers, "Access-Control-Allow-Methods", "GET, POST, OPTIONS");
            send_simple_response(req, HTTP_OK);
            return;
        }

        if (!is_authorized(server, evhttp_find_header(req->input_headers, "Authorization")))
        {
            evhttp_add_header(req->output_headers, "WWW-Authenticate", "Basic realm=\"" MY_REALM "\"");
            if (server->is_anti_brute_force_enabled())
            {
                ++server->login_attempts_;
            }

            send_simple_response(req, HttpErrorUnauthorized);
            return;
        }

        server->login_attempts_ = 0;

        auto uri = std::string_view{ req->uri };
        auto const location = tr_strv_starts_with(uri, server->url()) ? uri.substr(std::size(server->url())) : ""sv;

        if (std::empty(location) || location == "web"sv)
        {
            auto const new_location = fmt::format("{:s}web/", server->url());
            evhttp_add_header(req->output_headers, "Location", new_location.c_str());
            send_simple_response(req, HTTP_MOVEPERM, nullptr);
        }
        else if (tr_strv_starts_with(location, "web/"sv))
        {
            handle_web_client(req, server);
        }
        else if (!isHostnameAllowed(server, req))
        {
            char const* const tmp =
                "<p>Transmission received your request, but the hostname was unrecognized.</p>"
                "<p>To fix this, choose one of the following options:"
                "<ul>"
                "<li>Enable password authentication, then any hostname is allowed.</li>"
                "<li>Add the hostname you want to use to the whitelist in settings.</li>"
                "</ul></p>"
                "<p>If you're editing settings.json, see the 'rpc-host-whitelist' and 'rpc-host-whitelist-enabled' entries.</p>"
                "<p>This requirement has been added to help prevent "
                "<a href=\"https://en.wikipedia.org/wiki/DNS_rebinding\">DNS Rebinding</a> "
                "attacks.</p>";
            send_simple_response(req, 421, tmp);
        }
#ifdef REQUIRE_SESSION_ID
        else if (!test_session_id(server, req))
        {
            auto const session_id = std::string{ server->session->sessionId() };
            auto const tmp = fmt::format(
                "<p>Your request had an invalid session-id header.</p>"
                "<p>To fix this, follow these steps:"
                "<ol><li> When reading a response, get its X-Transmission-Session-Id header and remember it"
                "<li> Add the updated header to your outgoing requests"
                "<li> When you get this 409 error message, resend your request with the updated header"
                "</ol></p>"
                "<p>This requirement has been added to help prevent "
                "<a href=\"https://en.wikipedia.org/wiki/Cross-site_request_forgery\">CSRF</a> "
                "attacks.</p>"
                "<p><code>{:s}: {:s}</code></p>",
                TR_RPC_SESSION_ID_HEADER,
                session_id);
            evhttp_add_header(req->output_headers, TR_RPC_SESSION_ID_HEADER, session_id.c_str());
            evhttp_add_header(req->output_headers, "Access-Control-Expose-Headers", TR_RPC_SESSION_ID_HEADER);
            send_simple_response(req, 409, tmp.c_str());
        }
#endif
        else if (tr_strv_starts_with(location, "rpc"sv))
        {
            handle_rpc(req, server);
        }
        else
        {
            send_simple_response(req, HTTP_NOTFOUND, req->uri);
        }
    }
}

auto constexpr ServerStartRetryCount = int{ 10 };
auto constexpr ServerStartRetryDelayIncrement = 5s;
auto constexpr ServerStartRetryMaxDelay = 60s;

bool bindUnixSocket(
    [[maybe_unused]] struct event_base* base,
    [[maybe_unused]] struct evhttp* httpd,
    [[maybe_unused]] char const* path,
    [[maybe_unused]] tr_mode_t socket_mode)
{
#ifdef _WIN32
    tr_logAddError(fmt::format(
        _("Unix sockets are unsupported on Windows. Please change '{key}' in your settings."),
        fmt::arg("key", tr_quark_get_string_view(TR_KEY_rpc_bind_address))));
    return false;
#else
    auto addr = sockaddr_un{};
    addr.sun_family = AF_UNIX;
    *fmt::format_to_n(addr.sun_path, sizeof(addr.sun_path) - 1, "{:s}", path + std::size(TrUnixSocketPrefix)).out = '\0';

    unlink(addr.sun_path);

    struct evconnlistener* lev = evconnlistener_new_bind(
        base,
        nullptr,
        nullptr,
        LEV_OPT_CLOSE_ON_FREE,
        -1,
        reinterpret_cast<sockaddr const*>(&addr),
        sizeof(addr));

    if (lev == nullptr)
    {
        return false;
    }

    if (chmod(addr.sun_path, socket_mode) != 0)
    {
        tr_logAddWarn(
            fmt::format(_("Couldn't set RPC socket mode to {mode:#o}, defaulting to 0755"), fmt::arg("mode", socket_mode)));
    }

    return evhttp_bind_listener(httpd, lev) != nullptr;
#endif
}

void start_server(tr_rpc_server* server);

auto rpc_server_start_retry(tr_rpc_server* server)
{
    if (!server->start_retry_timer)
    {
        server->start_retry_timer = server->session->timerMaker().create([server]() { start_server(server); });
    }

    ++server->start_retry_counter;
    auto const interval = std::min(ServerStartRetryDelayIncrement * server->start_retry_counter, ServerStartRetryMaxDelay);
    server->start_retry_timer->start_single_shot(std::chrono::duration_cast<std::chrono::milliseconds>(interval));
    return interval;
}

void rpc_server_start_retry_cancel(tr_rpc_server* server)
{
    server->start_retry_timer.reset();
    server->start_retry_counter = 0;
}

int tr_evhttp_bind_socket(struct evhttp* httpd, char const* address, ev_uint16_t port)
{
#ifdef _WIN32
    struct addrinfo* result = NULL;
    struct addrinfo hints;
    ZeroMemory(&hints, sizeof(hints));
    hints.ai_family = AF_UNSPEC;
    hints.ai_socktype = SOCK_STREAM;
    hints.ai_protocol = IPPROTO_TCP;
    hints.ai_flags = AI_PASSIVE;

    if (getaddrinfo(address, std::to_string(port).c_str(), &hints, &result) != 0)
    {
        goto FALLBACK;
    }

    int fd = socket(result->ai_family, result->ai_socktype, result->ai_protocol);
    if (fd == INVALID_SOCKET)
    {
        goto CLEANUP_ADDRINFO;
    }
    evutil_make_socket_nonblocking(fd);
    evutil_make_listen_socket_reuseable(fd);

    // Making dual stack
    if (result->ai_family == AF_INET6)
    {
        int off = 0;
        setsockopt(fd, IPPROTO_IPV6, IPV6_V6ONLY, reinterpret_cast<char*>(&off), sizeof(off));
    }
    // Set keep alive
    int on = 1;
    setsockopt(fd, SOL_SOCKET, SO_KEEPALIVE, reinterpret_cast<char*>(&on), sizeof(on));
    if (bind(fd, result->ai_addr, result->ai_addrlen) != 0)
    {
        goto CLEANUP_SOCKET;
    }
    if (listen(fd, 128) == -1)
    {
        goto CLEANUP_SOCKET;
    }
    if (evhttp_accept_socket(httpd, fd) == 0)
    {
        freeaddrinfo(result);
        return 0;
    }

CLEANUP_SOCKET:
    closesocket(fd);
CLEANUP_ADDRINFO:
    freeaddrinfo(result);
FALLBACK:
#endif
    return evhttp_bind_socket(httpd, address, port);
}

void start_server(tr_rpc_server* server)
{
    if (server->httpd)
    {
        return;
    }

    auto* const base = server->session->event_base();
    auto* const httpd = evhttp_new(base);

    evhttp_set_allowed_methods(httpd, EVHTTP_REQ_GET | EVHTTP_REQ_POST | EVHTTP_REQ_OPTIONS);

    auto const address = server->get_bind_address();
    auto const port = server->port();

    bool const success = server->bind_address_->is_unix_addr() ?
<<<<<<< HEAD
        bindUnixSocket(base, httpd, address.c_str(), server->socket_mode_) :
        (tr_evhttp_bind_socket(httpd, address.c_str(), port.host()) != -1);
=======
        bindUnixSocket(base, httpd, address.c_str(), server->settings().socket_mode) :
        (evhttp_bind_socket(httpd, address.c_str(), port.host()) != -1);
>>>>>>> 340d0d49

    auto const addr_port_str = server->bind_address_->to_string(port);

    if (!success)
    {
        evhttp_free(httpd);

        if (server->start_retry_counter < ServerStartRetryCount)
        {
            auto const retry_delay = rpc_server_start_retry(server);
            auto const seconds = std::chrono::duration_cast<std::chrono::seconds>(retry_delay).count();
            tr_logAddDebug(fmt::format("Couldn't bind to {}, retrying in {} seconds", addr_port_str, seconds));
            return;
        }

        tr_logAddError(fmt::format(
            tr_ngettext(
                "Couldn't bind to {address} after {count} attempt, giving up",
                "Couldn't bind to {address} after {count} attempts, giving up",
                ServerStartRetryCount),
            fmt::arg("address", addr_port_str),
            fmt::arg("count", ServerStartRetryCount)));
    }
    else
    {
        evhttp_set_gencb(httpd, handle_request, server);
        server->httpd.reset(httpd);

        tr_logAddInfo(fmt::format(_("Listening for RPC and Web requests on '{address}'"), fmt::arg("address", addr_port_str)));
    }

    rpc_server_start_retry_cancel(server);
}

void stop_server(tr_rpc_server* server)
{
    auto const lock = server->session->unique_lock();

    rpc_server_start_retry_cancel(server);

    auto& httpd = server->httpd;
    if (!httpd)
    {
        return;
    }

    auto const address = server->get_bind_address();

    httpd.reset();

    if (server->bind_address_->is_unix_addr())
    {
        unlink(address.c_str() + std::size(TrUnixSocketPrefix));
    }

    tr_logAddInfo(fmt::format(
        _("Stopped listening for RPC and Web requests on '{address}'"),
        fmt::arg("address", server->bind_address_->to_string(server->port()))));
}

void restart_server(tr_rpc_server* const server)
{
    if (server->is_enabled())
    {
        stop_server(server);
        start_server(server);
    }
}

auto parse_whitelist(std::string_view whitelist)
{
    auto list = std::vector<std::string>{};

    while (!std::empty(whitelist))
    {
        auto const pos = whitelist.find_first_of(" ,;"sv);
        auto const token = tr_strv_strip(whitelist.substr(0, pos));
        list.emplace_back(token);
        tr_logAddInfo(fmt::format(_("Added '{entry}' to host whitelist"), fmt::arg("entry", token)));
        whitelist = pos == std::string_view::npos ? ""sv : whitelist.substr(pos + 1);
    }

    return list;
}

} // namespace

void tr_rpc_server::set_enabled(bool is_enabled)
{
    settings_.is_enabled = is_enabled;

    session->run_in_session_thread(
        [this]()
        {
            if (!settings_.is_enabled)
            {
                stop_server(this);
            }
            else
            {
                start_server(this);
            }
        });
}

void tr_rpc_server::set_port(tr_port port) noexcept
{
    if (settings_.port == port)
    {
        return;
    }

    settings_.port = port;

    if (is_enabled())
    {
        session->run_in_session_thread(&restart_server, this);
    }
}

void tr_rpc_server::set_url(std::string_view url)
{
    settings_.url = url;
    tr_logAddDebug(fmt::format("setting our URL to '{:s}'", url));
}

void tr_rpc_server::set_whitelist(std::string_view whitelist)
{
    settings_.whitelist_str = whitelist;
    whitelist_ = parse_whitelist(whitelist);
}

// --- PASSWORD

void tr_rpc_server::set_username(std::string_view username)
{
    settings_.username = username;
    tr_logAddDebug(fmt::format("setting our username to '{:s}'", username));
}

void tr_rpc_server::set_password(std::string_view password) noexcept
{
    auto const is_salted = tr_ssha1_test(password);
    settings_.salted_password = is_salted ? password : tr_ssha1(password);
    tr_logAddDebug(fmt::format("setting our salted password to '{:s}'", settings_.salted_password));
}

void tr_rpc_server::set_password_enabled(bool enabled)
{
    settings_.authentication_required = enabled;
    tr_logAddDebug(fmt::format("setting password-enabled to '{}'", enabled));
}

std::string tr_rpc_server::get_bind_address() const
{
    return bind_address_->to_string();
}

void tr_rpc_server::set_anti_brute_force_enabled(bool enabled) noexcept
{
    settings_.is_anti_brute_force_enabled = enabled;

    if (!enabled)
    {
        login_attempts_ = 0;
    }
}

// --- LIFECYCLE

tr_rpc_server::tr_rpc_server(tr_session* session_in, Settings settings)
    : compressor{ libdeflate_alloc_compressor(DeflateLevel), libdeflate_free_compressor }
    , web_client_dir_{ tr_getWebClientDir(session_in) }
    , bind_address_{ std::make_unique<class tr_rpc_address>() }
    , session{ session_in }
{
    load(std::move(settings));
}

void tr_rpc_server::load(Settings settings)
{
    settings_ = std::move(settings);

    if (!tr_strv_ends_with(settings_.url, '/'))
    {
        settings_.url = fmt::format("{:s}/", settings_.url);
    }

    host_whitelist_ = parse_whitelist(settings_.host_whitelist_str);
    set_password_enabled(settings_.authentication_required);
    set_whitelist(settings_.whitelist_str);
    set_username(settings_.username);
    set_password(settings_.salted_password);

    if (!bind_address_->from_string(settings_.bind_address_str))
    {
        // NOTE: bind_address_ is default initialized to INADDR_ANY
        tr_logAddWarn(fmt::format(
            _("The '{key}' setting is '{value}' but must be an IPv4 or IPv6 address or a Unix socket path. Using default value '0.0.0.0'"),
            fmt::arg("key", tr_quark_get_string_view(TR_KEY_rpc_bind_address)),
            fmt::arg("value", settings_.bind_address_str)));
    }

    if (bind_address_->is_unix_addr())
    {
        set_whitelist_enabled(false);
        settings_.is_host_whitelist_enabled = false;
    }
    if (this->is_enabled())
    {
        auto const rpc_uri = bind_address_->to_string(port()) + settings_.url;
        tr_logAddInfo(fmt::format(_("Serving RPC and Web requests on {address}"), fmt::arg("address", rpc_uri)));
        session->run_in_session_thread(start_server, this);

        if (this->is_whitelist_enabled())
        {
            tr_logAddInfo(_("Whitelist enabled"));
        }

        if (this->is_password_enabled())
        {
            tr_logAddInfo(_("Password required"));
        }
    }

    if (!std::empty(web_client_dir_))
    {
        tr_logAddInfo(fmt::format(_("Serving RPC and Web requests from '{path}'"), fmt::arg("path", web_client_dir_)));
    }
}

tr_rpc_server::~tr_rpc_server()
{
    stop_server(this);
}<|MERGE_RESOLUTION|>--- conflicted
+++ resolved
@@ -715,13 +715,8 @@
     auto const port = server->port();
 
     bool const success = server->bind_address_->is_unix_addr() ?
-<<<<<<< HEAD
-        bindUnixSocket(base, httpd, address.c_str(), server->socket_mode_) :
+        bindUnixSocket(base, httpd, address.c_str(), server->settings().socket_mode) :
         (tr_evhttp_bind_socket(httpd, address.c_str(), port.host()) != -1);
-=======
-        bindUnixSocket(base, httpd, address.c_str(), server->settings().socket_mode) :
-        (evhttp_bind_socket(httpd, address.c_str(), port.host()) != -1);
->>>>>>> 340d0d49
 
     auto const addr_port_str = server->bind_address_->to_string(port);
 
