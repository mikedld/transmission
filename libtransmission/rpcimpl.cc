/*
 * This file Copyright (C) 2008-2014 Mnemosyne LLC
 *
 * It may be used under the GNU GPL versions 2 or 3
 * or any future license endorsed by Mnemosyne LLC.
 *
 */

#include <algorithm>
#include <array>
#include <cctype> /* isdigit */
#include <cerrno>
#include <cstdlib> /* strtol */
#include <cstring> /* strcmp */
#include <iterator>
#include <numeric>
#include <string_view>
#include <vector>

#ifndef ZLIB_CONST
#define ZLIB_CONST
#endif
#include <zlib.h>

#include "transmission.h"
#include "completion.h"
#include "crypto-utils.h"
#include "error.h"
#include "fdlimit.h"
#include "file.h"
#include "log.h"
#include "platform-quota.h" /* tr_device_info_get_disk_space() */
#include "rpcimpl.h"
#include "session.h"
#include "session-id.h"
#include "stats.h"
#include "torrent.h"
#include "tr-assert.h"
#include "tr-macros.h"
#include "utils.h"
#include "variant.h"
#include "version.h"
#include "web.h"
#include "web-utils.h"

#define RPC_VERSION 17
#define RPC_VERSION_MIN 14
#define RPC_VERSION_SEMVER "5.3.0"

#define RECENTLY_ACTIVE_SECONDS 60

using namespace std::literals;

#if 0
#define dbgmsg(fmt, ...) fprintf(stderr, "%s:%d " fmt "\n", __FILE__, __LINE__, __VA_ARGS__)
#else
#define dbgmsg(...) tr_logAddDeepNamed("RPC", __VA_ARGS__)
#endif

enum tr_format
{
    TR_FORMAT_OBJECT = 0,
    TR_FORMAT_TABLE
};

/***
****
***/

static tr_rpc_callback_status notify(tr_session* session, tr_rpc_callback_type type, tr_torrent* tor)
{
    tr_rpc_callback_status status = TR_RPC_OK;

    if (session->rpc_func != nullptr)
    {
        status = (*session->rpc_func)(session, type, tor, session->rpc_func_user_data);
    }

    return status;
}

/***
****
***/

/* For functions that can't be immediately executed, like torrentAdd,
 * this is the callback data used to pass a response to the caller
 * when the task is complete */
struct tr_rpc_idle_data
{
    tr_session* session;
    tr_variant* response;
    tr_variant* args_out;
    tr_rpc_response_func callback;
    void* callback_user_data;
};

static void tr_idle_function_done(struct tr_rpc_idle_data* data, char const* result)
{
    if (result == nullptr)
    {
        result = "success";
    }

    tr_variantDictAddStr(data->response, TR_KEY_result, result);

    (*data->callback)(data->session, data->response, data->callback_user_data);

    tr_variantFree(data->response);
    tr_free(data->response);
    tr_free(data);
}

/***
****
***/

static auto getTorrents(tr_session* session, tr_variant* args)
{
    auto torrents = std::vector<tr_torrent*>{};

    auto id = int64_t{};
    auto sv = std::string_view{};
    tr_variant* ids = nullptr;

    if (tr_variantDictFindList(args, TR_KEY_ids, &ids))
    {
        size_t const n = tr_variantListSize(ids);
        torrents.reserve(n);

        for (size_t i = 0; i < n; ++i)
        {
            tr_variant const* const node = tr_variantListChild(ids, i);
            tr_torrent* tor = nullptr;

            if (tr_variantGetInt(node, &id))
            {
                tor = tr_torrentFindFromId(session, id);
            }
            else if (tr_variantGetStrView(node, &sv))
            {
                tor = tr_torrentFindFromHashString(session, sv);
            }

            if (tor != nullptr)
            {
                torrents.push_back(tor);
            }
        }
    }
    else if (tr_variantDictFindInt(args, TR_KEY_ids, &id) || tr_variantDictFindInt(args, TR_KEY_id, &id))
    {
        tr_torrent* const tor = tr_torrentFindFromId(session, id);
        if (tor != nullptr)
        {
            torrents.push_back(tor);
        }
    }
    else if (tr_variantDictFindStrView(args, TR_KEY_ids, &sv))
    {
        if (sv == "recently-active"sv)
        {
            time_t const cutoff = tr_time() - RECENTLY_ACTIVE_SECONDS;

            torrents.reserve(std::size(session->torrents));
            std::copy_if(
                std::begin(session->torrents),
                std::end(session->torrents),
                std::back_inserter(torrents),
                [&cutoff](tr_torrent* tor) { return tor->anyDate >= cutoff; });
        }
        else
        {
            tr_torrent* const tor = tr_torrentFindFromHashString(session, sv);
            if (tor != nullptr)
            {
                torrents.push_back(tor);
            }
        }
    }
    else // all of them
    {
        torrents.reserve(std::size(session->torrents));
        std::copy(std::begin(session->torrents), std::end(session->torrents), std::back_inserter(torrents));
    }

    return torrents;
}

static void notifyBatchQueueChange(tr_session* session, std::vector<tr_torrent*> const& torrents)
{
    for (auto* tor : torrents)
    {
        notify(session, TR_RPC_TORRENT_CHANGED, tor);
    }

    notify(session, TR_RPC_SESSION_QUEUE_POSITIONS_CHANGED, nullptr);
}

static char const* queueMoveTop(
    tr_session* session,
    tr_variant* args_in,
    tr_variant* /*args_out*/,
    tr_rpc_idle_data* /*idle_data*/)
{
    auto const torrents = getTorrents(session, args_in);
    tr_torrentsQueueMoveTop(std::data(torrents), std::size(torrents));
    notifyBatchQueueChange(session, torrents);
    return nullptr;
}

static char const* queueMoveUp(
    tr_session* session,
    tr_variant* args_in,
    tr_variant* /*args_out*/,
    tr_rpc_idle_data* /*idle_data*/)
{
    auto const torrents = getTorrents(session, args_in);
    tr_torrentsQueueMoveUp(std::data(torrents), std::size(torrents));
    notifyBatchQueueChange(session, torrents);
    return nullptr;
}

static char const* queueMoveDown(
    tr_session* session,
    tr_variant* args_in,
    tr_variant* /*args_out*/,
    tr_rpc_idle_data* /*idle_data*/)
{
    auto const torrents = getTorrents(session, args_in);
    tr_torrentsQueueMoveDown(std::data(torrents), std::size(torrents));
    notifyBatchQueueChange(session, torrents);
    return nullptr;
}

static char const* queueMoveBottom(
    tr_session* session,
    tr_variant* args_in,
    tr_variant* /*args_out*/,
    tr_rpc_idle_data* /*idle_data*/)
{
    auto const torrents = getTorrents(session, args_in);
    tr_torrentsQueueMoveBottom(std::data(torrents), std::size(torrents));
    notifyBatchQueueChange(session, torrents);
    return nullptr;
}

struct CompareTorrentByQueuePosition
{
    bool operator()(tr_torrent const* a, tr_torrent const* b) const
    {
        return a->queuePosition < b->queuePosition;
    }
};

static char const* torrentStart(
    tr_session* session,
    tr_variant* args_in,
    tr_variant* /*args_out*/,
    tr_rpc_idle_data* /*idle_data*/)
{
    auto torrents = getTorrents(session, args_in);
    std::sort(std::begin(torrents), std::end(torrents), CompareTorrentByQueuePosition{});
    for (auto* tor : torrents)
    {
        if (!tor->isRunning)
        {
            tr_torrentStart(tor);
            notify(session, TR_RPC_TORRENT_STARTED, tor);
        }
    }

    return nullptr;
}

static char const* torrentStartNow(
    tr_session* session,
    tr_variant* args_in,
    tr_variant* /*args_out*/,
    tr_rpc_idle_data* /*idle_data*/)
{
    auto torrents = getTorrents(session, args_in);
    std::sort(std::begin(torrents), std::end(torrents), CompareTorrentByQueuePosition{});
    for (auto* tor : torrents)
    {
        if (!tor->isRunning)
        {
            tr_torrentStartNow(tor);
            notify(session, TR_RPC_TORRENT_STARTED, tor);
        }
    }

    return nullptr;
}

static char const* torrentStop(
    tr_session* session,
    tr_variant* args_in,
    tr_variant* /*args_out*/,
    tr_rpc_idle_data* /*idle_data*/)
{
    for (auto* tor : getTorrents(session, args_in))
    {
        if (tor->isRunning || tr_torrentIsQueued(tor))
        {
            tor->isStopping = true;
            notify(session, TR_RPC_TORRENT_STOPPED, tor);
        }
    }

    return nullptr;
}

static char const* torrentRemove(
    tr_session* session,
    tr_variant* args_in,
    tr_variant* /*args_out*/,
    tr_rpc_idle_data* /*idle_data*/)
{
    auto delete_flag = bool{ false };
    (void)tr_variantDictFindBool(args_in, TR_KEY_delete_local_data, &delete_flag);

    tr_rpc_callback_type type = delete_flag ? TR_RPC_TORRENT_TRASHING : TR_RPC_TORRENT_REMOVING;

    for (auto* tor : getTorrents(session, args_in))
    {
        tr_rpc_callback_status const status = notify(session, type, tor);

        if ((status & TR_RPC_NOREMOVE) == 0)
        {
            tr_torrentRemove(tor, delete_flag, nullptr);
        }
    }

    return nullptr;
}

static char const* torrentReannounce(
    tr_session* session,
    tr_variant* args_in,
    tr_variant* /*args_out*/,
    tr_rpc_idle_data* /*idle_data*/)
{
    for (auto* tor : getTorrents(session, args_in))
    {
        if (tr_torrentCanManualUpdate(tor))
        {
            tr_torrentManualUpdate(tor);
            notify(session, TR_RPC_TORRENT_CHANGED, tor);
        }
    }

    return nullptr;
}

static char const* torrentVerify(
    tr_session* session,
    tr_variant* args_in,
    tr_variant* /*args_out*/,
    tr_rpc_idle_data* /*idle_data*/)
{
    for (auto* tor : getTorrents(session, args_in))
    {
        tr_torrentVerify(tor, nullptr, nullptr);
        notify(session, TR_RPC_TORRENT_CHANGED, tor);
    }

    return nullptr;
}

/***
****
***/

static void addLabels(tr_torrent const* tor, tr_variant* list)
{
    tr_variantInitList(list, std::size(tor->labels));
    for (auto const& label : tor->labels)
    {
        tr_variantListAddStr(list, label);
    }
}

static void addFileStats(tr_torrent const* tor, tr_variant* list)
{
    for (tr_file_index_t i = 0, n = tor->fileCount(); i < n; ++i)
    {
        auto const file = tr_torrentFile(tor, i);
        tr_variant* d = tr_variantListAddDict(list, 3);
        tr_variantDictAddInt(d, TR_KEY_bytesCompleted, file.have);
        tr_variantDictAddInt(d, TR_KEY_priority, file.priority);
        tr_variantDictAddBool(d, TR_KEY_wanted, file.wanted);
    }
}

static void addFiles(tr_torrent const* tor, tr_variant* list)
{
    for (tr_file_index_t i = 0, n = tor->fileCount(); i < n; ++i)
    {
        auto const file = tr_torrentFile(tor, i);
        tr_variant* d = tr_variantListAddDict(list, 3);
        tr_variantDictAddInt(d, TR_KEY_bytesCompleted, file.have);
        tr_variantDictAddInt(d, TR_KEY_length, file.length);
        tr_variantDictAddStr(d, TR_KEY_name, file.name);
    }
}

static void addWebseeds(tr_info const* info, tr_variant* webseeds)
{
    for (unsigned int i = 0; i < info->webseedCount; ++i)
    {
        tr_variantListAddStr(webseeds, info->webseeds[i]);
    }
}

static void addTrackers(tr_torrent const* tor, tr_variant* trackers)
{
    for (size_t i = 0, n = tor->trackerCount(); i < n; ++i)
    {
        auto const info = tor->tracker(i);
        tr_variant* d = tr_variantListAddDict(trackers, 4);
        tr_variantDictAddQuark(d, TR_KEY_announce, info.announce_interned);
        tr_variantDictAddInt(d, TR_KEY_id, info.id);
        tr_variantDictAddQuark(d, TR_KEY_scrape, info.scrape_interned);
        tr_variantDictAddInt(d, TR_KEY_tier, info.tier);
    }
}

static void addTrackerStats(tr_tracker_view const& tracker, tr_variant* list)
{
    auto* const d = tr_variantListAddDict(list, 26);
    tr_variantDictAddStr(d, TR_KEY_announce, tracker.announce);
    tr_variantDictAddInt(d, TR_KEY_announceState, tracker.announceState);
    tr_variantDictAddInt(d, TR_KEY_downloadCount, tracker.downloadCount);
    tr_variantDictAddBool(d, TR_KEY_hasAnnounced, tracker.hasAnnounced);
    tr_variantDictAddBool(d, TR_KEY_hasScraped, tracker.hasScraped);
    tr_variantDictAddStr(d, TR_KEY_host, tracker.host);
    tr_variantDictAddInt(d, TR_KEY_id, tracker.id);
    tr_variantDictAddBool(d, TR_KEY_isBackup, tracker.isBackup);
    tr_variantDictAddInt(d, TR_KEY_lastAnnouncePeerCount, tracker.lastAnnouncePeerCount);
    tr_variantDictAddStr(d, TR_KEY_lastAnnounceResult, tracker.lastAnnounceResult);
    tr_variantDictAddInt(d, TR_KEY_lastAnnounceStartTime, tracker.lastAnnounceStartTime);
    tr_variantDictAddBool(d, TR_KEY_lastAnnounceSucceeded, tracker.lastAnnounceSucceeded);
    tr_variantDictAddInt(d, TR_KEY_lastAnnounceTime, tracker.lastAnnounceTime);
    tr_variantDictAddBool(d, TR_KEY_lastAnnounceTimedOut, tracker.lastAnnounceTimedOut);
    tr_variantDictAddStr(d, TR_KEY_lastScrapeResult, tracker.lastScrapeResult);
    tr_variantDictAddInt(d, TR_KEY_lastScrapeStartTime, tracker.lastScrapeStartTime);
    tr_variantDictAddBool(d, TR_KEY_lastScrapeSucceeded, tracker.lastScrapeSucceeded);
    tr_variantDictAddInt(d, TR_KEY_lastScrapeTime, tracker.lastScrapeTime);
    tr_variantDictAddBool(d, TR_KEY_lastScrapeTimedOut, tracker.lastScrapeTimedOut);
    tr_variantDictAddInt(d, TR_KEY_leecherCount, tracker.leecherCount);
    tr_variantDictAddInt(d, TR_KEY_nextAnnounceTime, tracker.nextAnnounceTime);
    tr_variantDictAddInt(d, TR_KEY_nextScrapeTime, tracker.nextScrapeTime);
    tr_variantDictAddStr(d, TR_KEY_scrape, tracker.scrape);
    tr_variantDictAddInt(d, TR_KEY_scrapeState, tracker.scrapeState);
    tr_variantDictAddInt(d, TR_KEY_seederCount, tracker.seederCount);
    tr_variantDictAddInt(d, TR_KEY_tier, tracker.tier);
}

static void addPeers(tr_torrent* tor, tr_variant* list)
{
    auto peerCount = int{};
    tr_peer_stat* peers = tr_torrentPeers(tor, &peerCount);

    tr_variantInitList(list, peerCount);

    for (int i = 0; i < peerCount; ++i)
    {
        tr_variant* d = tr_variantListAddDict(list, 16);
        tr_peer_stat const* peer = peers + i;
        tr_variantDictAddStr(d, TR_KEY_address, peer->addr);
        tr_variantDictAddStr(d, TR_KEY_clientName, peer->client);
        tr_variantDictAddBool(d, TR_KEY_clientIsChoked, peer->clientIsChoked);
        tr_variantDictAddBool(d, TR_KEY_clientIsInterested, peer->clientIsInterested);
        tr_variantDictAddStr(d, TR_KEY_flagStr, peer->flagStr);
        tr_variantDictAddBool(d, TR_KEY_isDownloadingFrom, peer->isDownloadingFrom);
        tr_variantDictAddBool(d, TR_KEY_isEncrypted, peer->isEncrypted);
        tr_variantDictAddBool(d, TR_KEY_isIncoming, peer->isIncoming);
        tr_variantDictAddBool(d, TR_KEY_isUploadingTo, peer->isUploadingTo);
        tr_variantDictAddBool(d, TR_KEY_isUTP, peer->isUTP);
        tr_variantDictAddBool(d, TR_KEY_peerIsChoked, peer->peerIsChoked);
        tr_variantDictAddBool(d, TR_KEY_peerIsInterested, peer->peerIsInterested);
        tr_variantDictAddInt(d, TR_KEY_port, peer->port);
        tr_variantDictAddReal(d, TR_KEY_progress, peer->progress);
        tr_variantDictAddInt(d, TR_KEY_rateToClient, toSpeedBytes(peer->rateToClient_KBps));
        tr_variantDictAddInt(d, TR_KEY_rateToPeer, toSpeedBytes(peer->rateToPeer_KBps));
    }

    tr_torrentPeersFree(peers, peerCount);
}

static void initField(
    tr_torrent* const tor,
    tr_info const* const inf,
    tr_stat const* const st,
    tr_variant* const initme,
    tr_quark key)
{
    char* str = nullptr;

    switch (key)
    {
    case TR_KEY_activityDate:
        tr_variantInitInt(initme, st->activityDate);
        break;

    case TR_KEY_addedDate:
        tr_variantInitInt(initme, st->addedDate);
        break;

    case TR_KEY_bandwidthPriority:
        tr_variantInitInt(initme, tr_torrentGetPriority(tor));
        break;

    case TR_KEY_comment:
        tr_variantInitStr(initme, std::string_view{ inf->comment != nullptr ? inf->comment : "" });
        break;

    case TR_KEY_corruptEver:
        tr_variantInitInt(initme, st->corruptEver);
        break;

    case TR_KEY_creator:
        tr_variantInitStr(initme, std::string_view{ inf->creator != nullptr ? inf->creator : "" });
        break;

    case TR_KEY_dateCreated:
        tr_variantInitInt(initme, inf->dateCreated);
        break;

    case TR_KEY_desiredAvailable:
        tr_variantInitInt(initme, st->desiredAvailable);
        break;

    case TR_KEY_doneDate:
        tr_variantInitInt(initme, st->doneDate);
        break;

    case TR_KEY_downloadDir:
        tr_variantInitStrView(initme, tr_torrentGetDownloadDir(tor));
        break;

    case TR_KEY_downloadedEver:
        tr_variantInitInt(initme, st->downloadedEver);
        break;

    case TR_KEY_downloadLimit:
        tr_variantInitInt(initme, tr_torrentGetSpeedLimit_KBps(tor, TR_DOWN));
        break;

    case TR_KEY_downloadLimited:
        tr_variantInitBool(initme, tr_torrentUsesSpeedLimit(tor, TR_DOWN));
        break;

    case TR_KEY_error:
        tr_variantInitInt(initme, st->error);
        break;

    case TR_KEY_errorString:
        tr_variantInitStrView(initme, st->errorString);
        break;

    case TR_KEY_eta:
        tr_variantInitInt(initme, st->eta);
        break;

    case TR_KEY_file_count:
        tr_variantInitInt(initme, tor->fileCount());
        break;

    case TR_KEY_files:
        tr_variantInitList(initme, tor->fileCount());
        addFiles(tor, initme);
        break;

    case TR_KEY_fileStats:
        tr_variantInitList(initme, tor->fileCount());
        addFileStats(tor, initme);
        break;

    case TR_KEY_hashString:
        tr_variantInitStrView(initme, tor->info.hashString);
        break;

    case TR_KEY_haveUnchecked:
        tr_variantInitInt(initme, st->haveUnchecked);
        break;

    case TR_KEY_haveValid:
        tr_variantInitInt(initme, st->haveValid);
        break;

    case TR_KEY_honorsSessionLimits:
        tr_variantInitBool(initme, tr_torrentUsesSessionLimits(tor));
        break;

    case TR_KEY_id:
        tr_variantInitInt(initme, st->id);
        break;

    case TR_KEY_editDate:
        tr_variantInitInt(initme, st->editDate);
        break;

    case TR_KEY_isFinished:
        tr_variantInitBool(initme, st->finished);
        break;

    case TR_KEY_isPrivate:
        tr_variantInitBool(initme, tr_torrentIsPrivate(tor));
        break;

    case TR_KEY_isStalled:
        tr_variantInitBool(initme, st->isStalled);
        break;

    case TR_KEY_labels:
        addLabels(tor, initme);
        break;

    case TR_KEY_leftUntilDone:
        tr_variantInitInt(initme, st->leftUntilDone);
        break;

    case TR_KEY_manualAnnounceTime:
        tr_variantInitInt(initme, st->manualAnnounceTime);
        break;

    case TR_KEY_maxConnectedPeers:
        tr_variantInitInt(initme, tr_torrentGetPeerLimit(tor));
        break;

    case TR_KEY_magnetLink:
        str = tr_torrentGetMagnetLink(tor);
        tr_variantInitStr(initme, str);
        tr_free(str);
        break;

    case TR_KEY_metadataPercentComplete:
        tr_variantInitReal(initme, st->metadataPercentComplete);
        break;

    case TR_KEY_name:
        tr_variantInitStrView(initme, tr_torrentName(tor));
        break;

    case TR_KEY_percentDone:
        tr_variantInitReal(initme, st->percentDone);
        break;

    case TR_KEY_peer_limit:
        tr_variantInitInt(initme, tr_torrentGetPeerLimit(tor));
        break;

    case TR_KEY_peers:
        addPeers(tor, initme);
        break;

    case TR_KEY_peersConnected:
        tr_variantInitInt(initme, st->peersConnected);
        break;

    case TR_KEY_peersFrom:
        {
            tr_variantInitDict(initme, 7);
            int const* f = st->peersFrom;
            tr_variantDictAddInt(initme, TR_KEY_fromCache, f[TR_PEER_FROM_RESUME]);
            tr_variantDictAddInt(initme, TR_KEY_fromDht, f[TR_PEER_FROM_DHT]);
            tr_variantDictAddInt(initme, TR_KEY_fromIncoming, f[TR_PEER_FROM_INCOMING]);
            tr_variantDictAddInt(initme, TR_KEY_fromLpd, f[TR_PEER_FROM_LPD]);
            tr_variantDictAddInt(initme, TR_KEY_fromLtep, f[TR_PEER_FROM_LTEP]);
            tr_variantDictAddInt(initme, TR_KEY_fromPex, f[TR_PEER_FROM_PEX]);
            tr_variantDictAddInt(initme, TR_KEY_fromTracker, f[TR_PEER_FROM_TRACKER]);
            break;
        }

    case TR_KEY_peersGettingFromUs:
        tr_variantInitInt(initme, st->peersGettingFromUs);
        break;

    case TR_KEY_peersSendingToUs:
        tr_variantInitInt(initme, st->peersSendingToUs);
        break;

    case TR_KEY_pieces:
        if (tr_torrentHasMetadata(tor))
        {
            auto const bytes = tor->createPieceBitfield();
            auto* enc = static_cast<char*>(tr_base64_encode(bytes.data(), std::size(bytes), nullptr));
            tr_variantInitStr(initme, enc != nullptr ? std::string_view{ enc } : ""sv);
            tr_free(enc);
        }
        else
        {
            tr_variantInitStrView(initme, ""sv);
        }

        break;

    case TR_KEY_pieceCount:
        tr_variantInitInt(initme, inf->pieceCount);
        break;

    case TR_KEY_pieceSize:
        tr_variantInitInt(initme, inf->pieceSize);
        break;

    case TR_KEY_primary_mime_type:
        tr_variantInitStrView(initme, tr_torrentPrimaryMimeType(tor));
        break;

    case TR_KEY_priorities:
        {
            auto const n = tor->fileCount();
            tr_variantInitList(initme, n);
            for (tr_file_index_t i = 0; i < n; ++i)
            {
                tr_variantListAddInt(initme, tr_torrentFile(tor, i).priority);
            }
        }
        break;

    case TR_KEY_queuePosition:
        tr_variantInitInt(initme, st->queuePosition);
        break;

    case TR_KEY_etaIdle:
        tr_variantInitInt(initme, st->etaIdle);
        break;

    case TR_KEY_rateDownload:
        tr_variantInitInt(initme, toSpeedBytes(st->pieceDownloadSpeed_KBps));
        break;

    case TR_KEY_rateUpload:
        tr_variantInitInt(initme, toSpeedBytes(st->pieceUploadSpeed_KBps));
        break;

    case TR_KEY_recheckProgress:
        tr_variantInitReal(initme, st->recheckProgress);
        break;

    case TR_KEY_seedIdleLimit:
        tr_variantInitInt(initme, tr_torrentGetIdleLimit(tor));
        break;

    case TR_KEY_seedIdleMode:
        tr_variantInitInt(initme, tr_torrentGetIdleMode(tor));
        break;

    case TR_KEY_seedRatioLimit:
        tr_variantInitReal(initme, tr_torrentGetRatioLimit(tor));
        break;

    case TR_KEY_seedRatioMode:
        tr_variantInitInt(initme, tr_torrentGetRatioMode(tor));
        break;

    case TR_KEY_sizeWhenDone:
        tr_variantInitInt(initme, st->sizeWhenDone);
        break;

    case TR_KEY_source:
        tr_variantDictAddStr(initme, key, inf->source);
        break;

    case TR_KEY_startDate:
        tr_variantInitInt(initme, st->startDate);
        break;

    case TR_KEY_status:
        tr_variantInitInt(initme, st->activity);
        break;

    case TR_KEY_secondsDownloading:
        tr_variantInitInt(initme, st->secondsDownloading);
        break;

    case TR_KEY_secondsSeeding:
        tr_variantInitInt(initme, st->secondsSeeding);
        break;

    case TR_KEY_trackers:
        tr_variantInitList(initme, tor->trackerCount());
        addTrackers(tor, initme);
        break;

    case TR_KEY_trackerStats:
        {
            auto const n = tr_torrentTrackerCount(tor);
            tr_variantInitList(initme, n);
            for (size_t i = 0; i < n; ++i)
            {
                auto const& tracker = tr_torrentTracker(tor, i);
                addTrackerStats(tracker, initme);
            }
            break;
        }

    case TR_KEY_torrentFile:
        tr_variantInitStr(initme, inf->torrent);
        break;

    case TR_KEY_totalSize:
        tr_variantInitInt(initme, inf->totalSize);
        break;

    case TR_KEY_uploadedEver:
        tr_variantInitInt(initme, st->uploadedEver);
        break;

    case TR_KEY_uploadLimit:
        tr_variantInitInt(initme, tr_torrentGetSpeedLimit_KBps(tor, TR_UP));
        break;

    case TR_KEY_uploadLimited:
        tr_variantInitBool(initme, tr_torrentUsesSpeedLimit(tor, TR_UP));
        break;

    case TR_KEY_uploadRatio:
        tr_variantInitReal(initme, st->ratio);
        break;

    case TR_KEY_wanted:
        {
            auto const n = tor->fileCount();
            tr_variantInitList(initme, n);
            for (tr_file_index_t i = 0; i < n; ++i)
            {
                tr_variantListAddInt(initme, tr_torrentFile(tor, i).wanted);
            }
        }
        break;

    case TR_KEY_webseeds:
        tr_variantInitList(initme, inf->webseedCount);
        addWebseeds(inf, initme);
        break;

    case TR_KEY_webseedsSendingToUs:
        tr_variantInitInt(initme, st->webseedsSendingToUs);
        break;

    default:
        break;
    }
}

static void addTorrentInfo(tr_torrent* tor, tr_format format, tr_variant* entry, tr_quark const* fields, size_t fieldCount)
{
    if (format == TR_FORMAT_TABLE)
    {
        tr_variantInitList(entry, fieldCount);
    }
    else
    {
        tr_variantInitDict(entry, fieldCount);
    }

    if (fieldCount > 0)
    {
        tr_info const* const inf = tr_torrentInfo(tor);
        tr_stat const* const st = tr_torrentStat(tor);

        for (size_t i = 0; i < fieldCount; ++i)
        {
            tr_variant* child = format == TR_FORMAT_TABLE ? tr_variantListAdd(entry) : tr_variantDictAdd(entry, fields[i]);

            initField(tor, inf, st, child, fields[i]);
        }
    }
}

static char const* torrentGet(tr_session* session, tr_variant* args_in, tr_variant* args_out, tr_rpc_idle_data* /*idle_data*/)
{
    auto const torrents = getTorrents(session, args_in);
    tr_variant* const list = tr_variantDictAddList(args_out, TR_KEY_torrents, std::size(torrents) + 1);

    auto sv = std::string_view{};
    tr_format const format = tr_variantDictFindStrView(args_in, TR_KEY_format, &sv) && sv == "table"sv ? TR_FORMAT_TABLE :
                                                                                                         TR_FORMAT_OBJECT;

    if (tr_variantDictFindStrView(args_in, TR_KEY_ids, &sv) && sv == "recently-active"sv)
    {
        time_t const now = tr_time();
        int const interval = RECENTLY_ACTIVE_SECONDS;

        auto const& removed = session->removed_torrents;
        tr_variant* removed_out = tr_variantDictAddList(args_out, TR_KEY_removed, std::size(removed));
        for (auto const& [id, time_removed] : removed)
        {
            if (time_removed >= now - interval)
            {
                tr_variantListAddInt(removed_out, id);
            }
        }
    }

    tr_variant* fields = nullptr;
    char const* errmsg = nullptr;
    if (!tr_variantDictFindList(args_in, TR_KEY_fields, &fields))
    {
        errmsg = "no fields specified";
    }
    else
    {
        /* make an array of property name quarks */
        size_t keyCount = 0;
        size_t const n = tr_variantListSize(fields);
        tr_quark* keys = tr_new(tr_quark, n);
        for (size_t i = 0; i < n; ++i)
        {
            if (!tr_variantGetStrView(tr_variantListChild(fields, i), &sv))
            {
                continue;
            }

            auto const key = tr_quark_lookup(sv);
            if (!key)
            {
                continue;
            }

            keys[keyCount++] = *key;
        }

        if (format == TR_FORMAT_TABLE)
        {
            /* first entry is an array of property names */
            tr_variant* names = tr_variantListAddList(list, keyCount);
            for (size_t i = 0; i < keyCount; ++i)
            {
                tr_variantListAddQuark(names, keys[i]);
            }
        }

        for (auto* tor : torrents)
        {
            addTorrentInfo(tor, format, tr_variantListAdd(list), keys, keyCount);
        }

        tr_free(keys);
    }

    return errmsg;
}

/***
****
***/

static char const* setLabels(tr_torrent* tor, tr_variant* list)
{
    auto labels = tr_labels_t{};

    size_t const n = tr_variantListSize(list);
    for (size_t i = 0; i < n; ++i)
    {
        auto label = std::string_view{};
        if (!tr_variantGetStrView(tr_variantListChild(list, i), &label))
        {
            continue;
        }

        label = tr_strvStrip(label);
        if (std::empty(label))
        {
            return "labels cannot be empty";
        }

        if (tr_strvContains(label, ','))
        {
            return "labels cannot contain comma (,) character";
        }

        labels.emplace(label);
    }

    tr_torrentSetLabels(tor, std::move(labels));
    return nullptr;
}

static char const* setFilePriorities(tr_torrent* tor, tr_priority_t priority, tr_variant* list)
{
    char const* errmsg = nullptr;
    auto const n_files = tor->fileCount();

    auto files = std::vector<tr_file_index_t>{};
    files.reserve(n_files);

    if (size_t const n = tr_variantListSize(list); n != 0)
    {
        for (size_t i = 0; i < n; ++i)
        {
            auto tmp = int64_t{};
            if (tr_variantGetInt(tr_variantListChild(list, i), &tmp))
            {
                if (0 <= tmp && tmp < n_files)
                {
                    files.push_back(tr_file_index_t(tmp));
                }
                else
                {
                    errmsg = "file index out of range";
                }
            }
        }
    }
    else // if empty set, apply to all
    {
        files.resize(n_files);
        std::iota(std::begin(files), std::end(files), 0);
    }

    tor->setFilePriorities(std::data(files), std::size(files), priority);

    return errmsg;
}

static char const* setFileDLs(tr_torrent* tor, bool wanted, tr_variant* list)
{
    char const* errmsg = nullptr;

    auto const n_files = tor->fileCount();
    size_t const n_items = tr_variantListSize(list);

    auto files = std::vector<tr_file_index_t>{};
    files.reserve(n_files);

    if (n_items != 0) // if argument list, process them
    {
        for (size_t i = 0; i < n_items; ++i)
        {
            auto tmp = int64_t{};
            if (tr_variantGetInt(tr_variantListChild(list, i), &tmp))
            {
                if (0 <= tmp && tmp < n_files)
                {
                    files.push_back(tmp);
                }
                else
                {
                    errmsg = "file index out of range";
                }
            }
        }
    }
    else // if empty set, apply to all
    {
        files.resize(n_files);
        std::iota(std::begin(files), std::end(files), 0);
    }

    tor->setFilesWanted(std::data(files), std::size(files), wanted);

    return errmsg;
}

<<<<<<< HEAD
static int copyTrackers(tr_tracker_info* tgt, tr_tracker_info const* src, int n)
{
    int maxTier = -1;

    for (int i = 0; i < n; ++i)
    {
        tgt[i].tier = src[i].tier;
        tgt[i].announce = tr_strdup(src[i].announce);
        maxTier = std::max(maxTier, src[i].tier);
    }

    return maxTier;
}

static void freeTrackers(tr_tracker_info* trackers, int n)
{
    for (int i = 0; i < n; ++i)
    {
        tr_free(trackers[i].announce);
    }

    tr_free(trackers);
}

static char const* addTrackerUrls(tr_torrent* tor, tr_variant* urls)
{
    bool changed = false;

    for (size_t i = 0, n = tr_variantListSize(urls); i < n; ++i)
    {
        auto const* child = tr_variantListChild(urls, i);
        auto announce = std::string_view{};
        changed |= tr_variantGetStrView(child, &announce) && tor->trackerAdd(announce);
    }

    return changed ? nullptr : "error setting announce list";
=======
static char const* addTrackerUrls(tr_torrent* tor, tr_variant* urls)
{
    auto const old_size = tor->trackerCount();

    for (size_t i = 0, n = tr_variantListSize(urls); i < n; ++i)
    {
        auto announce = std::string_view();
        auto* const val = tr_variantListChild(urls, i);
        if (val == nullptr || !tr_variantGetStrView(val, &announce))
        {
            continue;
        }

        tor->info.announce_list->add(tor->info.announce_list->nextTier(), announce);
    }

    if (tor->trackerCount() == old_size)
    {
        return "error setting announce list";
    }

    tor->info.announce_list->save(tor->info.torrent);
    return nullptr;
>>>>>>> a418016e
}

static char const* replaceTrackers(tr_torrent* tor, tr_variant* urls)
{
    auto changed = bool{ false };

    for (size_t i = 0, url_count = tr_variantListSize(urls); i + 1 < url_count; i += 2)
    {
        auto id = int64_t{};
        auto newval = std::string_view{};

        if (tr_variantGetInt(tr_variantListChild(urls, i), &id) &&
            tr_variantGetStrView(tr_variantListChild(urls, i + 1), &newval))
        {
            changed |= tor->info.announce_list->replace(id, newval);
        }
    }

    if (!changed)
    {
        return "error setting announce list";
    }

    tor->info.announce_list->save(tor->info.torrent);
    return nullptr;
}

static char const* removeTrackers(tr_torrent* tor, tr_variant* ids)
{
    auto const old_size = tor->trackerCount();

    for (size_t i = 0, n = tr_variantListSize(ids); i < n; ++i)
    {
        auto id = int64_t{};
        auto* const val = tr_variantListChild(ids, i);
        if (val == nullptr || !tr_variantGetInt(val, &id))
        {
            continue;
        }

        tor->info.announce_list->remove(id);
    }

    if (tor->trackerCount() == old_size)
    {
        return "error setting announce list";
    }

    tor->info.announce_list->save(tor->info.torrent);
    return nullptr;
}

static char const* torrentSet(
    tr_session* session,
    tr_variant* args_in,
    tr_variant* /*args_out*/,
    tr_rpc_idle_data* /*idle_data*/)
{
    char const* errmsg = nullptr;

    for (auto* tor : getTorrents(session, args_in))
    {
        auto tmp = int64_t{};
        auto d = double{};
        auto boolVal = bool{};
        tr_variant* tmp_variant = nullptr;

        if (tr_variantDictFindInt(args_in, TR_KEY_bandwidthPriority, &tmp))
        {
            tr_priority_t const priority = (tr_priority_t)tmp;

            if (tr_isPriority(priority))
            {
                tr_torrentSetPriority(tor, priority);
            }
        }

        if (errmsg == nullptr && tr_variantDictFindList(args_in, TR_KEY_labels, &tmp_variant))
        {
            errmsg = setLabels(tor, tmp_variant);
        }

        if (errmsg == nullptr && tr_variantDictFindList(args_in, TR_KEY_files_unwanted, &tmp_variant))
        {
            errmsg = setFileDLs(tor, false, tmp_variant);
        }

        if (errmsg == nullptr && tr_variantDictFindList(args_in, TR_KEY_files_wanted, &tmp_variant))
        {
            errmsg = setFileDLs(tor, true, tmp_variant);
        }

        if (tr_variantDictFindInt(args_in, TR_KEY_peer_limit, &tmp))
        {
            tr_torrentSetPeerLimit(tor, tmp);
        }

        if (errmsg == nullptr && tr_variantDictFindList(args_in, TR_KEY_priority_high, &tmp_variant))
        {
            errmsg = setFilePriorities(tor, TR_PRI_HIGH, tmp_variant);
        }

        if (errmsg == nullptr && tr_variantDictFindList(args_in, TR_KEY_priority_low, &tmp_variant))
        {
            errmsg = setFilePriorities(tor, TR_PRI_LOW, tmp_variant);
        }

        if (errmsg == nullptr && tr_variantDictFindList(args_in, TR_KEY_priority_normal, &tmp_variant))
        {
            errmsg = setFilePriorities(tor, TR_PRI_NORMAL, tmp_variant);
        }

        if (tr_variantDictFindInt(args_in, TR_KEY_downloadLimit, &tmp))
        {
            tr_torrentSetSpeedLimit_KBps(tor, TR_DOWN, tmp);
        }

        if (tr_variantDictFindBool(args_in, TR_KEY_downloadLimited, &boolVal))
        {
            tr_torrentUseSpeedLimit(tor, TR_DOWN, boolVal);
        }

        if (tr_variantDictFindBool(args_in, TR_KEY_honorsSessionLimits, &boolVal))
        {
            tr_torrentUseSessionLimits(tor, boolVal);
        }

        if (tr_variantDictFindInt(args_in, TR_KEY_uploadLimit, &tmp))
        {
            tr_torrentSetSpeedLimit_KBps(tor, TR_UP, tmp);
        }

        if (tr_variantDictFindBool(args_in, TR_KEY_uploadLimited, &boolVal))
        {
            tr_torrentUseSpeedLimit(tor, TR_UP, boolVal);
        }

        if (tr_variantDictFindInt(args_in, TR_KEY_seedIdleLimit, &tmp))
        {
            tr_torrentSetIdleLimit(tor, (uint16_t)tmp);
        }

        if (tr_variantDictFindInt(args_in, TR_KEY_seedIdleMode, &tmp))
        {
            tr_torrentSetIdleMode(tor, (tr_idlelimit)tmp);
        }

        if (tr_variantDictFindReal(args_in, TR_KEY_seedRatioLimit, &d))
        {
            tr_torrentSetRatioLimit(tor, d);
        }

        if (tr_variantDictFindInt(args_in, TR_KEY_seedRatioMode, &tmp))
        {
            tr_torrentSetRatioMode(tor, (tr_ratiolimit)tmp);
        }

        if (tr_variantDictFindInt(args_in, TR_KEY_queuePosition, &tmp))
        {
            tr_torrentSetQueuePosition(tor, (int)tmp);
        }

        if (errmsg == nullptr && tr_variantDictFindList(args_in, TR_KEY_trackerAdd, &tmp_variant))
        {
            errmsg = addTrackerUrls(tor, tmp_variant);
        }

        if (errmsg == nullptr && tr_variantDictFindList(args_in, TR_KEY_trackerRemove, &tmp_variant))
        {
            errmsg = removeTrackers(tor, tmp_variant);
        }

        if (errmsg == nullptr && tr_variantDictFindList(args_in, TR_KEY_trackerReplace, &tmp_variant))
        {
            errmsg = replaceTrackers(tor, tmp_variant);
        }

        notify(session, TR_RPC_TORRENT_CHANGED, tor);
    }

    return errmsg;
}

static char const* torrentSetLocation(
    tr_session* session,
    tr_variant* args_in,
    tr_variant* /*args_out*/,
    tr_rpc_idle_data* /*idle_data*/)
{
    auto location = std::string_view{};

    if (!tr_variantDictFindStrView(args_in, TR_KEY_location, &location))
    {
        return "no location";
    }

    if (tr_sys_path_is_relative(location))
    {
        return "new location path is not absolute";
    }

    auto move = bool{};
    (void)tr_variantDictFindBool(args_in, TR_KEY_move, &move);

    for (auto* tor : getTorrents(session, args_in))
    {
        tor->setLocation(location, move, nullptr, nullptr);
        notify(session, TR_RPC_TORRENT_MOVED, tor);
    }

    return nullptr;
}

/***
****
***/

static void torrentRenamePathDone(tr_torrent* tor, char const* oldpath, char const* newname, int error, void* user_data)
{
    auto* data = static_cast<struct tr_rpc_idle_data*>(user_data);

    tr_variantDictAddInt(data->args_out, TR_KEY_id, tr_torrentId(tor));
    tr_variantDictAddStr(data->args_out, TR_KEY_path, oldpath);
    tr_variantDictAddStr(data->args_out, TR_KEY_name, newname);

    char const* const result = error == 0 ? nullptr : tr_strerror(error);
    tr_idle_function_done(data, result);
}

static char const* torrentRenamePath(
    tr_session* session,
    tr_variant* args_in,
    tr_variant* /*args_out*/,
    struct tr_rpc_idle_data* idle_data)
{
    char const* errmsg = nullptr;

    auto oldpath = std::string_view{};
    (void)tr_variantDictFindStrView(args_in, TR_KEY_path, &oldpath);
    auto newname = std::string_view{};
    (void)tr_variantDictFindStrView(args_in, TR_KEY_name, &newname);

    auto const torrents = getTorrents(session, args_in);
    if (std::size(torrents) == 1)
    {
        torrents[0]->renamePath(oldpath, newname, torrentRenamePathDone, idle_data);
    }
    else
    {
        errmsg = "torrent-rename-path requires 1 torrent";
    }

    /* cleanup */
    return errmsg;
}

/***
****
***/

static void portTested(
    tr_session* /*session*/,
    bool /*did_connect*/,
    bool /*did_timeout*/,
    long response_code,
    std::string_view response,
    void* user_data)
{
    char result[1024];
    auto* data = static_cast<struct tr_rpc_idle_data*>(user_data);

    if (response_code != 200)
    {
        tr_snprintf(
            result,
            sizeof(result),
            "portTested: http error %ld: %s",
            response_code,
            tr_webGetResponseStr(response_code));
    }
    else /* success */
    {
        bool const isOpen = tr_strvStartsWith(response, '1');
        tr_variantDictAddBool(data->args_out, TR_KEY_port_is_open, isOpen);
        tr_snprintf(result, sizeof(result), "success");
    }

    tr_idle_function_done(data, result);
}

static char const* portTest(
    tr_session* session,
    tr_variant* /*args_in*/,
    tr_variant* /*args_out*/,
    struct tr_rpc_idle_data* idle_data)
{
    int const port = tr_sessionGetPeerPort(session);
    char* url = tr_strdup_printf("https://portcheck.transmissionbt.com/%d", port);
    tr_webRun(session, url, portTested, idle_data);
    tr_free(url);
    return nullptr;
}

/***
****
***/

static void gotNewBlocklist(
    tr_session* session,
    bool /*did_connect*/,
    bool /*did_timeout*/,
    long response_code,
    std::string_view response,
    void* user_data)
{
    char result[1024];
    auto* data = static_cast<struct tr_rpc_idle_data*>(user_data);

    *result = '\0';

    if (response_code != 200)
    {
        tr_snprintf(
            result,
            sizeof(result),
            "gotNewBlocklist: http error %ld: %s",
            response_code,
            tr_webGetResponseStr(response_code));
    }
    else /* successfully fetched the blocklist... */
    {
        auto stream = z_stream{};
        char const* configDir = tr_sessionGetConfigDir(session);
        size_t const buflen = 1024 * 128; /* 128 KiB buffer */
        auto* const buf = static_cast<uint8_t*>(tr_malloc(buflen));
        tr_error* error = nullptr;

        /* this is an odd Magic Number required by zlib to enable gz support.
           See zlib's inflateInit2() documentation for a full description */
        int const windowBits = 15 + 32;

        stream.zalloc = (alloc_func)Z_NULL;
        stream.zfree = (free_func)Z_NULL;
        stream.opaque = (voidpf)Z_NULL;
        stream.next_in = reinterpret_cast<Bytef const*>(std::data(response));
        stream.avail_in = std::size(response);
        if (inflateInit2(&stream, windowBits) != Z_OK)
        {
            // If stream init fails, log an error but keep going forward
            // since the file may be uncompressed anyway.
            tr_logAddError("inflateInit2 failed: %s", stream.msg ? stream.msg : "unknown");
        }

        auto filename = tr_strvPath(configDir, "blocklist.tmp.XXXXXX");
        tr_sys_file_t const fd = tr_sys_file_open_temp(std::data(filename), &error);

        if (fd == TR_BAD_SYS_FILE)
        {
            tr_snprintf(result, sizeof(result), _("Couldn't save file \"%1$s\": %2$s"), filename.c_str(), error->message);
            tr_error_clear(&error);
        }

        auto err = int{};
        for (;;)
        {
            stream.next_out = static_cast<Bytef*>(buf);
            stream.avail_out = buflen;
            err = inflate(&stream, Z_NO_FLUSH);

            if ((stream.avail_out < buflen) && (!tr_sys_file_write(fd, buf, buflen - stream.avail_out, nullptr, &error)))
            {
                tr_snprintf(result, sizeof(result), _("Couldn't save file \"%1$s\": %2$s"), filename.c_str(), error->message);
                tr_error_clear(&error);
                break;
            }

            if (err != Z_OK)
            {
                if (err != Z_STREAM_END && err != Z_DATA_ERROR)
                {
                    tr_snprintf(result, sizeof(result), _("Error uncompressing blocklist: %s (%d)"), zError(err), err);
                }

                break;
            }
        }

        inflateEnd(&stream);

        if ((err == Z_DATA_ERROR) && // couldn't inflate it... it's probably already uncompressed
            !tr_sys_file_write(fd, std::data(response), std::size(response), nullptr, &error))
        {
            tr_snprintf(result, sizeof(result), _("Couldn't save file \"%1$s\": %2$s"), filename.c_str(), error->message);
            tr_error_clear(&error);
        }

        tr_sys_file_close(fd, nullptr);

        if (!tr_str_is_empty(result))
        {
            tr_logAddError("%s", result);
        }
        else
        {
            /* feed it to the session and give the client a response */
            int const rule_count = tr_blocklistSetContent(session, filename.c_str());
            tr_variantDictAddInt(data->args_out, TR_KEY_blocklist_size, rule_count);
            tr_snprintf(result, sizeof(result), "success");
        }

        tr_sys_path_remove(filename.c_str(), nullptr);
        tr_free(buf);
    }

    tr_idle_function_done(data, result);
}

static char const* blocklistUpdate(
    tr_session* session,
    tr_variant* /*args_in*/,
    tr_variant* /*args_out*/,
    struct tr_rpc_idle_data* idle_data)
{
    tr_webRun(session, session->blocklistUrl().c_str(), gotNewBlocklist, idle_data);
    return nullptr;
}

/***
****
***/

static void addTorrentImpl(struct tr_rpc_idle_data* data, tr_ctor* ctor)
{
    auto err = int{};
    auto duplicate_id = int{};
    tr_torrent* tor = tr_torrentNew(ctor, &err, &duplicate_id);
    tr_ctorFree(ctor);

    auto key = tr_quark{};
    char const* result = "invalid or corrupt torrent file";
    if (err == 0)
    {
        key = TR_KEY_torrent_added;
        result = nullptr;
    }
    else if (err == TR_PARSE_DUPLICATE)
    {
        tor = tr_torrentFindFromId(data->session, duplicate_id);
        key = TR_KEY_torrent_duplicate;
        result = "duplicate torrent";
    }

    if (tor != nullptr && key != 0)
    {
        tr_quark const fields[] = {
            TR_KEY_id,
            TR_KEY_name,
            TR_KEY_hashString,
        };

        addTorrentInfo(tor, TR_FORMAT_OBJECT, tr_variantDictAdd(data->args_out, key), fields, TR_N_ELEMENTS(fields));

        if (result == nullptr)
        {
            notify(data->session, TR_RPC_TORRENT_ADDED, tor);
        }

        result = nullptr;
    }

    tr_idle_function_done(data, result);
}

struct add_torrent_idle_data
{
    struct tr_rpc_idle_data* data;
    tr_ctor* ctor;
};

static void gotMetadataFromURL(
    tr_session* /*session*/,
    bool /*did_connect*/,
    bool /*did_timeout*/,
    long response_code,
    std::string_view response,
    void* user_data)
{
    auto* data = static_cast<struct add_torrent_idle_data*>(user_data);

    dbgmsg(
        "torrentAdd: HTTP response code was %ld (%s); response length was %zu bytes",
        response_code,
        tr_webGetResponseStr(response_code),
        std::size(response));

    if (response_code == 200 || response_code == 221) /* http or ftp success.. */
    {
        tr_ctorSetMetainfo(data->ctor, std::data(response), std::size(response));
        addTorrentImpl(data->data, data->ctor);
    }
    else
    {
        char result[1024];
        tr_snprintf(
            result,
            sizeof(result),
            "gotMetadataFromURL: http error %ld: %s",
            response_code,
            tr_webGetResponseStr(response_code));
        tr_idle_function_done(data->data, result);
    }

    tr_free(data);
}

static bool isCurlURL(std::string_view url)
{
    auto constexpr Schemes = std::array<std::string_view, 4>{ "http"sv, "https"sv, "ftp"sv, "sftp"sv };
    auto const parsed = tr_urlParse(url);
    return parsed && std::find(std::begin(Schemes), std::end(Schemes), parsed->scheme) != std::end(Schemes);
}

static auto fileListFromList(tr_variant* list)
{
    size_t const n = tr_variantListSize(list);

    auto files = std::vector<tr_file_index_t>{};
    files.reserve(n);

    auto file_index = int64_t{};
    for (size_t i = 0; i < n; ++i)
    {
        if (tr_variantGetInt(tr_variantListChild(list, i), &file_index))
        {
            files.push_back(file_index);
        }
    }

    return files;
}

static char const* torrentAdd(tr_session* session, tr_variant* args_in, tr_variant* /*args_out*/, tr_rpc_idle_data* idle_data)
{
    TR_ASSERT(idle_data != nullptr);

    auto filename = std::string_view{};
    (void)tr_variantDictFindStrView(args_in, TR_KEY_filename, &filename);

    auto metainfo_base64 = std::string_view{};
    (void)tr_variantDictFindStrView(args_in, TR_KEY_metainfo, &metainfo_base64);

    if (std::empty(filename) && std::empty(metainfo_base64))
    {
        return "no filename or metainfo specified";
    }

    auto download_dir = std::string_view{};
    if (tr_variantDictFindStrView(args_in, TR_KEY_download_dir, &download_dir) && tr_sys_path_is_relative(download_dir))
    {
        return "download directory path is not absolute";
    }

    auto i = int64_t{};
    auto boolVal = bool{};
    tr_variant* l = nullptr;
    tr_ctor* ctor = tr_ctorNew(session);

    /* set the optional arguments */

    auto cookies = std::string_view{};
    (void)tr_variantDictFindStrView(args_in, TR_KEY_cookies, &cookies);

    if (!std::empty(download_dir))
    {
        auto const sz_download_dir = std::string{ download_dir };
        tr_ctorSetDownloadDir(ctor, TR_FORCE, sz_download_dir.c_str());
    }

    if (tr_variantDictFindBool(args_in, TR_KEY_paused, &boolVal))
    {
        tr_ctorSetPaused(ctor, TR_FORCE, boolVal);
    }

    if (tr_variantDictFindInt(args_in, TR_KEY_peer_limit, &i))
    {
        tr_ctorSetPeerLimit(ctor, TR_FORCE, (uint16_t)i);
    }

    if (tr_variantDictFindInt(args_in, TR_KEY_bandwidthPriority, &i))
    {
        tr_ctorSetBandwidthPriority(ctor, (tr_priority_t)i);
    }

    if (tr_variantDictFindList(args_in, TR_KEY_files_unwanted, &l))
    {
        auto const files = fileListFromList(l);
        tr_ctorSetFilesWanted(ctor, std::data(files), std::size(files), false);
    }

    if (tr_variantDictFindList(args_in, TR_KEY_files_wanted, &l))
    {
        auto const files = fileListFromList(l);
        tr_ctorSetFilesWanted(ctor, std::data(files), std::size(files), true);
    }

    if (tr_variantDictFindList(args_in, TR_KEY_priority_low, &l))
    {
        auto const files = fileListFromList(l);
        tr_ctorSetFilePriorities(ctor, std::data(files), std::size(files), TR_PRI_LOW);
    }

    if (tr_variantDictFindList(args_in, TR_KEY_priority_normal, &l))
    {
        auto const files = fileListFromList(l);
        tr_ctorSetFilePriorities(ctor, std::data(files), std::size(files), TR_PRI_NORMAL);
    }

    if (tr_variantDictFindList(args_in, TR_KEY_priority_high, &l))
    {
        auto const files = fileListFromList(l);
        tr_ctorSetFilePriorities(ctor, std::data(files), std::size(files), TR_PRI_HIGH);
    }

    dbgmsg("torrentAdd: filename is \"%" TR_PRIsv "\"", TR_PRIsv_ARG(filename));

    if (isCurlURL(filename))
    {
        auto* const d = tr_new0(struct add_torrent_idle_data, 1);
        d->data = idle_data;
        d->ctor = ctor;
        tr_webRunWithCookies(session, filename, cookies, gotMetadataFromURL, d);
    }
    else
    {
        if (std::empty(filename))
        {
            std::string const metainfo = tr_base64_decode_str(metainfo_base64);
            tr_ctorSetMetainfo(ctor, std::data(metainfo), std::size(metainfo));
        }
        else
        {
            // these two tr_ctorSet*() functions require zero-terminated strings
            auto const filename_str = std::string{ filename };

            if (tr_strvStartsWith(filename, "magnet:?"sv))
            {
                tr_ctorSetMetainfoFromMagnetLink(ctor, filename_str.c_str());
            }
            else
            {
                tr_ctorSetMetainfoFromFile(ctor, filename_str.c_str());
            }
        }

        addTorrentImpl(idle_data, ctor);
    }

    return nullptr;
}

/***
****
***/

static char const* sessionSet(
    tr_session* session,
    tr_variant* args_in,
    tr_variant* /*args_out*/,
    tr_rpc_idle_data* /*idle_data*/)
{
    auto download_dir = std::string_view{};
    auto incomplete_dir = std::string_view{};

    if (tr_variantDictFindStrView(args_in, TR_KEY_download_dir, &download_dir) && tr_sys_path_is_relative(download_dir))
    {
        return "download directory path is not absolute";
    }

    if (tr_variantDictFindStrView(args_in, TR_KEY_incomplete_dir, &incomplete_dir) && tr_sys_path_is_relative(incomplete_dir))
    {
        return "incomplete torrents directory path is not absolute";
    }

    auto boolVal = bool{};
    auto d = double{};
    auto i = int64_t{};
    auto sv = std::string_view{};

    if (tr_variantDictFindInt(args_in, TR_KEY_cache_size_mb, &i))
    {
        tr_sessionSetCacheLimit_MB(session, i);
    }

    if (tr_variantDictFindInt(args_in, TR_KEY_alt_speed_up, &i))
    {
        tr_sessionSetAltSpeed_KBps(session, TR_UP, i);
    }

    if (tr_variantDictFindInt(args_in, TR_KEY_alt_speed_down, &i))
    {
        tr_sessionSetAltSpeed_KBps(session, TR_DOWN, i);
    }

    if (tr_variantDictFindBool(args_in, TR_KEY_alt_speed_enabled, &boolVal))
    {
        tr_sessionUseAltSpeed(session, boolVal);
    }

    if (tr_variantDictFindInt(args_in, TR_KEY_alt_speed_time_begin, &i))
    {
        tr_sessionSetAltSpeedBegin(session, i);
    }

    if (tr_variantDictFindInt(args_in, TR_KEY_alt_speed_time_end, &i))
    {
        tr_sessionSetAltSpeedEnd(session, i);
    }

    if (tr_variantDictFindInt(args_in, TR_KEY_alt_speed_time_day, &i))
    {
        tr_sessionSetAltSpeedDay(session, tr_sched_day(i));
    }

    if (tr_variantDictFindBool(args_in, TR_KEY_alt_speed_time_enabled, &boolVal))
    {
        tr_sessionUseAltSpeedTime(session, boolVal);
    }

    if (tr_variantDictFindBool(args_in, TR_KEY_blocklist_enabled, &boolVal))
    {
        session->useBlocklist(boolVal);
    }

    if (tr_variantDictFindStrView(args_in, TR_KEY_blocklist_url, &sv))
    {
        session->setBlocklistUrl(sv);
    }

    if (!std::empty(download_dir))
    {
        session->setDownloadDir(download_dir);
    }

    if (tr_variantDictFindInt(args_in, TR_KEY_queue_stalled_minutes, &i))
    {
        tr_sessionSetQueueStalledMinutes(session, i);
    }

    if (tr_variantDictFindBool(args_in, TR_KEY_queue_stalled_enabled, &boolVal))
    {
        tr_sessionSetQueueStalledEnabled(session, boolVal);
    }

    if (tr_variantDictFindInt(args_in, TR_KEY_download_queue_size, &i))
    {
        tr_sessionSetQueueSize(session, TR_DOWN, (int)i);
    }

    if (tr_variantDictFindBool(args_in, TR_KEY_download_queue_enabled, &boolVal))
    {
        tr_sessionSetQueueEnabled(session, TR_DOWN, boolVal);
    }

    if (!std::empty(incomplete_dir))
    {
        session->setIncompleteDir(incomplete_dir);
    }

    if (tr_variantDictFindBool(args_in, TR_KEY_incomplete_dir_enabled, &boolVal))
    {
        session->useIncompleteDir(boolVal);
    }

    if (tr_variantDictFindInt(args_in, TR_KEY_peer_limit_global, &i))
    {
        tr_sessionSetPeerLimit(session, i);
    }

    if (tr_variantDictFindInt(args_in, TR_KEY_peer_limit_per_torrent, &i))
    {
        tr_sessionSetPeerLimitPerTorrent(session, i);
    }

    if (tr_variantDictFindBool(args_in, TR_KEY_pex_enabled, &boolVal))
    {
        tr_sessionSetPexEnabled(session, boolVal);
    }

    if (tr_variantDictFindBool(args_in, TR_KEY_dht_enabled, &boolVal))
    {
        tr_sessionSetDHTEnabled(session, boolVal);
    }

    if (tr_variantDictFindBool(args_in, TR_KEY_utp_enabled, &boolVal))
    {
        tr_sessionSetUTPEnabled(session, boolVal);
    }

    if (tr_variantDictFindBool(args_in, TR_KEY_lpd_enabled, &boolVal))
    {
        tr_sessionSetLPDEnabled(session, boolVal);
    }

    if (tr_variantDictFindBool(args_in, TR_KEY_peer_port_random_on_start, &boolVal))
    {
        tr_sessionSetPeerPortRandomOnStart(session, boolVal);
    }

    if (tr_variantDictFindInt(args_in, TR_KEY_peer_port, &i))
    {
        tr_sessionSetPeerPort(session, i);
    }

    if (tr_variantDictFindBool(args_in, TR_KEY_port_forwarding_enabled, &boolVal))
    {
        tr_sessionSetPortForwardingEnabled(session, boolVal);
    }

    if (tr_variantDictFindBool(args_in, TR_KEY_rename_partial_files, &boolVal))
    {
        tr_sessionSetIncompleteFileNamingEnabled(session, boolVal);
    }

    if (tr_variantDictFindReal(args_in, TR_KEY_seedRatioLimit, &d))
    {
        tr_sessionSetRatioLimit(session, d);
    }

    if (tr_variantDictFindBool(args_in, TR_KEY_seedRatioLimited, &boolVal))
    {
        tr_sessionSetRatioLimited(session, boolVal);
    }

    if (tr_variantDictFindInt(args_in, TR_KEY_idle_seeding_limit, &i))
    {
        tr_sessionSetIdleLimit(session, i);
    }

    if (tr_variantDictFindBool(args_in, TR_KEY_idle_seeding_limit_enabled, &boolVal))
    {
        tr_sessionSetIdleLimited(session, boolVal);
    }

    if (tr_variantDictFindBool(args_in, TR_KEY_start_added_torrents, &boolVal))
    {
        tr_sessionSetPaused(session, !boolVal);
    }

    if (tr_variantDictFindBool(args_in, TR_KEY_seed_queue_enabled, &boolVal))
    {
        tr_sessionSetQueueEnabled(session, TR_UP, boolVal);
    }

    if (tr_variantDictFindInt(args_in, TR_KEY_seed_queue_size, &i))
    {
        tr_sessionSetQueueSize(session, TR_UP, (int)i);
    }

    if (tr_variantDictFindStrView(args_in, TR_KEY_script_torrent_added_filename, &sv))
    {
        session->setScript(TR_SCRIPT_ON_TORRENT_ADDED, sv);
    }

    if (tr_variantDictFindBool(args_in, TR_KEY_script_torrent_added_enabled, &boolVal))
    {
        session->useScript(TR_SCRIPT_ON_TORRENT_ADDED, boolVal);
    }

    if (tr_variantDictFindStrView(args_in, TR_KEY_script_torrent_done_filename, &sv))
    {
        session->setScript(TR_SCRIPT_ON_TORRENT_DONE, sv);
    }

    if (tr_variantDictFindBool(args_in, TR_KEY_script_torrent_done_enabled, &boolVal))
    {
        session->useScript(TR_SCRIPT_ON_TORRENT_DONE, boolVal);
    }

    if (tr_variantDictFindBool(args_in, TR_KEY_trash_original_torrent_files, &boolVal))
    {
        tr_sessionSetDeleteSource(session, boolVal);
    }

    if (tr_variantDictFindInt(args_in, TR_KEY_speed_limit_down, &i))
    {
        tr_sessionSetSpeedLimit_KBps(session, TR_DOWN, i);
    }

    if (tr_variantDictFindBool(args_in, TR_KEY_speed_limit_down_enabled, &boolVal))
    {
        tr_sessionLimitSpeed(session, TR_DOWN, boolVal);
    }

    if (tr_variantDictFindInt(args_in, TR_KEY_speed_limit_up, &i))
    {
        tr_sessionSetSpeedLimit_KBps(session, TR_UP, i);
    }

    if (tr_variantDictFindBool(args_in, TR_KEY_speed_limit_up_enabled, &boolVal))
    {
        tr_sessionLimitSpeed(session, TR_UP, boolVal);
    }

    if (tr_variantDictFindStrView(args_in, TR_KEY_encryption, &sv))
    {
        if (sv == "required"sv)
        {
            tr_sessionSetEncryption(session, TR_ENCRYPTION_REQUIRED);
        }
        else if (sv == "tolerated"sv)
        {
            tr_sessionSetEncryption(session, TR_CLEAR_PREFERRED);
        }
        else
        {
            tr_sessionSetEncryption(session, TR_ENCRYPTION_PREFERRED);
        }
    }

    if (tr_variantDictFindInt(args_in, TR_KEY_anti_brute_force_threshold, &i))
    {
        tr_sessionSetAntiBruteForceThreshold(session, i);
    }

    if (tr_variantDictFindBool(args_in, TR_KEY_anti_brute_force_enabled, &boolVal))
    {
        tr_sessionSetAntiBruteForceEnabled(session, boolVal);
    }

    notify(session, TR_RPC_SESSION_CHANGED, nullptr);

    return nullptr;
}

static char const* sessionStats(
    tr_session* session,
    tr_variant* /*args_in*/,
    tr_variant* args_out,
    tr_rpc_idle_data* /*idle_data*/)
{
    auto currentStats = tr_session_stats{};
    auto cumulativeStats = tr_session_stats{};

    int const total = std::size(session->torrents);
    int const running = std::count_if(
        std::begin(session->torrents),
        std::end(session->torrents),
        [](auto const* tor) { return tor->isRunning; });

    tr_sessionGetStats(session, &currentStats);
    tr_sessionGetCumulativeStats(session, &cumulativeStats);

    tr_variantDictAddInt(args_out, TR_KEY_activeTorrentCount, running);
    tr_variantDictAddReal(args_out, TR_KEY_downloadSpeed, tr_sessionGetPieceSpeed_Bps(session, TR_DOWN));
    tr_variantDictAddInt(args_out, TR_KEY_pausedTorrentCount, total - running);
    tr_variantDictAddInt(args_out, TR_KEY_torrentCount, total);
    tr_variantDictAddReal(args_out, TR_KEY_uploadSpeed, tr_sessionGetPieceSpeed_Bps(session, TR_UP));

    tr_variant* d = tr_variantDictAddDict(args_out, TR_KEY_cumulative_stats, 5);
    tr_variantDictAddInt(d, TR_KEY_downloadedBytes, cumulativeStats.downloadedBytes);
    tr_variantDictAddInt(d, TR_KEY_filesAdded, cumulativeStats.filesAdded);
    tr_variantDictAddInt(d, TR_KEY_secondsActive, cumulativeStats.secondsActive);
    tr_variantDictAddInt(d, TR_KEY_sessionCount, cumulativeStats.sessionCount);
    tr_variantDictAddInt(d, TR_KEY_uploadedBytes, cumulativeStats.uploadedBytes);

    d = tr_variantDictAddDict(args_out, TR_KEY_current_stats, 5);
    tr_variantDictAddInt(d, TR_KEY_downloadedBytes, currentStats.downloadedBytes);
    tr_variantDictAddInt(d, TR_KEY_filesAdded, currentStats.filesAdded);
    tr_variantDictAddInt(d, TR_KEY_secondsActive, currentStats.secondsActive);
    tr_variantDictAddInt(d, TR_KEY_sessionCount, currentStats.sessionCount);
    tr_variantDictAddInt(d, TR_KEY_uploadedBytes, currentStats.uploadedBytes);

    return nullptr;
}

static constexpr std::string_view getEncryptionModeString(tr_encryption_mode mode)
{
    switch (mode)
    {
    case TR_CLEAR_PREFERRED:
        return "tolerated"sv;

    case TR_ENCRYPTION_REQUIRED:
        return "required"sv;

    default:
        return "preferred"sv;
    }
}

static void addSessionField(tr_session* s, tr_variant* d, tr_quark key)
{
    switch (key)
    {
    case TR_KEY_alt_speed_up:
        tr_variantDictAddInt(d, key, tr_sessionGetAltSpeed_KBps(s, TR_UP));
        break;

    case TR_KEY_alt_speed_down:
        tr_variantDictAddInt(d, key, tr_sessionGetAltSpeed_KBps(s, TR_DOWN));
        break;

    case TR_KEY_alt_speed_enabled:
        tr_variantDictAddBool(d, key, tr_sessionUsesAltSpeed(s));
        break;

    case TR_KEY_alt_speed_time_begin:
        tr_variantDictAddInt(d, key, tr_sessionGetAltSpeedBegin(s));
        break;

    case TR_KEY_alt_speed_time_end:
        tr_variantDictAddInt(d, key, tr_sessionGetAltSpeedEnd(s));
        break;

    case TR_KEY_alt_speed_time_day:
        tr_variantDictAddInt(d, key, tr_sessionGetAltSpeedDay(s));
        break;

    case TR_KEY_alt_speed_time_enabled:
        tr_variantDictAddBool(d, key, tr_sessionUsesAltSpeedTime(s));
        break;

    case TR_KEY_blocklist_enabled:
        tr_variantDictAddBool(d, key, s->useBlocklist());
        break;

    case TR_KEY_blocklist_url:
        tr_variantDictAddStr(d, key, s->blocklistUrl());
        break;

    case TR_KEY_cache_size_mb:
        tr_variantDictAddInt(d, key, tr_sessionGetCacheLimit_MB(s));
        break;

    case TR_KEY_blocklist_size:
        tr_variantDictAddInt(d, key, tr_blocklistGetRuleCount(s));
        break;

    case TR_KEY_config_dir:
        tr_variantDictAddStr(d, key, tr_sessionGetConfigDir(s));
        break;

    case TR_KEY_download_dir:
        tr_variantDictAddStr(d, key, s->downloadDir());
        break;

    case TR_KEY_download_dir_free_space:
        tr_variantDictAddInt(d, key, tr_dirSpace(s->downloadDir()).free);
        break;

    case TR_KEY_download_queue_enabled:
        tr_variantDictAddBool(d, key, tr_sessionGetQueueEnabled(s, TR_DOWN));
        break;

    case TR_KEY_download_queue_size:
        tr_variantDictAddInt(d, key, tr_sessionGetQueueSize(s, TR_DOWN));
        break;

    case TR_KEY_peer_limit_global:
        tr_variantDictAddInt(d, key, tr_sessionGetPeerLimit(s));
        break;

    case TR_KEY_peer_limit_per_torrent:
        tr_variantDictAddInt(d, key, tr_sessionGetPeerLimitPerTorrent(s));
        break;

    case TR_KEY_incomplete_dir:
        tr_variantDictAddStr(d, key, s->incompleteDir());
        break;

    case TR_KEY_incomplete_dir_enabled:
        tr_variantDictAddBool(d, key, s->useIncompleteDir());
        break;

    case TR_KEY_pex_enabled:
        tr_variantDictAddBool(d, key, tr_sessionIsPexEnabled(s));
        break;

    case TR_KEY_utp_enabled:
        tr_variantDictAddBool(d, key, tr_sessionIsUTPEnabled(s));
        break;

    case TR_KEY_dht_enabled:
        tr_variantDictAddBool(d, key, tr_sessionIsDHTEnabled(s));
        break;

    case TR_KEY_lpd_enabled:
        tr_variantDictAddBool(d, key, tr_sessionIsLPDEnabled(s));
        break;

    case TR_KEY_peer_port:
        tr_variantDictAddInt(d, key, tr_sessionGetPeerPort(s));
        break;

    case TR_KEY_peer_port_random_on_start:
        tr_variantDictAddBool(d, key, tr_sessionGetPeerPortRandomOnStart(s));
        break;

    case TR_KEY_port_forwarding_enabled:
        tr_variantDictAddBool(d, key, tr_sessionIsPortForwardingEnabled(s));
        break;

    case TR_KEY_rename_partial_files:
        tr_variantDictAddBool(d, key, tr_sessionIsIncompleteFileNamingEnabled(s));
        break;

    case TR_KEY_rpc_version:
        tr_variantDictAddInt(d, key, RPC_VERSION);
        break;

    case TR_KEY_rpc_version_semver:
        tr_variantDictAddStrView(d, key, RPC_VERSION_SEMVER);
        break;

    case TR_KEY_rpc_version_minimum:
        tr_variantDictAddInt(d, key, RPC_VERSION_MIN);
        break;

    case TR_KEY_seedRatioLimit:
        tr_variantDictAddReal(d, key, tr_sessionGetRatioLimit(s));
        break;

    case TR_KEY_seedRatioLimited:
        tr_variantDictAddBool(d, key, tr_sessionIsRatioLimited(s));
        break;

    case TR_KEY_idle_seeding_limit:
        tr_variantDictAddInt(d, key, tr_sessionGetIdleLimit(s));
        break;

    case TR_KEY_idle_seeding_limit_enabled:
        tr_variantDictAddBool(d, key, tr_sessionIsIdleLimited(s));
        break;

    case TR_KEY_seed_queue_enabled:
        tr_variantDictAddBool(d, key, tr_sessionGetQueueEnabled(s, TR_UP));
        break;

    case TR_KEY_seed_queue_size:
        tr_variantDictAddInt(d, key, tr_sessionGetQueueSize(s, TR_UP));
        break;

    case TR_KEY_start_added_torrents:
        tr_variantDictAddBool(d, key, !tr_sessionGetPaused(s));
        break;

    case TR_KEY_trash_original_torrent_files:
        tr_variantDictAddBool(d, key, tr_sessionGetDeleteSource(s));
        break;

    case TR_KEY_speed_limit_up:
        tr_variantDictAddInt(d, key, tr_sessionGetSpeedLimit_KBps(s, TR_UP));
        break;

    case TR_KEY_speed_limit_up_enabled:
        tr_variantDictAddBool(d, key, tr_sessionIsSpeedLimited(s, TR_UP));
        break;

    case TR_KEY_speed_limit_down:
        tr_variantDictAddInt(d, key, tr_sessionGetSpeedLimit_KBps(s, TR_DOWN));
        break;

    case TR_KEY_speed_limit_down_enabled:
        tr_variantDictAddBool(d, key, tr_sessionIsSpeedLimited(s, TR_DOWN));
        break;

    case TR_KEY_script_torrent_added_filename:
        tr_variantDictAddStr(d, key, tr_sessionGetScript(s, TR_SCRIPT_ON_TORRENT_ADDED));
        break;

    case TR_KEY_script_torrent_added_enabled:
        tr_variantDictAddBool(d, key, tr_sessionIsScriptEnabled(s, TR_SCRIPT_ON_TORRENT_ADDED));
        break;

    case TR_KEY_script_torrent_done_filename:
        tr_variantDictAddStr(d, key, tr_sessionGetScript(s, TR_SCRIPT_ON_TORRENT_DONE));
        break;

    case TR_KEY_script_torrent_done_enabled:
        tr_variantDictAddBool(d, key, tr_sessionIsScriptEnabled(s, TR_SCRIPT_ON_TORRENT_DONE));
        break;

    case TR_KEY_queue_stalled_enabled:
        tr_variantDictAddBool(d, key, tr_sessionGetQueueStalledEnabled(s));
        break;

    case TR_KEY_queue_stalled_minutes:
        tr_variantDictAddInt(d, key, tr_sessionGetQueueStalledMinutes(s));
        break;

    case TR_KEY_anti_brute_force_enabled:
        tr_variantDictAddBool(d, key, tr_sessionGetAntiBruteForceEnabled(s));
        break;

    case TR_KEY_anti_brute_force_threshold:
        tr_variantDictAddInt(d, key, tr_sessionGetAntiBruteForceThreshold(s));
        break;

    case TR_KEY_units:
        tr_formatter_get_units(tr_variantDictAddDict(d, key, 0));
        break;

    case TR_KEY_version:
        tr_variantDictAddStrView(d, key, LONG_VERSION_STRING);
        break;

    case TR_KEY_encryption:
        tr_variantDictAddStr(d, key, getEncryptionModeString(tr_sessionGetEncryption(s)));
        break;

    case TR_KEY_session_id:
        tr_variantDictAddStr(d, key, tr_session_id_get_current(s->session_id));
        break;
    }
}

static char const* sessionGet(tr_session* s, tr_variant* args_in, tr_variant* args_out, tr_rpc_idle_data* /*idle_data*/)
{
    tr_variant* fields = nullptr;
    if (tr_variantDictFindList(args_in, TR_KEY_fields, &fields))
    {
        size_t const field_count = tr_variantListSize(fields);

        for (size_t i = 0; i < field_count; ++i)
        {
            auto field_name = std::string_view{};
            if (tr_variantGetStrView(tr_variantListChild(fields, i), &field_name))
            {
                continue;
            }

            auto const field_id = tr_quark_lookup(field_name);
            if (field_id)
            {
                addSessionField(s, args_out, *field_id);
            }
        }
    }
    else
    {
        for (tr_quark field_id = TR_KEY_NONE + 1; field_id < TR_N_KEYS; ++field_id)
        {
            addSessionField(s, args_out, field_id);
        }
    }

    return nullptr;
}

static char const* freeSpace(
    tr_session* /*session*/,
    tr_variant* args_in,
    tr_variant* args_out,
    tr_rpc_idle_data* /*idle_data*/)
{
    auto path = std::string_view{};

    if (!tr_variantDictFindStrView(args_in, TR_KEY_path, &path))
    {
        return "directory path argument is missing";
    }

    if (tr_sys_path_is_relative(path))
    {
        return "directory path is not absolute";
    }

    /* get the free space */
    auto const old_errno = errno;
    errno = 0;
    auto const dir_space = tr_dirSpace(path);
    char const* const err = dir_space.free < 0 || dir_space.total < 0 ? tr_strerror(errno) : nullptr;
    errno = old_errno;

    /* response */
    tr_variantDictAddStr(args_out, TR_KEY_path, path);
    tr_variantDictAddInt(args_out, TR_KEY_size_bytes, dir_space.free);
    tr_variantDictAddInt(args_out, TR_KEY_total_size, dir_space.total);
    return err;
}

/***
****
***/

static char const* sessionClose(
    tr_session* session,
    tr_variant* /*args_in*/,
    tr_variant* /*args_out*/,
    tr_rpc_idle_data* /*idle_data*/)
{
    notify(session, TR_RPC_SESSION_CLOSE, nullptr);
    return nullptr;
}

/***
****
***/

using handler = char const* (*)(tr_session*, tr_variant*, tr_variant*, struct tr_rpc_idle_data*);

struct rpc_method
{
    std::string_view name;
    bool immediate;
    handler func;
};

static auto constexpr Methods = std::array<rpc_method, 22>{ {
    { "blocklist-update"sv, false, blocklistUpdate },
    { "free-space"sv, true, freeSpace },
    { "port-test"sv, false, portTest },
    { "queue-move-bottom"sv, true, queueMoveBottom },
    { "queue-move-down"sv, true, queueMoveDown },
    { "queue-move-top"sv, true, queueMoveTop },
    { "queue-move-up"sv, true, queueMoveUp },
    { "session-close"sv, true, sessionClose },
    { "session-get"sv, true, sessionGet },
    { "session-set"sv, true, sessionSet },
    { "session-stats"sv, true, sessionStats },
    { "torrent-add"sv, false, torrentAdd },
    { "torrent-get"sv, true, torrentGet },
    { "torrent-reannounce"sv, true, torrentReannounce },
    { "torrent-remove"sv, true, torrentRemove },
    { "torrent-rename-path"sv, false, torrentRenamePath },
    { "torrent-set"sv, true, torrentSet },
    { "torrent-set-location"sv, true, torrentSetLocation },
    { "torrent-start"sv, true, torrentStart },
    { "torrent-start-now"sv, true, torrentStartNow },
    { "torrent-stop"sv, true, torrentStop },
    { "torrent-verify"sv, true, torrentVerify },
} };

static void noop_response_callback(tr_session* /*session*/, tr_variant* /*response*/, void* /*user_data*/)
{
}

void tr_rpc_request_exec_json(
    tr_session* session,
    tr_variant const* request,
    tr_rpc_response_func callback,
    void* callback_user_data)
{
    auto* const mutable_request = const_cast<tr_variant*>(request);
    tr_variant* args_in = tr_variantDictFind(mutable_request, TR_KEY_arguments);
    char const* result = nullptr;

    if (callback == nullptr)
    {
        callback = noop_response_callback;
    }

    // parse the request's method name
    auto sv = std::string_view{};
    rpc_method const* method = nullptr;
    if (!tr_variantDictFindStrView(mutable_request, TR_KEY_method, &sv))
    {
        result = "no method name";
    }
    else
    {
        auto const it = std::find_if(std::begin(Methods), std::end(Methods), [&sv](auto const& row) { return row.name == sv; });
        if (it == std::end(Methods))
        {
            result = "method name not recognized";
        }
        else
        {
            method = &*it;
        }
    }

    /* if we couldn't figure out which method to use, return an error */
    if (result != nullptr)
    {
        auto response = tr_variant{};
        tr_variantInitDict(&response, 3);
        tr_variantDictAddDict(&response, TR_KEY_arguments, 0);
        tr_variantDictAddStr(&response, TR_KEY_result, result);

        auto tag = int64_t{};
        if (tr_variantDictFindInt(mutable_request, TR_KEY_tag, &tag))
        {
            tr_variantDictAddInt(&response, TR_KEY_tag, tag);
        }

        (*callback)(session, &response, callback_user_data);

        tr_variantFree(&response);
    }
    else if (method->immediate)
    {
        auto response = tr_variant{};
        tr_variantInitDict(&response, 3);
        tr_variant* const args_out = tr_variantDictAddDict(&response, TR_KEY_arguments, 0);
        result = (*method->func)(session, args_in, args_out, nullptr);

        if (result == nullptr)
        {
            result = "success";
        }

        tr_variantDictAddStr(&response, TR_KEY_result, result);

        auto tag = int64_t{};
        if (tr_variantDictFindInt(mutable_request, TR_KEY_tag, &tag))
        {
            tr_variantDictAddInt(&response, TR_KEY_tag, tag);
        }

        (*callback)(session, &response, callback_user_data);

        tr_variantFree(&response);
    }
    else
    {
        struct tr_rpc_idle_data* data = tr_new0(struct tr_rpc_idle_data, 1);
        data->session = session;
        data->response = tr_new0(tr_variant, 1);
        tr_variantInitDict(data->response, 3);

        auto tag = int64_t{};
        if (tr_variantDictFindInt(mutable_request, TR_KEY_tag, &tag))
        {
            tr_variantDictAddInt(data->response, TR_KEY_tag, tag);
        }

        data->args_out = tr_variantDictAddDict(data->response, TR_KEY_arguments, 0);
        data->callback = callback;
        data->callback_user_data = callback_user_data;
        result = (*method->func)(session, args_in, data->args_out, data);

        /* Async operation failed prematurely? Invoke callback or else client will not get a reply */
        if (result != nullptr)
        {
            tr_idle_function_done(data, result);
        }
    }
}

/**
 * Munge the URI into a usable form.
 *
 * We have very loose typing on this to make the URIs as simple as possible:
 * - anything not a 'tag' or 'method' is automatically in 'arguments'
 * - values that are all-digits are numbers
 * - values that are all-digits or commas are number lists
 * - all other values are strings
 */
void tr_rpc_parse_list_str(tr_variant* setme, std::string_view str)
{
    auto const values = tr_parseNumberRange(str);
    auto const valueCount = std::size(values);

    if (valueCount == 0)
    {
        tr_variantInitStr(setme, str);
    }
    else if (valueCount == 1)
    {
        tr_variantInitInt(setme, values[0]);
    }
    else
    {
        tr_variantInitList(setme, valueCount);

        for (auto const& value : values)
        {
            tr_variantListAddInt(setme, value);
        }
    }
}

void tr_rpc_request_exec_uri(
    tr_session* session,
    void const* request_uri,
    size_t request_uri_len,
    tr_rpc_response_func callback,
    void* callback_user_data)
{
    char* const request = tr_strndup(request_uri, request_uri_len);

    auto top = tr_variant{};
    tr_variantInitDict(&top, 3);
    tr_variant* const args = tr_variantDictAddDict(&top, TR_KEY_arguments, 0);

    char const* pch = strchr(request, '?');
    if (pch == nullptr)
    {
        pch = request;
    }

    while (pch != nullptr)
    {
        char const* delim = strchr(pch, '=');
        char const* next = strchr(pch, '&');

        if (delim != nullptr)
        {
            auto const key = std::string_view{ pch, size_t(delim - pch) };
            bool isArg = key != "method" && key != "tag";
            tr_variant* parent = isArg ? args : &top;

            auto const val = std::string_view{ delim + 1, next != nullptr ? (size_t)(next - (delim + 1)) : strlen(delim + 1) };
            tr_rpc_parse_list_str(tr_variantDictAdd(parent, tr_quark_new(key)), val);
        }

        pch = next != nullptr ? next + 1 : nullptr;
    }

    tr_rpc_request_exec_json(session, &top, callback, callback_user_data);

    /* cleanup */
    tr_variantFree(&top);
    tr_free(request);
}<|MERGE_RESOLUTION|>--- conflicted
+++ resolved
@@ -415,14 +415,13 @@
 
 static void addTrackers(tr_torrent const* tor, tr_variant* trackers)
 {
-    for (size_t i = 0, n = tor->trackerCount(); i < n; ++i)
-    {
-        auto const info = tor->tracker(i);
+    for (auto const& tracker : *tor->info.announce_list)
+    {
         tr_variant* d = tr_variantListAddDict(trackers, 4);
-        tr_variantDictAddQuark(d, TR_KEY_announce, info.announce_interned);
-        tr_variantDictAddInt(d, TR_KEY_id, info.id);
-        tr_variantDictAddQuark(d, TR_KEY_scrape, info.scrape_interned);
-        tr_variantDictAddInt(d, TR_KEY_tier, info.tier);
+        tr_variantDictAddQuark(d, TR_KEY_announce, tracker.announce_interned);
+        tr_variantDictAddInt(d, TR_KEY_id, tracker.id);
+        tr_variantDictAddQuark(d, TR_KEY_scrape, tracker.scrape_interned);
+        tr_variantDictAddInt(d, TR_KEY_tier, tracker.tier);
     }
 }
 
@@ -1056,44 +1055,6 @@
     return errmsg;
 }
 
-<<<<<<< HEAD
-static int copyTrackers(tr_tracker_info* tgt, tr_tracker_info const* src, int n)
-{
-    int maxTier = -1;
-
-    for (int i = 0; i < n; ++i)
-    {
-        tgt[i].tier = src[i].tier;
-        tgt[i].announce = tr_strdup(src[i].announce);
-        maxTier = std::max(maxTier, src[i].tier);
-    }
-
-    return maxTier;
-}
-
-static void freeTrackers(tr_tracker_info* trackers, int n)
-{
-    for (int i = 0; i < n; ++i)
-    {
-        tr_free(trackers[i].announce);
-    }
-
-    tr_free(trackers);
-}
-
-static char const* addTrackerUrls(tr_torrent* tor, tr_variant* urls)
-{
-    bool changed = false;
-
-    for (size_t i = 0, n = tr_variantListSize(urls); i < n; ++i)
-    {
-        auto const* child = tr_variantListChild(urls, i);
-        auto announce = std::string_view{};
-        changed |= tr_variantGetStrView(child, &announce) && tor->trackerAdd(announce);
-    }
-
-    return changed ? nullptr : "error setting announce list";
-=======
 static char const* addTrackerUrls(tr_torrent* tor, tr_variant* urls)
 {
     auto const old_size = tor->trackerCount();
@@ -1117,7 +1078,6 @@
 
     tor->info.announce_list->save(tor->info.torrent);
     return nullptr;
->>>>>>> a418016e
 }
 
 static char const* replaceTrackers(tr_torrent* tor, tr_variant* urls)
