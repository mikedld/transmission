--- conflicted
+++ resolved
@@ -1066,12 +1066,6 @@
     /// other fields
 
     std::vector<libtransmission::Blocklist> blocklists_;
-<<<<<<< HEAD
-=======
-
-public:
-    struct tr_event_handle* events = nullptr;
->>>>>>> 09bb1a60
 
 public:
     // depends-on: announcer_udp_
