/*
 * This file Copyright (C) 2009-2017 Mnemosyne LLC
 *
 * It may be used under the GNU GPL versions 2 or 3
 * or any future license endorsed by Mnemosyne LLC.
 *
 */

#include <algorithm> /* EINVAL */
#include <array>
#include <cerrno> /* EINVAL */
#include <climits> /* INT_MAX */
#include <cmath>
#include <csignal> /* signal() */
#include <cstdlib> /* qsort */
#include <cstring> /* memcmp */
#include <ctime>
#include <map>
#include <set>
#include <sstream>
#include <string>
#include <string_view>
#include <unordered_map>
#include <vector>

#ifndef _WIN32
#include <sys/wait.h> /* wait() */
#include <unistd.h> /* fork(), execvp(), _exit() */
#else
#include <windows.h> /* CreateProcess(), GetLastError() */
#endif

#include <event2/util.h> /* evutil_vsnprintf() */

#include "transmission.h"

#include "announcer.h"
#include "bandwidth.h"
#include "cache.h"
#include "completion.h"
#include "crypto-utils.h" /* for tr_sha1 */
#include "error.h"
#include "fdlimit.h" /* tr_fdTorrentClose */
#include "file.h"
#include "inout.h" /* tr_ioTestPiece() */
#include "log.h"
#include "magnet-metainfo.h"
#include "metainfo.h"
#include "peer-common.h" /* MAX_BLOCK_SIZE */
#include "peer-mgr.h"
#include "platform.h" /* TR_PATH_DELIMITER_STR */
#include "resume.h"
#include "session.h"
#include "subprocess.h"
#include "torrent-magnet.h"
#include "torrent-metainfo.h"
#include "torrent.h"
#include "tr-assert.h"
#include "trevent.h" /* tr_runInEventThread() */
#include "utils.h"
#include "variant.h"
#include "verify.h"
#include "version.h"
#include "web-utils.h"

/***
****
***/

#define tr_deeplog_tor(tor, ...) tr_logAddDeepNamed(tr_torrentName(tor), __VA_ARGS__)

using namespace std::literals;

/***
****
***/

char const* tr_torrentName(tr_torrent const* tor)
{
    return tor != nullptr ? tor->info.name : "";
}

uint64_t tr_torrentTotalSize(tr_torrent const* tor)
{
    TR_ASSERT(tr_isTorrent(tor));

    return tor->totalSize();
}

int tr_torrentId(tr_torrent const* tor)
{
    return tor != nullptr ? tor->uniqueId : -1;
}

tr_torrent* tr_torrentFindFromId(tr_session* session, int id)
{
    auto& src = session->torrentsById;
    auto it = src.find(id);
    return it == std::end(src) ? nullptr : it->second;
}

tr_torrent* tr_torrentFindFromHash(tr_session* session, tr_sha1_digest_t const* hash)
{
    return hash == nullptr ? nullptr : session->getTorrent(*hash);
}

tr_torrent* tr_torrentFindFromMetainfo(tr_session* session, tr_torrent_metainfo const* metainfo)
{
    if (session == nullptr || metainfo == nullptr)
    {
        return nullptr;
    }

    return tr_torrentFindFromHash(session, &metainfo->infoHash());
}

tr_torrent* tr_torrentFindFromMagnetLink(tr_session* session, char const* magnet_link)
{
    auto mm = tr_magnet_metainfo{};
    return mm.parseMagnet(magnet_link ? magnet_link : "") ? session->getTorrent(mm.infoHash()) : nullptr;
}

tr_torrent* tr_torrentFindFromObfuscatedHash(tr_session* session, tr_sha1_digest_t const& obfuscated_hash)
{
    for (auto* tor : session->torrents)
    {
        if (tor->obfuscated_hash == obfuscated_hash)
        {
            return tor;
        }
    }

    return nullptr;
}

bool tr_torrent::isPieceTransferAllowed(tr_direction direction) const
{
    TR_ASSERT(tr_isDirection(direction));

    bool allowed = true;

    if (tr_torrentUsesSpeedLimit(this, direction) && this->speedLimitBps(direction) <= 0)
    {
        allowed = false;
    }

    if (tr_torrentUsesSessionLimits(this))
    {
        unsigned int limit = 0;
        if (tr_sessionGetActiveSpeedLimit_Bps(this->session, direction, &limit) && (limit <= 0))
        {
            allowed = false;
        }
    }

    return allowed;
}

/***
****
***/

static void tr_torrentUnsetPeerId(tr_torrent* tor)
{
    // triggers a rebuild next time tr_torrentGetPeerId() is called
    tor->peer_id.reset();
}

static int peerIdTTL(tr_torrent const* tor)
{
    auto const ctime = tor->peer_id_creation_time;
    return ctime == 0 ? 0 : (int)difftime(ctime + tor->session->peer_id_ttl_hours * 3600, tr_time());
}

tr_peer_id_t const& tr_torrentGetPeerId(tr_torrent* tor)
{
    bool const needs_new_peer_id = !tor->peer_id || // doesn't have one
        (tor->isPublic() && (peerIdTTL(tor) <= 0)); // has one but it's expired

    if (needs_new_peer_id)
    {
        tor->peer_id = tr_peerIdInit();
        tor->peer_id_creation_time = tr_time();
    }

    return *tor->peer_id;
}

/***
****  PER-TORRENT UL / DL SPEEDS
***/

void tr_torrent::setSpeedLimitBps(tr_direction dir, unsigned int Bps)
{
    TR_ASSERT(tr_isDirection(dir));

    if (this->bandwidth->setDesiredSpeedBytesPerSecond(dir, Bps))
    {
        this->setDirty();
    }
}

void tr_torrentSetSpeedLimit_KBps(tr_torrent* tor, tr_direction dir, unsigned int KBps)
{
    tor->setSpeedLimitBps(dir, tr_toSpeedBytes(KBps));
}

unsigned int tr_torrent::speedLimitBps(tr_direction dir) const
{
    TR_ASSERT(tr_isDirection(dir));

    return this->bandwidth->getDesiredSpeedBytesPerSecond(dir);
}

unsigned int tr_torrentGetSpeedLimit_KBps(tr_torrent const* tor, tr_direction dir)
{
    TR_ASSERT(tr_isTorrent(tor));
    TR_ASSERT(tr_isDirection(dir));

    return tr_toSpeedKBps(tor->speedLimitBps(dir));
}

void tr_torrentUseSpeedLimit(tr_torrent* tor, tr_direction dir, bool do_use)
{
    TR_ASSERT(tr_isTorrent(tor));
    TR_ASSERT(tr_isDirection(dir));

    if (tor->bandwidth->setLimited(dir, do_use))
    {
        tor->setDirty();
    }
}

bool tr_torrentUsesSpeedLimit(tr_torrent const* tor, tr_direction dir)
{
    TR_ASSERT(tr_isTorrent(tor));

    return tor->bandwidth->isLimited(dir);
}

void tr_torrentUseSessionLimits(tr_torrent* tor, bool doUse)
{
    TR_ASSERT(tr_isTorrent(tor));

    if (tor->bandwidth->honorParentLimits(TR_UP, doUse) || tor->bandwidth->honorParentLimits(TR_DOWN, doUse))
    {
        tor->setDirty();
    }
}

bool tr_torrentUsesSessionLimits(tr_torrent const* tor)
{
    TR_ASSERT(tr_isTorrent(tor));

    return tor->bandwidth->areParentLimitsHonored(TR_UP);
}

/***
****
***/

void tr_torrentSetRatioMode(tr_torrent* tor, tr_ratiolimit mode)
{
    TR_ASSERT(tr_isTorrent(tor));
    TR_ASSERT(mode == TR_RATIOLIMIT_GLOBAL || mode == TR_RATIOLIMIT_SINGLE || mode == TR_RATIOLIMIT_UNLIMITED);

    if (mode != tor->ratioLimitMode)
    {
        tor->ratioLimitMode = mode;

        tor->setDirty();
    }
}

tr_ratiolimit tr_torrentGetRatioMode(tr_torrent const* tor)
{
    TR_ASSERT(tr_isTorrent(tor));

    return tor->ratioLimitMode;
}

void tr_torrentSetRatioLimit(tr_torrent* tor, double desiredRatio)
{
    TR_ASSERT(tr_isTorrent(tor));

    if ((int)(desiredRatio * 100.0) != (int)(tor->desiredRatio * 100.0))
    {
        tor->desiredRatio = desiredRatio;

        tor->setDirty();
    }
}

double tr_torrentGetRatioLimit(tr_torrent const* tor)
{
    TR_ASSERT(tr_isTorrent(tor));

    return tor->desiredRatio;
}

bool tr_torrentGetSeedRatio(tr_torrent const* tor, double* ratio)
{
    auto isLimited = bool{};

    TR_ASSERT(tr_isTorrent(tor));

    switch (tr_torrentGetRatioMode(tor))
    {
    case TR_RATIOLIMIT_SINGLE:
        isLimited = true;

        if (ratio != nullptr)
        {
            *ratio = tr_torrentGetRatioLimit(tor);
        }

        break;

    case TR_RATIOLIMIT_GLOBAL:
        isLimited = tr_sessionIsRatioLimited(tor->session);

        if (isLimited && ratio != nullptr)
        {
            *ratio = tr_sessionGetRatioLimit(tor->session);
        }

        break;

    default: /* TR_RATIOLIMIT_UNLIMITED */
        isLimited = false;
        break;
    }

    return isLimited;
}

/* returns true if the seed ratio applies --
 * it applies if the torrent's a seed AND it has a seed ratio set */
static bool tr_torrentGetSeedRatioBytes(tr_torrent const* tor, uint64_t* setmeLeft, uint64_t* setmeGoal)
{
    bool seedRatioApplies = false;

    TR_ASSERT(tr_isTorrent(tor));

    auto seedRatio = double{};
    if (tr_torrentGetSeedRatio(tor, &seedRatio))
    {
        uint64_t const u = tor->uploadedCur + tor->uploadedPrev;
        uint64_t const d = tor->downloadedCur + tor->downloadedPrev;
        uint64_t const baseline = d != 0 ? d : tor->completion.sizeWhenDone();
        uint64_t const goal = baseline * seedRatio;

        if (setmeLeft != nullptr)
        {
            *setmeLeft = goal > u ? goal - u : 0;
        }

        if (setmeGoal != nullptr)
        {
            *setmeGoal = goal;
        }

        seedRatioApplies = tor->isDone();
    }

    return seedRatioApplies;
}

static bool tr_torrentIsSeedRatioDone(tr_torrent const* tor)
{
    auto bytesLeft = uint64_t{};
    return tr_torrentGetSeedRatioBytes(tor, &bytesLeft, nullptr) && bytesLeft == 0;
}

/***
****
***/

void tr_torrentSetIdleMode(tr_torrent* tor, tr_idlelimit mode)
{
    TR_ASSERT(tr_isTorrent(tor));
    TR_ASSERT(mode == TR_IDLELIMIT_GLOBAL || mode == TR_IDLELIMIT_SINGLE || mode == TR_IDLELIMIT_UNLIMITED);

    if (mode != tor->idleLimitMode)
    {
        tor->idleLimitMode = mode;

        tor->setDirty();
    }
}

tr_idlelimit tr_torrentGetIdleMode(tr_torrent const* tor)
{
    TR_ASSERT(tr_isTorrent(tor));

    return tor->idleLimitMode;
}

void tr_torrentSetIdleLimit(tr_torrent* tor, uint16_t idleMinutes)
{
    TR_ASSERT(tr_isTorrent(tor));

    if (idleMinutes > 0)
    {
        tor->idleLimitMinutes = idleMinutes;

        tor->setDirty();
    }
}

uint16_t tr_torrentGetIdleLimit(tr_torrent const* tor)
{
    TR_ASSERT(tr_isTorrent(tor));

    return tor->idleLimitMinutes;
}

bool tr_torrentGetSeedIdle(tr_torrent const* tor, uint16_t* idleMinutes)
{
    auto isLimited = bool{};

    switch (tr_torrentGetIdleMode(tor))
    {
    case TR_IDLELIMIT_SINGLE:
        isLimited = true;

        if (idleMinutes != nullptr)
        {
            *idleMinutes = tr_torrentGetIdleLimit(tor);
        }

        break;

    case TR_IDLELIMIT_GLOBAL:
        isLimited = tr_sessionIsIdleLimited(tor->session);

        if (isLimited && idleMinutes != nullptr)
        {
            *idleMinutes = tr_sessionGetIdleLimit(tor->session);
        }

        break;

    default: /* TR_IDLELIMIT_UNLIMITED */
        isLimited = false;
        break;
    }

    return isLimited;
}

static bool tr_torrentIsSeedIdleLimitDone(tr_torrent const* tor)
{
    auto idleMinutes = uint16_t{};
    return tr_torrentGetSeedIdle(tor, &idleMinutes) &&
        difftime(tr_time(), std::max(tor->startDate, tor->activityDate)) >= idleMinutes * 60U;
}

/***
****
***/

void tr_torrentCheckSeedLimit(tr_torrent* tor)
{
    TR_ASSERT(tr_isTorrent(tor));

    if (!tor->isRunning || tor->isStopping || !tor->isDone())
    {
        return;
    }

    /* if we're seeding and reach our seed ratio limit, stop the torrent */
    if (tr_torrentIsSeedRatioDone(tor))
    {
        tr_logAddTorInfo(tor, "%s", "Seed ratio reached; pausing torrent");

        tor->isStopping = true;

        /* maybe notify the client */
        if (tor->ratio_limit_hit_func != nullptr)
        {
            (*tor->ratio_limit_hit_func)(tor, tor->ratio_limit_hit_func_user_data);
        }
    }
    /* if we're seeding and reach our inactiviy limit, stop the torrent */
    else if (tr_torrentIsSeedIdleLimitDone(tor))
    {
        tr_logAddTorInfo(tor, "%s", "Seeding idle limit reached; pausing torrent");

        tor->isStopping = true;
        tor->finishedSeedingByIdle = true;

        /* maybe notify the client */
        if (tor->idle_limit_hit_func != nullptr)
        {
            (*tor->idle_limit_hit_func)(tor, tor->idle_limit_hit_func_user_data);
        }
    }
}

/***
****
***/

static void tr_torrentClearError(tr_torrent* tor)
{
    tor->error = TR_STAT_OK;
    tor->error_announce_url.clear();
    tor->error_string.clear();
}

static void onTrackerResponse(tr_torrent* tor, tr_tracker_event const* event, void* /*user_data*/)
{
    switch (event->messageType)
    {
    case TR_TRACKER_PEERS:
        tr_logAddTorDbg(tor, "Got %zu peers from tracker", event->pexCount);
        tr_peerMgrAddPex(tor, TR_PEER_FROM_TRACKER, event->pex, event->pexCount);
        break;

    case TR_TRACKER_COUNTS:
        if (tor->isPrivate() && (event->leechers == 0))
        {
            tr_peerMgrSetSwarmIsAllSeeds(tor);
        }

        break;

    case TR_TRACKER_WARNING:
        tr_logAddTorErr(tor, _("Tracker warning: \"%" TR_PRIsv "\""), TR_PRIsv_ARG(event->text));
        tor->error = TR_STAT_TRACKER_WARNING;
        tor->error_announce_url = event->announce_url;
        tor->error_string = event->text;
        break;

    case TR_TRACKER_ERROR:
        tor->error = TR_STAT_TRACKER_ERROR;
        tor->error_announce_url = event->announce_url;
        tor->error_string = event->text;
        break;

    case TR_TRACKER_ERROR_CLEAR:
        if (tor->error != TR_STAT_LOCAL_ERROR)
        {
            tr_torrentClearError(tor);
        }

        break;
    }
}

/***
****
****  TORRENT INSTANTIATION
****
***/

static void torrentStart(tr_torrent* tor, bool bypass_queue);

static void tr_torrentFireMetadataCompleted(tr_torrent* tor);

static void torrentInitFromInfoDict(tr_torrent* tor)
{
    tor->initSizes(tor->totalSize(), tor->pieceSize());
    tor->completion = tr_completion{ tor, tor };
    auto const obfuscated = tr_sha1("req2"sv, tor->infoHash());
    if (obfuscated)
    {
        tor->obfuscated_hash = *obfuscated;
    }
    else
    {
        // lookups by obfuscated hash will fail for this torrent
        tr_logAddTorErr(tor, "error computing obfuscated info hash");
        tor->obfuscated_hash = tr_sha1_digest_t{};
    }

    tor->fpm_.reset(tor->info);
    tor->file_priorities_.reset(&tor->fpm_);
    tor->files_wanted_.reset(&tor->fpm_);

    tor->checked_pieces_ = tr_bitfield{ tor->pieceCount() };
}

void tr_torrentGotNewInfoDict(tr_torrent* tor)
{
    torrentInitFromInfoDict(tor);
    tr_peerMgrOnTorrentGotMetainfo(tor);
    tr_torrentFireMetadataCompleted(tor);
}

static bool hasAnyLocalData(tr_torrent const* tor)
{
    auto filename = std::string{};

    for (tr_file_index_t i = 0, n = tor->fileCount(); i < n; ++i)
    {
        if (tor->findFile(filename, i))
        {
            return true;
        }
    }

    return false;
}

static bool setLocalErrorIfFilesDisappeared(tr_torrent* tor)
{
    bool const disappeared = tor->hasTotal() > 0 && !hasAnyLocalData(tor);

    if (disappeared)
    {
        tr_deeplog_tor(tor, "%s", "[LAZY] uh oh, the files disappeared");
        tor->setLocalError(_(
            "No data found! Ensure your drives are connected or use \"Set Location\". To re-download, remove the torrent and re-add it."));
    }

    return disappeared;
}

static void torrentCallScript(tr_torrent const* tor, char const* script);

static void callScriptIfEnabled(tr_torrent const* tor, TrScript type)
{
    auto const* session = tor->session;

    if (tr_sessionIsScriptEnabled(session, type))
    {
        torrentCallScript(tor, tr_sessionGetScript(session, type));
    }
}

static void refreshCurrentDir(tr_torrent* tor);

static void torrentInit(tr_torrent* tor, tr_ctor const* ctor)
{
    static auto next_unique_id = int{ 1 };
    auto const lock = tor->unique_lock();

    tr_session* session = tr_ctorGetSession(ctor);
    TR_ASSERT(session != nullptr);

    tor->session = session;
    tor->uniqueId = next_unique_id++;
    tor->queuePosition = tr_sessionCountTorrents(session);

    torrentInitFromInfoDict(tor);

    char const* dir = nullptr;
    if (tr_ctorGetDownloadDir(ctor, TR_FORCE, &dir) || tr_ctorGetDownloadDir(ctor, TR_FALLBACK, &dir))
    {
        tor->download_dir = dir;
    }

    if (!tr_ctorGetIncompleteDir(ctor, &dir))
    {
        dir = tr_sessionGetIncompleteDir(session);
    }

    if (tr_sessionIsIncompleteDirEnabled(session))
    {
        tor->incomplete_dir = dir;
    }

    tor->bandwidth = new Bandwidth(session->bandwidth);

    tor->bandwidth->setPriority(tr_ctorGetBandwidthPriority(ctor));
    tor->error = TR_STAT_OK;
    tor->finishedSeedingByIdle = false;

    tr_peerMgrAddTorrent(session->peerMgr, tor);

    TR_ASSERT(tor->downloadedCur == 0);
    TR_ASSERT(tor->uploadedCur == 0);

    auto const now = tr_time();
    tor->addedDate = now; // this is a default that will be overwritten by the resume file
    tor->anyDate = now;

    // tr_torrentLoadResume() calls a lot of tr_torrentSetFoo() methods
    // that set things as dirty, but... these settings being loaded are
    // the same ones that would be saved back again, so don't let them
    // affect the 'is dirty' flag.
    auto const was_dirty = tor->isDirty;
    bool didRenameResumeFileToHashOnlyName = false;
    auto const loaded = tr_torrentLoadResume(tor, ~(uint64_t)0, ctor, &didRenameResumeFileToHashOnlyName);
    tor->isDirty = was_dirty;

    if (didRenameResumeFileToHashOnlyName)
    {
        /* Rename torrent file as well */
        tr_metainfoMigrateFile(session, &tor->info, TR_METAINFO_BASENAME_NAME_AND_PARTIAL_HASH, TR_METAINFO_BASENAME_HASH);
    }

    tor->completeness = tor->completion.status();
    setLocalErrorIfFilesDisappeared(tor);

    tr_ctorInitTorrentPriorities(ctor, tor);
    tr_ctorInitTorrentWanted(ctor, tor);

    refreshCurrentDir(tor);

    bool const doStart = tor->isRunning;
    tor->isRunning = false;

    if ((loaded & TR_FR_SPEEDLIMIT) == 0)
    {
        tr_torrentUseSpeedLimit(tor, TR_UP, false);
        tor->setSpeedLimitBps(TR_UP, tr_sessionGetSpeedLimit_Bps(tor->session, TR_UP));
        tr_torrentUseSpeedLimit(tor, TR_DOWN, false);
        tor->setSpeedLimitBps(TR_DOWN, tr_sessionGetSpeedLimit_Bps(tor->session, TR_DOWN));
        tr_torrentUseSessionLimits(tor, true);
    }

    if ((loaded & TR_FR_RATIOLIMIT) == 0)
    {
        tr_torrentSetRatioMode(tor, TR_RATIOLIMIT_GLOBAL);
        tr_torrentSetRatioLimit(tor, tr_sessionGetRatioLimit(tor->session));
    }

    if ((loaded & TR_FR_IDLELIMIT) == 0)
    {
        tr_torrentSetIdleMode(tor, TR_IDLELIMIT_GLOBAL);
        tr_torrentSetIdleLimit(tor, tr_sessionGetIdleLimit(tor->session));
    }

    tr_sessionAddTorrent(session, tor);

    /* if we don't have a local .torrent file already, assume the torrent is new */
    bool const isNewTorrent = !tr_sys_path_exists(tor->torrentFile(), nullptr);

    /* maybe save our own copy of the metainfo */
    if (tr_ctorGetSave(ctor))
    {
        tr_error* error = nullptr;
        if (!tr_ctorSaveContents(ctor, tor->torrentFile(), &error))
        {
            tor->setLocalError(
                tr_strvJoin("Unable to save torrent file: ", error->message, " ("sv, std::to_string(error->code), ")"sv));
        }
        tr_error_clear(&error);
    }

    tor->announcer_tiers = tr_announcerAddTorrent(tor, onTrackerResponse, nullptr);

    if (isNewTorrent)
    {
        if (tor->hasMetadata())
        {
            callScriptIfEnabled(tor, TR_SCRIPT_ON_TORRENT_ADDED);
        }

        if (!tor->hasMetadata() && !doStart)
        {
            tor->prefetchMagnetMetadata = true;
            tr_torrentStartNow(tor);
        }
        else
        {
            tor->startAfterVerify = doStart;
            tr_torrentVerify(tor, nullptr, nullptr);
        }
    }
    else if (doStart)
    {
        tr_torrentStart(tor);
    }
}

tr_torrent* tr_torrentNew(tr_ctor const* ctor, tr_torrent** setme_duplicate_of)
{
    TR_ASSERT(ctor != nullptr);
    auto* const session = tr_ctorGetSession(ctor);
    TR_ASSERT(tr_isSession(session));

    // is the metainfo valid
    auto top = tr_variant{};
    if (!tr_variantFromBuf(&top, TR_VARIANT_PARSE_BENC, tr_ctorGetContents(ctor), nullptr, nullptr))
    {
        return nullptr;
    }
    auto parsed = tr_metainfoParse(session, &top, nullptr);
    tr_variantFree(&top);
    if (!parsed)
    {
        return nullptr;
    }

    // is it a duplicate
    auto* const duplicate_of = session->getTorrent(parsed->info.hash);
    if (duplicate_of != nullptr)
    {
        if (setme_duplicate_of != nullptr)
        {
            *setme_duplicate_of = duplicate_of;
        }

        return nullptr;
    }

    // add it
    auto* const tor = new tr_torrent{ parsed->info };
    tor->swapMetainfo(*parsed);
    torrentInit(tor, ctor);
    return tor;
}

/**
***
**/

void tr_torrentSetDownloadDir(tr_torrent* tor, char const* path)
{
    TR_ASSERT(tr_isTorrent(tor));

    if (tor->download_dir != path)
    {
        tor->download_dir = path;
        tor->markEdited();
        tor->setDirty();
    }

    refreshCurrentDir(tor);
}

char const* tr_torrentGetDownloadDir(tr_torrent const* tor)
{
    TR_ASSERT(tr_isTorrent(tor));

    return tor->downloadDir().c_str();
}

char const* tr_torrentGetCurrentDir(tr_torrent const* tor)
{
    TR_ASSERT(tr_isTorrent(tor));

    return tor->currentDir().c_str();
}

void tr_torrentChangeMyPort(tr_torrent* tor)
{
    TR_ASSERT(tr_isTorrent(tor));

    if (tor->isRunning)
    {
        tr_announcerChangeMyPort(tor);
    }
}

static inline void tr_torrentManualUpdateImpl(void* vtor)
{
    auto* tor = static_cast<tr_torrent*>(vtor);

    TR_ASSERT(tr_isTorrent(tor));

    if (tor->isRunning)
    {
        tr_announcerManualAnnounce(tor);
    }
}

void tr_torrentManualUpdate(tr_torrent* tor)
{
    TR_ASSERT(tr_isTorrent(tor));

    tr_runInEventThread(tor->session, tr_torrentManualUpdateImpl, tor);
}

bool tr_torrentCanManualUpdate(tr_torrent const* tor)
{
    return tr_isTorrent(tor) && tor->isRunning && tr_announcerCanManualAnnounce(tor);
}

tr_stat const* tr_torrentStatCached(tr_torrent* tor)
{
    time_t const now = tr_time();

    return (tr_isTorrent(tor) && now == tor->lastStatTime) ? &tor->stats : tr_torrentStat(tor);
}

void tr_torrent::setVerifyState(tr_verify_state state)
{
    TR_ASSERT(state == TR_VERIFY_NONE || state == TR_VERIFY_WAIT || state == TR_VERIFY_NOW);

    this->verifyState = state;
    this->markChanged();
}

tr_torrent_activity tr_torrentGetActivity(tr_torrent const* tor)
{
    tr_torrent_activity ret = TR_STATUS_STOPPED;

    bool const is_seed = tor->isDone();

    if (tor->verifyState == TR_VERIFY_NOW)
    {
        ret = TR_STATUS_CHECK;
    }
    else if (tor->verifyState == TR_VERIFY_WAIT)
    {
        ret = TR_STATUS_CHECK_WAIT;
    }
    else if (tor->isRunning)
    {
        ret = is_seed ? TR_STATUS_SEED : TR_STATUS_DOWNLOAD;
    }
    else if (tor->isQueued())
    {
        if (is_seed && tr_sessionGetQueueEnabled(tor->session, TR_UP))
        {
            ret = TR_STATUS_SEED_WAIT;
        }
        else if (!is_seed && tr_sessionGetQueueEnabled(tor->session, TR_DOWN))
        {
            ret = TR_STATUS_DOWNLOAD_WAIT;
        }
    }

    return ret;
}

static int torrentGetIdleSecs(tr_torrent const* tor, tr_torrent_activity activity)
{
    return ((activity == TR_STATUS_DOWNLOAD || activity == TR_STATUS_SEED) && tor->startDate != 0) ?
        (int)difftime(tr_time(), std::max(tor->startDate, tor->activityDate)) :
        -1;
}

static inline bool tr_torrentIsStalled(tr_torrent const* tor, int idle_secs)
{
    return tr_sessionGetQueueStalledEnabled(tor->session) && idle_secs > tr_sessionGetQueueStalledMinutes(tor->session) * 60;
}

static double getVerifyProgress(tr_torrent const* tor)
{
    return tor->verify_progress ? *tor->verify_progress : 0.0;
}

tr_stat const* tr_torrentStat(tr_torrent* tor)
{
    TR_ASSERT(tr_isTorrent(tor));

    uint64_t const now = tr_time_msec();

    auto swarm_stats = tr_swarm_stats{};

    tor->lastStatTime = tr_time();

    if (tor->swarm != nullptr)
    {
        tr_swarmGetStats(tor->swarm, &swarm_stats);
    }

    tr_stat* const s = &tor->stats;
    s->id = tor->uniqueId;
    s->activity = tr_torrentGetActivity(tor);
    s->error = tor->error;
    s->queuePosition = tor->queuePosition;
    s->idleSecs = torrentGetIdleSecs(tor, s->activity);
    s->isStalled = tr_torrentIsStalled(tor, s->idleSecs);
    s->errorString = tor->error_string.c_str();

    s->manualAnnounceTime = tr_announcerNextManualAnnounce(tor);
    s->peersConnected = swarm_stats.peerCount;
    s->peersSendingToUs = swarm_stats.activePeerCount[TR_DOWN];
    s->peersGettingFromUs = swarm_stats.activePeerCount[TR_UP];
    s->webseedsSendingToUs = swarm_stats.activeWebseedCount;

    for (int i = 0; i < TR_PEER_FROM__MAX; i++)
    {
        s->peersFrom[i] = swarm_stats.peerFromCount[i];
    }

    s->rawUploadSpeed_KBps = tr_toSpeedKBps(tor->bandwidth->getRawSpeedBytesPerSecond(now, TR_UP));
    s->rawDownloadSpeed_KBps = tr_toSpeedKBps(tor->bandwidth->getRawSpeedBytesPerSecond(now, TR_DOWN));
    auto const pieceUploadSpeed_Bps = tor->bandwidth->getPieceSpeedBytesPerSecond(now, TR_UP);
    s->pieceUploadSpeed_KBps = tr_toSpeedKBps(pieceUploadSpeed_Bps);
    auto const pieceDownloadSpeed_Bps = tor->bandwidth->getPieceSpeedBytesPerSecond(now, TR_DOWN);
    s->pieceDownloadSpeed_KBps = tr_toSpeedKBps(pieceDownloadSpeed_Bps);

    s->percentComplete = tor->completion.percentComplete();
    s->metadataPercentComplete = tr_torrentGetMetadataPercent(tor);

    s->percentDone = tor->completion.percentDone();
    s->leftUntilDone = tor->completion.leftUntilDone();
    s->sizeWhenDone = tor->completion.sizeWhenDone();
    s->recheckProgress = s->activity == TR_STATUS_CHECK ? getVerifyProgress(tor) : 0;
    s->activityDate = tor->activityDate;
    s->addedDate = tor->addedDate;
    s->doneDate = tor->doneDate;
    s->editDate = tor->editDate;
    s->startDate = tor->startDate;
    s->secondsSeeding = tor->secondsSeeding;
    s->secondsDownloading = tor->secondsDownloading;

    s->corruptEver = tor->corruptCur + tor->corruptPrev;
    s->downloadedEver = tor->downloadedCur + tor->downloadedPrev;
    s->uploadedEver = tor->uploadedCur + tor->uploadedPrev;
    s->haveValid = tor->completion.hasValid();
    s->haveUnchecked = tor->hasTotal() - s->haveValid;
    s->desiredAvailable = tr_peerMgrGetDesiredAvailable(tor);

    s->ratio = tr_getRatio(s->uploadedEver, s->downloadedEver != 0 ? s->downloadedEver : s->haveValid);

    auto seedRatioBytesLeft = uint64_t{};
    auto seedRatioBytesGoal = uint64_t{};
    bool const seedRatioApplies = tr_torrentGetSeedRatioBytes(tor, &seedRatioBytesLeft, &seedRatioBytesGoal);

    switch (s->activity)
    {
    /* etaXLSpeed exists because if we use the piece speed directly,
     * brief fluctuations cause the ETA to jump all over the place.
     * so, etaXLSpeed is a smoothed-out version of the piece speed
     * to dampen the effect of fluctuations */
    case TR_STATUS_DOWNLOAD:
        if (tor->etaDLSpeedCalculatedAt + 800 < now)
        {
            tor->etaDLSpeed_Bps = tor->etaDLSpeedCalculatedAt + 4000 < now ?
                pieceDownloadSpeed_Bps : /* if no recent previous speed, no need to smooth */
                (tor->etaDLSpeed_Bps * 4.0 + pieceDownloadSpeed_Bps) / 5.0; /* smooth across 5 readings */
            tor->etaDLSpeedCalculatedAt = now;
        }

        if (s->leftUntilDone > s->desiredAvailable && tor->webseedCount() < 1)
        {
            s->eta = TR_ETA_NOT_AVAIL;
        }
        else if (tor->etaDLSpeed_Bps == 0)
        {
            s->eta = TR_ETA_UNKNOWN;
        }
        else
        {
            s->eta = s->leftUntilDone / tor->etaDLSpeed_Bps;
        }

        s->etaIdle = TR_ETA_NOT_AVAIL;
        break;

    case TR_STATUS_SEED:
        if (!seedRatioApplies)
        {
            s->eta = TR_ETA_NOT_AVAIL;
        }
        else
        {
            if (tor->etaULSpeedCalculatedAt + 800 < now)
            {
                tor->etaULSpeed_Bps = tor->etaULSpeedCalculatedAt + 4000 < now ?
                    pieceUploadSpeed_Bps : /* if no recent previous speed, no need to smooth */
                    (tor->etaULSpeed_Bps * 4.0 + pieceUploadSpeed_Bps) / 5.0; /* smooth across 5 readings */
                tor->etaULSpeedCalculatedAt = now;
            }

            if (tor->etaULSpeed_Bps == 0)
            {
                s->eta = TR_ETA_UNKNOWN;
            }
            else
            {
                s->eta = seedRatioBytesLeft / tor->etaULSpeed_Bps;
            }
        }

        {
            auto seedIdleMinutes = uint16_t{};
            s->etaIdle = tor->etaULSpeed_Bps < 1 && tr_torrentGetSeedIdle(tor, &seedIdleMinutes) ?
                seedIdleMinutes * 60 - s->idleSecs :
                TR_ETA_NOT_AVAIL;
        }

        break;

    default:
        s->eta = TR_ETA_NOT_AVAIL;
        s->etaIdle = TR_ETA_NOT_AVAIL;
        break;
    }

    /* s->haveValid is here to make sure a torrent isn't marked 'finished'
     * when the user hits "uncheck all" prior to starting the torrent... */
    s->finished = tor->finishedSeedingByIdle || (seedRatioApplies && seedRatioBytesLeft == 0 && s->haveValid != 0);

    if (!seedRatioApplies || s->finished)
    {
        s->seedRatioPercentDone = 1.0F;
    }
    else if (seedRatioBytesGoal == 0) /* impossible? safeguard for div by zero */
    {
        s->seedRatioPercentDone = 0.0F;
    }
    else
    {
        s->seedRatioPercentDone = float(seedRatioBytesGoal - seedRatioBytesLeft) / seedRatioBytesGoal;
    }

    /* test some of the constraints */
    TR_ASSERT(s->sizeWhenDone <= tor->totalSize());
    TR_ASSERT(s->leftUntilDone <= s->sizeWhenDone);
    TR_ASSERT(s->desiredAvailable <= s->leftUntilDone);

    return s;
}

/***
****
***/

tr_file_view tr_torrentFile(tr_torrent const* tor, tr_file_index_t i)
{
    TR_ASSERT(tr_isTorrent(tor));

    auto const& file = tor->file(i);
    auto const* const name = file.name;
    auto const priority = tor->file_priorities_.filePriority(i);
    auto const wanted = tor->files_wanted_.fileWanted(i);
    auto const length = file.length;

    if (tor->completeness == TR_SEED || length == 0)
    {
        return { name, length, length, 1.0, priority, wanted };
    }

    auto const have = tor->completion.countHasBytesInSpan(tor->fpm_.byteSpan(i));
    return { name, have, length, have >= length ? 1.0 : have / double(length), priority, wanted };
}

size_t tr_torrentFileCount(tr_torrent const* torrent)
{
    TR_ASSERT(tr_isTorrent(torrent));

    return torrent->fileCount();
}

tr_webseed_view tr_torrentWebseed(tr_torrent const* tor, size_t i)
{
    return tr_peerMgrWebseed(tor, i);
}

size_t tr_torrentWebseedCount(tr_torrent const* tor)
{
    TR_ASSERT(tr_isTorrent(tor));

    return tor->webseedCount();
}

tr_tracker_view tr_torrentTracker(tr_torrent const* tor, size_t i)
{
    return tr_announcerTracker(tor, i);
}

size_t tr_torrentTrackerCount(tr_torrent const* tor)
{
    return tr_announcerTrackerCount(tor);
}

tr_torrent_view tr_torrentView(tr_torrent const* tor)
{
    TR_ASSERT(tr_isTorrent(tor));

    auto ret = tr_torrent_view{};
    ret.name = tr_torrentName(tor);
    ret.hash_string = tor->infoHashString();
    ret.torrent_filename = tor->torrentFile();
    ret.comment = tor->info.comment;
    ret.creator = tor->info.creator;
    ret.source = tor->info.source;
    ret.total_size = tor->totalSize();
    ret.date_created = tor->info.dateCreated;
    ret.piece_size = tor->pieceSize();
    ret.n_pieces = tor->pieceCount();
    ret.is_private = tor->isPrivate();
    ret.is_folder = tor->info.isFolder;

    return ret;
}

/***
****
***/

tr_peer_stat* tr_torrentPeers(tr_torrent const* tor, int* peerCount)
{
    TR_ASSERT(tr_isTorrent(tor));

    return tr_peerMgrPeerStats(tor, peerCount);
}

void tr_torrentPeersFree(tr_peer_stat* peers, int /*peerCount*/)
{
    tr_free(peers);
}

void tr_torrentAvailability(tr_torrent const* tor, int8_t* tab, int size)
{
    TR_ASSERT(tr_isTorrent(tor));

    if (tab != nullptr && size > 0)
    {
        tr_peerMgrTorrentAvailability(tor, tab, size);
    }
}

void tr_torrentAmountFinished(tr_torrent const* tor, float* tabs, int n_tabs)
{
    return tor->amountDoneBins(tabs, n_tabs);
}

static void tr_torrentResetTransferStats(tr_torrent* tor)
{
    auto const lock = tor->unique_lock();

    tor->downloadedPrev += tor->downloadedCur;
    tor->downloadedCur = 0;
    tor->uploadedPrev += tor->uploadedCur;
    tor->uploadedCur = 0;
    tor->corruptPrev += tor->corruptCur;
    tor->corruptCur = 0;

    tor->setDirty();
}

/***
****
***/

#ifdef TR_ENABLE_ASSERTS
static bool queueIsSequenced(tr_session*);
#endif

static void freeTorrent(tr_torrent* tor)
{
    auto const lock = tor->unique_lock();

    TR_ASSERT(!tor->isRunning);

    tr_session* session = tor->session;
    tr_info* inf = &tor->info;

    tr_peerMgrRemoveTorrent(tor);

    tr_announcerRemoveTorrent(session->announcer, tor);

    tr_sessionRemoveTorrent(session, tor);

    if (!session->isClosing())
    {
        // "so you die, captain, and we all move up in rank."
        // resequence the queue positions
        for (auto* t : session->torrents)
        {
            if (t->queuePosition > tor->queuePosition)
            {
                t->queuePosition--;
                t->markChanged();
            }
        }

        TR_ASSERT(queueIsSequenced(session));
    }

    delete tor->bandwidth;

    tr_metainfoFree(inf);
    delete tor;
}

/**
***  Start/Stop Callback
**/

static void torrentSetQueued(tr_torrent* tor, bool queued);

static void torrentStartImpl(void* vtor)
{
    auto* tor = static_cast<tr_torrent*>(vtor);
    auto const lock = tor->unique_lock();

    TR_ASSERT(tr_isTorrent(tor));

    tor->recheckCompleteness();
    torrentSetQueued(tor, false);

    time_t const now = tr_time();

    tor->isRunning = true;
    tor->completeness = tor->completion.status();
    tor->startDate = now;
    tor->markChanged();
    tr_torrentClearError(tor);
    tor->finishedSeedingByIdle = false;

    tr_torrentResetTransferStats(tor);
    tr_announcerTorrentStarted(tor);
    tor->dhtAnnounceAt = now + tr_rand_int_weak(20);
    tor->dhtAnnounce6At = now + tr_rand_int_weak(20);
    tor->lpdAnnounceAt = now;
    tr_peerMgrStartTorrent(tor);
}

static bool torrentShouldQueue(tr_torrent const* tor)
{
    tr_direction const dir = tor->queueDirection();

    return tr_sessionCountQueueFreeSlots(tor->session, dir) == 0;
}

static void torrentStart(tr_torrent* tor, bool bypass_queue)
{
    switch (tr_torrentGetActivity(tor))
    {
    case TR_STATUS_SEED:
    case TR_STATUS_DOWNLOAD:
        return; /* already started */

    case TR_STATUS_SEED_WAIT:
    case TR_STATUS_DOWNLOAD_WAIT:
        if (!bypass_queue)
        {
            return; /* already queued */
        }

        break;

    case TR_STATUS_CHECK:
    case TR_STATUS_CHECK_WAIT:
        /* verifying right now... wait until that's done so
         * we'll know what completeness to use/announce */
        tor->startAfterVerify = true;
        return;

    case TR_STATUS_STOPPED:
        if (!bypass_queue && torrentShouldQueue(tor))
        {
            torrentSetQueued(tor, true);
            return;
        }

        break;
    }

    /* don't allow the torrent to be started if the files disappeared */
    if (setLocalErrorIfFilesDisappeared(tor))
    {
        return;
    }

    /* otherwise, start it now... */
    auto const lock = tor->unique_lock();

    /* allow finished torrents to be resumed */
    if (tr_torrentIsSeedRatioDone(tor))
    {
        tr_logAddTorInfo(tor, "%s", _("Restarted manually -- disabling its seed ratio"));
        tr_torrentSetRatioMode(tor, TR_RATIOLIMIT_UNLIMITED);
    }

    /* corresponds to the peer_id sent as a tracker request parameter.
     * one tracker admin says: "When the same torrent is opened and
     * closed and opened again without quitting Transmission ...
     * change the peerid. It would help sometimes if a stopped event
     * was missed to ensure that we didn't think someone was cheating. */
    tr_torrentUnsetPeerId(tor);
    tor->isRunning = true;
    tor->setDirty();
    tr_runInEventThread(tor->session, torrentStartImpl, tor);
}

void tr_torrentStart(tr_torrent* tor)
{
    if (tr_isTorrent(tor))
    {
        torrentStart(tor, false);
    }
}

void tr_torrentStartNow(tr_torrent* tor)
{
    if (tr_isTorrent(tor))
    {
        torrentStart(tor, true);
    }
}

struct verify_data
{
    bool aborted;
    tr_torrent* tor;
    tr_verify_done_func callback_func;
    void* callback_data;
};

static void onVerifyDoneThreadFunc(void* vdata)
{
    auto* data = static_cast<struct verify_data*>(vdata);

    if (auto* const tor = data->tor; !tor->isDeleting)
    {
        if (!data->aborted)
        {
            tor->recheckCompleteness();
        }

        if (data->callback_func != nullptr)
        {
            (*data->callback_func)(tor, data->aborted, data->callback_data);
        }

        if (!data->aborted && tor->startAfterVerify)
        {
            tor->startAfterVerify = false;
            torrentStart(tor, false);
        }
    }

    tr_free(data);
}

static void onVerifyDone(tr_torrent* tor, bool aborted, void* vdata)
{
    auto* data = static_cast<struct verify_data*>(vdata);

    TR_ASSERT(data->tor == tor);

    if (tor->isDeleting)
    {
        tr_free(data);
        return;
    }

    data->aborted = aborted;
    tr_runInEventThread(tor->session, onVerifyDoneThreadFunc, data);
}

static void verifyTorrent(void* vdata)
{
    auto* data = static_cast<struct verify_data*>(vdata);
    tr_torrent* tor = data->tor;
    auto const lock = tor->unique_lock();

    if (tor->isDeleting)
    {
        tr_free(data);
    }
    else
    {
        /* if the torrent's already being verified, stop it */
        tr_verifyRemove(tor);

        bool const startAfter = (tor->isRunning || tor->startAfterVerify) && !tor->isStopping;

        if (tor->isRunning)
        {
            tr_torrentStop(tor);
        }

        tor->startAfterVerify = startAfter;

        if (setLocalErrorIfFilesDisappeared(tor))
        {
            tor->startAfterVerify = false;
        }
        else
        {
            tr_verifyAdd(tor, onVerifyDone, data);
        }
    }
}

void tr_torrentVerify(tr_torrent* tor, tr_verify_done_func callback_func, void* callback_data)
{
    auto* const data = tr_new(struct verify_data, 1);
    data->tor = tor;
    data->aborted = false;
    data->callback_func = callback_func;
    data->callback_data = callback_data;
    tr_runInEventThread(tor->session, verifyTorrent, data);
}

void tr_torrentSave(tr_torrent* tor)
{
    TR_ASSERT(tr_isTorrent(tor));

    if (tor->isDirty)
    {
        tor->isDirty = false;
        tr_torrentSaveResume(tor);
    }
}

static void stopTorrent(void* vtor)
{
    auto* tor = static_cast<tr_torrent*>(vtor);
    TR_ASSERT(tr_isTorrent(tor));
    auto const lock = tor->unique_lock();

    tr_logAddTorInfo(tor, "%s", "Pausing");

    tr_verifyRemove(tor);
    tr_peerMgrStopTorrent(tor);
    tr_announcerTorrentStopped(tor);
    tr_cacheFlushTorrent(tor->session->cache, tor);

    tr_fdTorrentClose(tor->session, tor->uniqueId);

    if (!tor->isDeleting)
    {
        tr_torrentSave(tor);
    }

    torrentSetQueued(tor, false);

    if (tor->magnetVerify)
    {
        tor->magnetVerify = false;
        tr_logAddTorInfo(tor, "%s", "Magnet Verify");
        refreshCurrentDir(tor);
        tr_torrentVerify(tor, nullptr, nullptr);

        callScriptIfEnabled(tor, TR_SCRIPT_ON_TORRENT_ADDED);
    }
}

void tr_torrentStop(tr_torrent* tor)
{
    TR_ASSERT(tr_isTorrent(tor));

    if (tr_isTorrent(tor))
    {
        auto const lock = tor->unique_lock();

        tor->isRunning = false;
        tor->isStopping = false;
        tor->prefetchMagnetMetadata = false;
        tor->setDirty();
        tr_runInEventThread(tor->session, stopTorrent, tor);
    }
}

static void closeTorrent(void* vtor)
{
    auto* tor = static_cast<tr_torrent*>(vtor);

    TR_ASSERT(tr_isTorrent(tor));

    tor->session->removed_torrents.emplace_back(tor->uniqueId, tr_time());

    tr_logAddTorInfo(tor, "%s", _("Removing torrent"));

    tor->magnetVerify = false;
    stopTorrent(tor);

    if (tor->isDeleting)
    {
        tr_metainfoRemoveSaved(tor->session, &tor->info);
        tr_torrentRemoveResume(tor);
    }

    tor->isRunning = false;
    freeTorrent(tor);
}

void tr_torrentFree(tr_torrent* tor)
{
    if (tr_isTorrent(tor))
    {
        tr_session* session = tor->session;

        TR_ASSERT(tr_isSession(session));

        auto const lock = tor->unique_lock();

        tr_torrentClearCompletenessCallback(tor);
        tr_runInEventThread(session, closeTorrent, tor);
    }
}

struct remove_data
{
    tr_torrent* tor;
    bool deleteFlag;
    tr_fileFunc deleteFunc;
};

static void tr_torrentDeleteLocalData(tr_torrent*, tr_fileFunc);

static void removeTorrent(void* vdata)
{
    auto* const data = static_cast<struct remove_data*>(vdata);
    auto const lock = data->tor->unique_lock();

    if (data->deleteFlag)
    {
        tr_torrentDeleteLocalData(data->tor, data->deleteFunc);
    }

    tr_torrentClearCompletenessCallback(data->tor);
    closeTorrent(data->tor);
    tr_free(data);
}

void tr_torrentRemove(tr_torrent* tor, bool deleteFlag, tr_fileFunc deleteFunc)
{
    TR_ASSERT(tr_isTorrent(tor));

    tor->isDeleting = true;

    auto* const data = tr_new0(struct remove_data, 1);
    data->tor = tor;
    data->deleteFlag = deleteFlag;
    data->deleteFunc = deleteFunc;
    tr_runInEventThread(tor->session, removeTorrent, data);
}

/**
***  Completeness
**/

static char const* getCompletionString(int type)
{
    switch (type)
    {
    case TR_PARTIAL_SEED:
        /* Translators: this is a minor point that's safe to skip over, but FYI:
           "Complete" and "Done" are specific, different terms in Transmission:
           "Complete" means we've downloaded every file in the torrent.
           "Done" means we're done downloading the files we wanted, but NOT all
           that exist */
        return _("Done");

    case TR_SEED:
        return _("Complete");

    default:
        return _("Incomplete");
    }
}

static void fireCompletenessChange(tr_torrent* tor, tr_completeness status, bool wasRunning)
{
    TR_ASSERT(status == TR_LEECH || status == TR_SEED || status == TR_PARTIAL_SEED);

    if (tor->completeness_func != nullptr)
    {
        (*tor->completeness_func)(tor, status, wasRunning, tor->completeness_func_user_data);
    }
}

void tr_torrentSetCompletenessCallback(tr_torrent* tor, tr_torrent_completeness_func func, void* user_data)
{
    TR_ASSERT(tr_isTorrent(tor));

    tor->completeness_func = func;
    tor->completeness_func_user_data = user_data;
}

void tr_torrentClearCompletenessCallback(tr_torrent* torrent)
{
    tr_torrentSetCompletenessCallback(torrent, nullptr, nullptr);
}

void tr_torrentSetRatioLimitHitCallback(tr_torrent* tor, tr_torrent_ratio_limit_hit_func func, void* user_data)
{
    TR_ASSERT(tr_isTorrent(tor));

    tor->ratio_limit_hit_func = func;
    tor->ratio_limit_hit_func_user_data = user_data;
}

void tr_torrentClearRatioLimitHitCallback(tr_torrent* torrent)
{
    tr_torrentSetRatioLimitHitCallback(torrent, nullptr, nullptr);
}

void tr_torrentSetIdleLimitHitCallback(tr_torrent* tor, tr_torrent_idle_limit_hit_func func, void* user_data)
{
    TR_ASSERT(tr_isTorrent(tor));

    tor->idle_limit_hit_func = func;
    tor->idle_limit_hit_func_user_data = user_data;
}

void tr_torrentClearIdleLimitHitCallback(tr_torrent* torrent)
{
    tr_torrentSetIdleLimitHitCallback(torrent, nullptr, nullptr);
}

static std::string buildLabelsString(tr_torrent const* tor)
{
    auto buf = std::stringstream{};

    for (auto it = std::begin(tor->labels), end = std::end(tor->labels); it != end;)
    {
        buf << *it;

        if (++it != end)
        {
            buf << ',';
        }
    }

    return buf.str();
}

static std::string buildTrackersString(tr_torrent const* tor)
{
    auto buf = std::stringstream{};

    for (size_t i = 0, n = tr_torrentTrackerCount(tor); i < n; ++i)
    {
        buf << tr_torrentTracker(tor, i).host;

        if (++i < n)
        {
            buf << ',';
        }
    }

    return buf.str();
}

static void torrentCallScript(tr_torrent const* tor, char const* script)
{
    if (tr_str_is_empty(script))
    {
        return;
    }

    time_t const now = tr_time();
    struct tm tm;
    char ctime_str[32];
    tr_localtime_r(&now, &tm);
    strftime(ctime_str, sizeof(ctime_str), "%a %b %d %T %Y%n", &tm); /* ctime equiv */

    auto torrent_dir = std::string{ tor->currentDir().sv() };
    tr_sys_path_native_separators(std::data(torrent_dir));

    auto const cmd = std::array<char const*, 2>{
        script,
        nullptr,
    };

    auto const id_str = std::to_string(tr_torrentId(tor));
    auto const labels_str = buildLabelsString(tor);
    auto const trackers_str = buildTrackersString(tor);

    auto const env = std::map<std::string_view, std::string_view>{
        { "TR_APP_VERSION"sv, SHORT_VERSION_STRING },
        { "TR_TIME_LOCALTIME"sv, ctime_str },
        { "TR_TORRENT_DIR"sv, torrent_dir.c_str() },
        { "TR_TORRENT_HASH"sv, tor->infoHashString() },
        { "TR_TORRENT_ID"sv, id_str },
        { "TR_TORRENT_LABELS"sv, labels_str },
        { "TR_TORRENT_NAME"sv, tr_torrentName(tor) },
        { "TR_TORRENT_TRACKERS"sv, trackers_str },
    };

    tr_logAddTorInfo(tor, "Calling script \"%s\"", script);

    tr_error* error = nullptr;

    if (!tr_spawn_async(std::data(cmd), env, TR_IF_WIN32("\\", "/"), &error))
    {
        tr_logAddTorErr(tor, "Error executing script \"%s\" (%d): %s", script, error->code, error->message);
        tr_error_free(error);
    }
}

void tr_torrent::recheckCompleteness()
{
    auto const lock = unique_lock();

    auto const new_completeness = completion.status();

    if (new_completeness != completeness)
    {
        bool const recentChange = downloadedCur != 0;
        bool const wasLeeching = !this->isDone();
        bool const wasRunning = isRunning;

        if (recentChange)
        {
            tr_logAddTorInfo(
                this,
                _("State changed from \"%1$s\" to \"%2$s\""),
                getCompletionString(this->completeness),
                getCompletionString(completeness));
        }

        this->completeness = new_completeness;
        tr_fdTorrentClose(this->session, this->uniqueId);

        if (this->isDone())
        {
            if (recentChange)
            {
                tr_announcerTorrentCompleted(this);
                this->markChanged();
                this->doneDate = tr_time();
            }

            if (wasLeeching && wasRunning)
            {
                /* clear interested flag on all peers */
                tr_peerMgrClearInterest(this);
            }

            if (this->currentDir() == this->incompleteDir())
            {
                this->setLocation(this->downloadDir().sv(), true, nullptr, nullptr);
            }
        }

        fireCompletenessChange(this, completeness, wasRunning);

        if (this->isDone() && wasLeeching && wasRunning)
        {
            /* if completeness was TR_LEECH, the seed limit check
               will have been skipped in bandwidthPulse */
            tr_torrentCheckSeedLimit(this);
        }

        this->setDirty();

        if (this->isDone())
        {
            tr_torrentSave(this);
            callScriptIfEnabled(this, TR_SCRIPT_ON_TORRENT_DONE);
        }
    }
}

/***
****
***/

static void tr_torrentFireMetadataCompleted(tr_torrent* tor)
{
    TR_ASSERT(tr_isTorrent(tor));

    if (tor->metadata_func != nullptr)
    {
        (*tor->metadata_func)(tor, tor->metadata_func_user_data);
    }
}

void tr_torrentSetMetadataCallback(tr_torrent* tor, tr_torrent_metadata_func func, void* user_data)
{
    TR_ASSERT(tr_isTorrent(tor));

    tor->metadata_func = func;
    tor->metadata_func_user_data = user_data;
}

/**
***  File DND
**/

void tr_torrentSetFileDLs(tr_torrent* tor, tr_file_index_t const* files, tr_file_index_t n_files, bool wanted)
{
    TR_ASSERT(tr_isTorrent(tor));

    tor->setFilesWanted(files, n_files, wanted);
}

/***
****
***/

void tr_torrentSetLabels(tr_torrent* tor, tr_labels_t&& labels)
{
    TR_ASSERT(tr_isTorrent(tor));
    auto const lock = tor->unique_lock();

    tor->labels = std::move(labels);
    tor->setDirty();
}

/***
****
***/

tr_priority_t tr_torrentGetPriority(tr_torrent const* tor)
{
    TR_ASSERT(tr_isTorrent(tor));

    return tor->bandwidth->getPriority();
}

void tr_torrentSetPriority(tr_torrent* tor, tr_priority_t priority)
{
    TR_ASSERT(tr_isTorrent(tor));
    TR_ASSERT(tr_isPriority(priority));

    if (tor->bandwidth->getPriority() != priority)
    {
        tor->bandwidth->setPriority(priority);

        tor->setDirty();
    }
}

/***
****
***/

void tr_torrentSetPeerLimit(tr_torrent* tor, uint16_t maxConnectedPeers)
{
    TR_ASSERT(tr_isTorrent(tor));

    if (tor->maxConnectedPeers != maxConnectedPeers)
    {
        tor->maxConnectedPeers = maxConnectedPeers;

        tor->setDirty();
    }
}

uint16_t tr_torrentGetPeerLimit(tr_torrent const* tor)
{
    TR_ASSERT(tr_isTorrent(tor));

    return tor->maxConnectedPeers;
}

/***
****
***/

void tr_torrentGetBlockLocation(
    tr_torrent const* tor,
    tr_block_index_t block,
    tr_piece_index_t* piece,
    uint32_t* offset,
    uint32_t* length)
{
    uint64_t pos = block;
    pos *= tor->block_size;
    *piece = pos / tor->pieceSize();
    uint64_t piece_begin = tor->pieceSize();
    piece_begin *= *piece;
    *offset = pos - piece_begin;
    *length = tor->blockSize(block);
}

bool tr_torrentReqIsValid(tr_torrent const* tor, tr_piece_index_t index, uint32_t offset, uint32_t length)
{
    TR_ASSERT(tr_isTorrent(tor));

    int err = 0;

    if (index >= tor->pieceCount())
    {
        err = 1;
    }
    else if (length < 1)
    {
        err = 2;
    }
    else if (offset + length > tor->pieceSize(index))
    {
        err = 3;
    }
    else if (length > MAX_BLOCK_SIZE)
    {
        err = 4;
    }
    else if (tor->offset(index, offset, length) > tor->totalSize())
    {
        err = 5;
    }

    if (err != 0)
    {
        tr_logAddTorDbg(
            tor,
            "index %lu offset %lu length %lu err %d\n",
            (unsigned long)index,
            (unsigned long)offset,
            (unsigned long)length,
            err);
    }

    return err == 0;
}

<<<<<<< HEAD
// TODO(ckerr) migrate to block_info
uint64_t tr_pieceOffset(tr_torrent const* tor, tr_piece_index_t index, uint32_t offset, uint32_t length)
{
    TR_ASSERT(tr_isTorrent(tor));

    auto ret = uint64_t{};
    ret = tor->pieceSize();
    ret *= index;
    ret += offset;
    ret += length;
    return ret;
}

// TODO(ckerr) migrate to fpm?
=======
// TODO(ckerr) migrate to fpm
>>>>>>> af183b14
tr_block_span_t tr_torGetFileBlockSpan(tr_torrent const* tor, tr_file_index_t const i)
{
    auto const [begin_byte, end_byte] = tor->fpm_.byteSpan(i);

    auto const begin_block = tor->blockOf(begin_byte);
    if (begin_byte >= end_byte)
    {
        return { begin_block, begin_block };
    }

    auto const final_byte = end_byte - 1;
    auto const end_block = tor->blockOf(final_byte) + 1;
    return { begin_block, end_block };
}

/***
****
***/

// TODO: should be const after tr_ioTestPiece() is const
bool tr_torrent::checkPiece(tr_piece_index_t piece)
{
    bool const pass = tr_ioTestPiece(this, piece);
    tr_logAddTorDbg(this, "[LAZY] tr_torrent.checkPiece tested piece %zu, pass==%d", size_t(piece), int(pass));
    return pass;
}

/***
****
***/

bool tr_torrentSetAnnounceList(tr_torrent* tor, char const* const* announce_urls, tr_tracker_tier_t const* tiers, size_t n)
{
    TR_ASSERT(tr_isTorrent(tor));
    auto const lock = tor->unique_lock();

    auto announce_list = tr_announce_list();
    if (!announce_list.set(announce_urls, tiers, n) || !announce_list.save(tor->torrentFile()))
    {
        return false;
    }

    std::swap(*tor->info.announce_list, announce_list);
    tor->markEdited();

    /* if we had a tracker-related error on this torrent,
     * and that tracker's been removed,
     * then clear the error */
    if (tor->error == TR_STAT_TRACKER_WARNING || tor->error == TR_STAT_TRACKER_ERROR)
    {
        auto const error_url = tor->error_announce_url;

        if (std::any_of(
                std::begin(tor->announceList()),
                std::end(tor->announceList()),
                [error_url](auto const& tracker) { return tracker.announce_str == error_url; }))
        {
            tr_torrentClearError(tor);
        }
    }

    /* tell the announcer to reload this torrent's tracker list */
    tr_announcerResetTorrent(tor->session->announcer, tor);

    return true;
}

/**
***
**/

uint64_t tr_torrentGetBytesLeftToAllocate(tr_torrent const* tor)
{
    TR_ASSERT(tr_isTorrent(tor));

    uint64_t bytesLeft = 0;

    for (tr_file_index_t i = 0, n = tor->fileCount(); i < n; ++i)
    {
        auto const file = tr_torrentFile(tor, i);

        if (file.wanted)
        {
            uint64_t const length = file.length;
            char* path = tr_torrentFindFile(tor, i);

            bytesLeft += length;

            tr_sys_path_info info;
            if (path != nullptr && tr_sys_path_get_info(path, 0, &info, nullptr) && info.type == TR_SYS_PATH_IS_FILE &&
                info.size <= length)
            {
                bytesLeft -= info.size;
            }

            tr_free(path);
        }
    }

    return bytesLeft;
}

/****
*****  Removing the torrent's local data
****/

static constexpr bool isJunkFile(std::string_view base)
{
    auto constexpr Files = std::array<std::string_view, 3>{
        ".DS_Store"sv,
        "Thumbs.db"sv,
        "desktop.ini"sv,
    };

    // TODO(C++20): std::any_of is constexpr in C++20
    for (auto const& file : Files)
    {
        if (file == base)
        {
            return true;
        }
    }

#ifdef __APPLE__
    // check for resource forks. <http://support.apple.com/kb/TA20578>
    if (tr_strvStartsWith(base, "._"sv))
    {
        return true;
    }
#endif

    return false;
}

static void removeEmptyFoldersAndJunkFiles(char const* folder)
{
    auto const odir = tr_sys_dir_open(folder, nullptr);
    if (odir == TR_BAD_SYS_DIR)
    {
        return;
    }

    char const* name = nullptr;
    while ((name = tr_sys_dir_read_name(odir, nullptr)) != nullptr)
    {
        if (strcmp(name, ".") != 0 && strcmp(name, "..") != 0)
        {
            auto const filename = tr_strvPath(folder, name);

            auto info = tr_sys_path_info{};
            if (tr_sys_path_get_info(filename.c_str(), 0, &info, nullptr) && info.type == TR_SYS_PATH_IS_DIRECTORY)
            {
                removeEmptyFoldersAndJunkFiles(filename.c_str());
            }
            else if (isJunkFile(name))
            {
                tr_sys_path_remove(filename.c_str(), nullptr);
            }
        }
    }

    tr_sys_path_remove(folder, nullptr);
    tr_sys_dir_close(odir, nullptr);
}

/**
 * This convoluted code does something (seemingly) simple:
 * remove the torrent's local files.
 *
 * Fun complications:
 * 1. Try to preserve the directory hierarchy in the recycle bin.
 * 2. If there are nontorrent files, don't delete them...
 * 3. ...unless the other files are "junk", such as .DS_Store
 */
static void deleteLocalData(tr_torrent* tor, tr_fileFunc func)
{
    auto files = std::vector<std::string>{};
    auto folders = std::set<std::string>{};
    char const* const top = tor->currentDir().c_str();

    /* don't try to delete local data if the directory's gone missing */
    if (!tr_sys_path_exists(top, nullptr))
    {
        return;
    }

    /* if it's a magnet link, there's nothing to move... */
    if (!tor->hasMetadata())
    {
        return;
    }

    /***
    ****  Move the local data to a new tmpdir
    ***/

    auto tmpdir = tr_strvPath(top, TR_PATH_DELIMITER_STR, tr_torrentName(tor), "__XXXXXX");
    tr_sys_dir_create_temp(std::data(tmpdir), nullptr);

    for (tr_file_index_t f = 0, n = tor->fileCount(); f < n; ++f)
    {
        /* try to find the file, looking in the partial and download dirs */
        auto filename = tr_strvPath(top, tor->file(f).name);

        if (!tr_sys_path_exists(filename.c_str(), nullptr))
        {
            filename += ".part"sv;

            if (!tr_sys_path_exists(filename.c_str(), nullptr))
            {
                filename.clear();
            }
        }

        /* if we found the file, move it */
        if (!std::empty(filename))
        {
            auto target = tr_strvPath(tmpdir, tor->file(f).name);
            tr_moveFile(filename.c_str(), target.c_str(), nullptr);
            files.emplace_back(target);
        }
    }

    /***
    ****  Remove tmpdir.
    ****
    ****  Try deleting the top-level files & folders to preserve
    ****  the directory hierarchy in the recycle bin.
    ****  If case that fails -- for example, rmdir () doesn't
    ****  delete nonempty folders -- go from the bottom up too.
    ***/

    /* try deleting the local data's top-level files & folders */
    if (auto const odir = tr_sys_dir_open(tmpdir.c_str(), nullptr); odir != TR_BAD_SYS_DIR)
    {
        char const* name = nullptr;
        while ((name = tr_sys_dir_read_name(odir, nullptr)) != nullptr)
        {
            if (strcmp(name, ".") != 0 && strcmp(name, "..") != 0)
            {
                auto const file = tr_strvPath(tmpdir, name);
                (*func)(file.c_str(), nullptr);
            }
        }

        tr_sys_dir_close(odir, nullptr);
    }

    /* go from the bottom up */
    for (auto const& file : files)
    {
        char* walk = tr_strvDup(file);

        while (tr_sys_path_exists(walk, nullptr) && !tr_sys_path_is_same(tmpdir.c_str(), walk, nullptr))
        {
            char* tmp = tr_sys_path_dirname(walk, nullptr);
            (*func)(walk, nullptr);
            tr_free(walk);
            walk = tmp;
        }

        tr_free(walk);
    }

    /***
    ****  The local data has been removed.
    ****  What's left in top are empty folders, junk, and user-generated files.
    ****  Remove the first two categories and leave the third.
    ***/

    /* build a list of 'top's child directories that belong to this torrent */
    for (tr_file_index_t f = 0, n = tor->fileCount(); f < n; ++f)
    {
        /* get the directory that this file goes in... */
        auto const filename = tr_strvPath(top, tor->file(f).name);
        char* dir = tr_sys_path_dirname(filename.c_str(), nullptr);
        if (dir == nullptr)
        {
            continue;
        }

        /* walk up the directory tree until we reach 'top' */
        if (!tr_sys_path_is_same(top, dir, nullptr) && strcmp(top, dir) != 0)
        {
            for (;;)
            {
                char* parent = tr_sys_path_dirname(dir, nullptr);

                if (tr_sys_path_is_same(top, parent, nullptr) || strcmp(top, parent) == 0)
                {
                    folders.emplace(dir);
                    tr_free(parent);
                    break;
                }

                /* walk upwards to parent */
                tr_free(dir);
                dir = parent;
            }
        }

        tr_free(dir);
    }

    for (auto const& folder : folders)
    {
        removeEmptyFoldersAndJunkFiles(folder.c_str());
    }

    /* cleanup */
    tr_sys_path_remove(tmpdir.c_str(), nullptr);
}

static void tr_torrentDeleteLocalData(tr_torrent* tor, tr_fileFunc func)
{
    TR_ASSERT(tr_isTorrent(tor));

    if (func == nullptr)
    {
        func = tr_sys_path_remove;
    }

    /* close all the files because we're about to delete them */
    tr_cacheFlushTorrent(tor->session->cache, tor);
    tr_fdTorrentClose(tor->session, tor->uniqueId);

    deleteLocalData(tor, func);
}

/***
****
***/

struct LocationData
{
    std::string location;

    tr_torrent* tor = nullptr;
    double volatile* setme_progress = nullptr;
    int volatile* setme_state = nullptr;

    bool move_from_old_location = false;
};

static void setLocationImpl(void* vdata)
{
    auto* data = static_cast<struct LocationData*>(vdata);
    tr_torrent* tor = data->tor;
    TR_ASSERT(tr_isTorrent(tor));
    auto const lock = tor->unique_lock();

    bool err = false;
    bool const do_move = data->move_from_old_location;
    auto const& location = data->location;
    double bytesHandled = 0;

    tr_logAddDebug(
        "Moving \"%s\" location from currentDir \"%s\" to \"%s\"",
        tr_torrentName(tor),
        tor->currentDir().c_str(),
        location.c_str());

    tr_sys_dir_create(location.c_str(), TR_SYS_DIR_CREATE_PARENTS, 0777, nullptr);

    if (!tr_sys_path_is_same(location.c_str(), tor->currentDir().c_str(), nullptr))
    {
        /* bad idea to move files while they're being verified... */
        tr_verifyRemove(tor);

        /* try to move the files.
         * FIXME: there are still all kinds of nasty cases, like what
         * if the target directory runs out of space halfway through... */
        for (tr_file_index_t i = 0, n = tor->fileCount(); !err && i < n; ++i)
        {
            auto const file_length = tor->file(i).length;

            char const* oldbase = nullptr;
            char* sub = nullptr;
            if (tr_torrentFindFile2(tor, i, &oldbase, &sub, nullptr))
            {
                auto const oldpath = tr_strvPath(oldbase, sub);
                auto const newpath = tr_strvPath(location, sub);

                tr_logAddDebug("Found file #%d: %s", (int)i, oldpath.c_str());

                if (do_move && !tr_sys_path_is_same(oldpath.c_str(), newpath.c_str(), nullptr))
                {
                    tr_error* error = nullptr;

                    tr_logAddTorInfo(tor, "moving \"%s\" to \"%s\"", oldpath.c_str(), newpath.c_str());

                    if (!tr_moveFile(oldpath.c_str(), newpath.c_str(), &error))
                    {
                        err = true;
                        tr_logAddTorErr(
                            tor,
                            "error moving \"%s\" to \"%s\": %s",
                            oldpath.c_str(),
                            newpath.c_str(),
                            error->message);
                        tr_error_free(error);
                    }
                }

                tr_free(sub);
            }

            if (data->setme_progress != nullptr)
            {
                bytesHandled += file_length;
                *data->setme_progress = bytesHandled / tor->totalSize();
            }
        }

        if (!err && do_move)
        {
            /* blow away the leftover subdirectories in the old location */
            tr_torrentDeleteLocalData(tor, tr_sys_path_remove);
        }
    }

    if (!err)
    {
        /* set the new location and reverify */
        tr_torrentSetDownloadDir(tor, location.c_str());

        if (do_move)
        {
            tor->incomplete_dir.clear();
            tor->current_dir = tor->downloadDir();
        }
    }

    if (data->setme_state != nullptr)
    {
        *data->setme_state = err ? TR_LOC_ERROR : TR_LOC_DONE;
    }

    /* cleanup */
    delete data;
}

void tr_torrent::setLocation(
    std::string_view location,
    bool move_from_old_location,
    double volatile* setme_progress,
    int volatile* setme_state)
{
    if (setme_state != nullptr)
    {
        *setme_state = TR_LOC_MOVING;
    }

    if (setme_progress != nullptr)
    {
        *setme_progress = 0;
    }

    /* run this in the libtransmission thread */
    auto* const data = new LocationData{};
    data->tor = this;
    data->location = location;
    data->move_from_old_location = move_from_old_location;
    data->setme_state = setme_state;
    data->setme_progress = setme_progress;
    tr_runInEventThread(this->session, setLocationImpl, data);
}

void tr_torrentSetLocation(
    tr_torrent* tor,
    char const* location,
    bool move_from_old_location,
    double volatile* setme_progress,
    int volatile* setme_state)
{
    TR_ASSERT(tr_isTorrent(tor));
    TR_ASSERT(!tr_str_is_empty(location));

    return tor->setLocation(location ? location : "", move_from_old_location, setme_progress, setme_state);
}

std::string_view tr_torrent::primaryMimeType() const
{
    // count up how many bytes there are for each mime-type in the torrent
    // NB: get_mime_type_for_filename() always returns the same ptr for a
    // mime_type, so its raw pointer can be used as a key.
    auto size_per_mime_type = std::unordered_map<std::string_view, size_t>{};
    for (tr_file_index_t i = 0, n = this->fileCount(); i < n; ++i)
    {
        auto const& file = this->file(i);
        auto const mime_type = tr_get_mime_type_for_filename(file.name);
        size_per_mime_type[mime_type] += file.length;
    }

    if (std::empty(size_per_mime_type))
    {
        // https://developer.mozilla.org/en-US/docs/Web/HTTP/Basics_of_HTTP/MIME_types/Common_types
        // application/octet-stream is the default value for all other cases.
        // An unknown file type should use this type.
        auto constexpr Fallback = "application/octet-stream"sv;
        return Fallback;
    }

    auto const it = std::max_element(
        std::begin(size_per_mime_type),
        std::end(size_per_mime_type),
        [](auto const& a, auto const& b) { return a.second < b.second; });
    return it->first;
}

/***
****
***/

static void tr_torrentFileCompleted(tr_torrent* tor, tr_file_index_t i)
{
    /* close the file so that we can reopen in read-only mode as needed */
    tr_cacheFlushFile(tor->session->cache, tor, i);
    tr_fdFileClose(tor->session, tor, i);

    /* now that the file is complete and closed, we can start watching its
     * mtime timestamp for changes to know if we need to reverify pieces */
    tr_file& file = tor->file(i);
    file.priv.mtime = tr_time();

    /* if the torrent's current filename isn't the same as the one in the
     * metadata -- for example, if it had the ".part" suffix appended to
     * it until now -- then rename it to match the one in the metadata */
    char const* base = nullptr;
    char* sub = nullptr;
    if (tr_torrentFindFile2(tor, i, &base, &sub, nullptr))
    {
        if (strcmp(sub, file.name) != 0)
        {
            auto const oldpath = tr_strvPath(base, sub);
            auto const newpath = tr_strvPath(base, file.name);
            tr_error* error = nullptr;

            if (!tr_sys_path_rename(oldpath.c_str(), newpath.c_str(), &error))
            {
                tr_logAddTorErr(tor, "Error moving \"%s\" to \"%s\": %s", oldpath.c_str(), newpath.c_str(), error->message);
                tr_error_free(error);
            }
        }

        tr_free(sub);
    }
}

static void tr_torrentPieceCompleted(tr_torrent* tor, tr_piece_index_t pieceIndex)
{
    tr_peerMgrPieceCompleted(tor, pieceIndex);

    // if this piece completes any file, invoke the fileCompleted func for it
    auto const [begin, end] = tor->fpm_.fileSpan(pieceIndex);
    for (tr_file_index_t file = begin; file < end; ++file)
    {
        if (tor->completion.hasBlocks(tr_torGetFileBlockSpan(tor, file)))
        {
            tr_torrentFileCompleted(tor, file);
        }
    }
}

void tr_torrentGotBlock(tr_torrent* tor, tr_block_index_t block)
{
    TR_ASSERT(tr_isTorrent(tor));
    TR_ASSERT(tr_amInEventThread(tor->session));

    bool const block_is_new = !tor->hasBlock(block);

    if (block_is_new)
    {
        tor->completion.addBlock(block);
        tor->setDirty();

        tr_piece_index_t const p = tor->pieceForBlock(block);

        if (tor->hasPiece(p))
        {
            if (tor->checkPiece(p))
            {
                tr_torrentPieceCompleted(tor, p);
            }
            else
            {
                uint32_t const n = tor->pieceSize(p);
                tr_logAddTorErr(tor, _("Piece %" PRIu32 ", which was just downloaded, failed its checksum test"), p);
                tor->corruptCur += n;
                tor->downloadedCur -= std::min(tor->downloadedCur, uint64_t{ n });
                tr_peerMgrGotBadPiece(tor, p);
            }
        }
    }
    else
    {
        uint32_t const n = tor->blockSize(block);
        tor->downloadedCur -= std::min(tor->downloadedCur, uint64_t{ n });
        tr_logAddTorDbg(tor, "we have this block already...");
    }
}

/***
****
***/

std::optional<tr_torrent::tr_found_file_t> tr_torrent::findFile(std::string& filename, tr_file_index_t i) const
{
    tr_file const& file = this->file(i);
    auto file_info = tr_sys_path_info{};

    if (!std::empty(this->downloadDir()))
    {
        auto const base = this->downloadDir().sv();

        tr_buildBuf(filename, base, "/"sv, file.name);
        if (tr_sys_path_get_info(filename.c_str(), 0, &file_info, nullptr))
        {
            return tr_found_file_t{ file_info, filename, base };
        }

        tr_buildBuf(filename, base, "/"sv, file.name, ".part"sv);
        if (tr_sys_path_get_info(filename.c_str(), 0, &file_info, nullptr))
        {
            return tr_found_file_t{ file_info, filename, base };
        }
    }

    if (!std::empty(this->incompleteDir()))
    {
        auto const base = this->incompleteDir().sv();

        tr_buildBuf(filename, base, "/"sv, file.name);
        if (tr_sys_path_get_info(filename.c_str(), 0, &file_info, nullptr))
        {
            return tr_found_file_t{ file_info, filename, base };
        }

        tr_buildBuf(filename, base, "/"sv, file.name, ".part"sv);
        if (tr_sys_path_get_info(filename.c_str(), 0, &file_info, nullptr))
        {
            return tr_found_file_t{ file_info, filename, base };
        }
    }

    return {};
}

// TODO: clients that call this should call tr_torrent::findFile() instead
bool tr_torrentFindFile2(tr_torrent const* tor, tr_file_index_t fileNum, char const** base, char** subpath, time_t* mtime)
{
    auto filename = std::string{};
    auto const found = tor->findFile(filename, fileNum);

    if (!found)
    {
        return false;
    }

    if (base != nullptr)
    {
        *base = std::data(found->base);
    }

    if (subpath != nullptr)
    {
        *subpath = tr_strvDup(found->subpath);
    }

    if (mtime != nullptr)
    {
        *mtime = found->last_modified_at;
    }

    return true;
}

// TODO: clients that call this should call tr_torrent::findFile() instead
char* tr_torrentFindFile(tr_torrent const* tor, tr_file_index_t fileNum)
{
    auto filename = std::string{};
    auto const found = tor->findFile(filename, fileNum);
    return found ? tr_strdup(filename.c_str()) : nullptr;
}

/* Decide whether we should be looking for files in downloadDir or incompleteDir. */
static void refreshCurrentDir(tr_torrent* tor)
{
    tr_interned_string dir;

    if (std::empty(tor->incompleteDir()))
    {
        dir = tor->downloadDir();
    }
    else if (!tor->hasMetadata()) /* no files to find */
    {
        dir = tor->incompleteDir();
    }
    else
    {
        auto filename = std::string{};
        auto const found = tor->findFile(filename, 0);
        dir = found ? tr_interned_string{ found->base } : tor->incompleteDir();
    }

    TR_ASSERT(!std::empty(dir));
    TR_ASSERT(dir == tor->downloadDir() || dir == tor->incompleteDir());

    tor->current_dir = dir;
}

char* tr_torrentBuildPartial(tr_torrent const* tor, tr_file_index_t i)
{
    return tr_strvDup(tr_strvJoin(tor->file(i).name, ".part"sv));
}

/***
****
***/

#ifdef TR_ENABLE_ASSERTS

static bool queueIsSequenced(tr_session* session)
{
    auto torrents = tr_sessionGetTorrents(session);
    std::sort(
        std::begin(torrents),
        std::end(torrents),
        [](auto const* a, auto const* b) { return a->queuePosition < b->queuePosition; });

#if 0

    fprintf(stderr, "%s", "queue: ");

    for (int i = 0; i < n; ++i)
    {
        fprintf(stderr, "%d ", tmp[i]->queuePosition);
    }

    fputc('\n', stderr);

#endif

    /* test them */
    bool is_sequenced = true;

    for (int i = 0, n = std::size(torrents); is_sequenced && i < n; ++i)
    {
        is_sequenced = torrents[i]->queuePosition == i;
    }

    return is_sequenced;
}

#endif

int tr_torrentGetQueuePosition(tr_torrent const* tor)
{
    return tor->queuePosition;
}

void tr_torrentSetQueuePosition(tr_torrent* tor, int pos)
{
    int back = -1;
    int const old_pos = tor->queuePosition;

    if (pos < 0)
    {
        pos = 0;
    }

    tor->queuePosition = -1;

    for (auto* walk : tor->session->torrents)
    {
        if ((old_pos < pos) && (old_pos <= walk->queuePosition) && (walk->queuePosition <= pos))
        {
            walk->queuePosition--;
            walk->markChanged();
        }

        if ((old_pos > pos) && (pos <= walk->queuePosition) && (walk->queuePosition < old_pos))
        {
            walk->queuePosition++;
            walk->markChanged();
        }

        if (back < walk->queuePosition)
        {
            back = walk->queuePosition;
        }
    }

    tor->queuePosition = std::min(pos, back + 1);
    tor->markChanged();

    TR_ASSERT(queueIsSequenced(tor->session));
}

struct CompareTorrentByQueuePosition
{
    bool operator()(tr_torrent const* a, tr_torrent const* b) const
    {
        return a->queuePosition < b->queuePosition;
    }
};

void tr_torrentsQueueMoveTop(tr_torrent* const* torrents_in, size_t n)
{
    auto torrents = std::vector<tr_torrent*>(torrents_in, torrents_in + n);
    std::sort(std::rbegin(torrents), std::rend(torrents), CompareTorrentByQueuePosition{});
    for (auto* tor : torrents)
    {
        tr_torrentSetQueuePosition(tor, 0);
    }
}

void tr_torrentsQueueMoveUp(tr_torrent* const* torrents_in, size_t n)
{
    auto torrents = std::vector<tr_torrent*>(torrents_in, torrents_in + n);
    std::sort(std::begin(torrents), std::end(torrents), CompareTorrentByQueuePosition{});
    for (auto* tor : torrents)
    {
        tr_torrentSetQueuePosition(tor, tor->queuePosition - 1);
    }
}

void tr_torrentsQueueMoveDown(tr_torrent* const* torrents_in, size_t n)
{
    auto torrents = std::vector<tr_torrent*>(torrents_in, torrents_in + n);
    std::sort(std::rbegin(torrents), std::rend(torrents), CompareTorrentByQueuePosition{});
    for (auto* tor : torrents)
    {
        tr_torrentSetQueuePosition(tor, tor->queuePosition + 1);
    }
}

void tr_torrentsQueueMoveBottom(tr_torrent* const* torrents_in, size_t n)
{
    auto torrents = std::vector<tr_torrent*>(torrents_in, torrents_in + n);
    std::sort(std::begin(torrents), std::end(torrents), CompareTorrentByQueuePosition{});
    for (auto* tor : torrents)
    {
        tr_torrentSetQueuePosition(tor, INT_MAX);
    }
}

static void torrentSetQueued(tr_torrent* tor, bool queued)
{
    TR_ASSERT(tr_isTorrent(tor));

    if (tor->isQueued() != queued)
    {
        tor->is_queued = queued;
        tor->markChanged();
        tor->setDirty();
    }
}

void tr_torrentSetQueueStartCallback(tr_torrent* torrent, void (*callback)(tr_torrent*, void*), void* user_data)
{
    torrent->queue_started_callback = callback;
    torrent->queue_started_user_data = user_data;
}

/***
****
****  RENAME
****
***/

static bool renameArgsAreValid(char const* oldpath, char const* newname)
{
    return !tr_str_is_empty(oldpath) && !tr_str_is_empty(newname) && strcmp(newname, ".") != 0 && strcmp(newname, "..") != 0 &&
        strchr(newname, TR_PATH_DELIMITER) == nullptr;
}

static tr_file_index_t* renameFindAffectedFiles(tr_torrent* tor, char const* oldpath, size_t* setme_n)
{
    auto const n_files = tor->fileCount();
    auto n_affected_files = size_t{};
    auto* const indices = tr_new0(tr_file_index_t, n_files);

    auto const oldpath_len = strlen(oldpath);

    for (tr_file_index_t i = 0; i < n_files; ++i)
    {
        char const* name = tor->file(i).name;
        size_t const len = strlen(name);

        if ((len == oldpath_len || (len > oldpath_len && name[oldpath_len] == '/')) && memcmp(oldpath, name, oldpath_len) == 0)
        {
            indices[n_affected_files++] = i;
        }
    }

    *setme_n = n_affected_files;
    return indices;
}

static int renamePath(tr_torrent* tor, char const* oldpath, char const* newname)
{
    int err = 0;

    auto const base = tor->isDone() || std::empty(tor->incompleteDir()) ? tor->downloadDir().sv() : tor->incompleteDir().sv();

    auto src = tr_strvPath(base, oldpath);

    if (!tr_sys_path_exists(src.c_str(), nullptr)) /* check for it as a partial */
    {
        src += ".part"sv;
    }

    if (tr_sys_path_exists(src.c_str(), nullptr))
    {
        char* const parent = tr_sys_path_dirname(src.c_str(), nullptr);
        auto const tgt = tr_strvEndsWith(src, ".part"sv) ? tr_strvJoin(parent, TR_PATH_DELIMITER_STR, newname, ".part"sv) :
                                                           tr_strvPath(parent, newname);

        auto tmp = errno;
        bool const tgt_exists = tr_sys_path_exists(tgt.c_str(), nullptr);
        errno = tmp;

        if (!tgt_exists)
        {
            tr_error* error = nullptr;

            tmp = errno;

            if (!tr_sys_path_rename(src.c_str(), tgt.c_str(), &error))
            {
                err = error->code;
                tr_error_free(error);
            }

            errno = tmp;
        }

        tr_free(parent);
    }

    return err;
}

static void renameTorrentFileString(tr_torrent* tor, char const* oldpath, char const* newname, tr_file_index_t fileIndex)
{
    char* name = nullptr;
    tr_file& file = tor->file(fileIndex);
    size_t const oldpath_len = strlen(oldpath);

    if (strchr(oldpath, TR_PATH_DELIMITER) == nullptr)
    {
        if (oldpath_len >= strlen(file.name))
        {
            name = tr_buildPath(newname, nullptr);
        }
        else
        {
            name = tr_buildPath(newname, file.name + oldpath_len + 1, nullptr);
        }
    }
    else
    {
        char* tmp = tr_sys_path_dirname(oldpath, nullptr);

        if (tmp == nullptr)
        {
            return;
        }

        if (oldpath_len >= strlen(file.name))
        {
            name = tr_buildPath(tmp, newname, nullptr);
        }
        else
        {
            name = tr_buildPath(tmp, newname, file.name + oldpath_len + 1, nullptr);
        }

        tr_free(tmp);
    }

    if (strcmp(file.name, name) == 0)
    {
        tr_free(name);
    }
    else
    {
        tr_free(file.name);
        file.name = name;
        file.priv.is_renamed = true;
    }
}

struct rename_data
{
    tr_torrent* tor;
    char* oldpath;
    char* newname;
    tr_torrent_rename_done_func callback;
    void* callback_user_data;
};

static void torrentRenamePath(void* vdata)
{
    auto* data = static_cast<struct rename_data*>(vdata);
    tr_torrent* const tor = data->tor;

    TR_ASSERT(tr_isTorrent(tor));

    /***
    ****
    ***/

    int error = 0;
    char const* const oldpath = data->oldpath;
    char const* const newname = data->newname;

    if (!renameArgsAreValid(oldpath, newname))
    {
        error = EINVAL;
    }
    else
    {
        auto n = size_t{};
        tr_file_index_t* const file_indices = renameFindAffectedFiles(tor, oldpath, &n);

        if (n == 0)
        {
            error = EINVAL;
        }
        else
        {
            error = renamePath(tor, oldpath, newname);

            if (error == 0)
            {
                /* update tr_info.files */
                for (size_t i = 0; i < n; ++i)
                {
                    renameTorrentFileString(tor, oldpath, newname, file_indices[i]);
                }

                /* update tr_info.name if user changed the toplevel */
                if (n == tor->fileCount() && strchr(oldpath, '/') == nullptr)
                {
                    tor->setName(newname);
                }

                tor->markEdited();
                tor->setDirty();
            }
        }

        tr_free(file_indices);
    }

    /***
    ****
    ***/

    tor->markChanged();

    /* callback */
    if (data->callback != nullptr)
    {
        (*data->callback)(tor, data->oldpath, data->newname, error, data->callback_user_data);
    }

    /* cleanup */
    tr_free(data->oldpath);
    tr_free(data->newname);
    tr_free(data);
}

void tr_torrent::renamePath(
    std::string_view oldpath,
    std::string_view newname,
    tr_torrent_rename_done_func callback,
    void* callback_user_data)
{
    auto* const data = tr_new0(struct rename_data, 1);
    data->tor = this;
    data->oldpath = tr_strvDup(oldpath);
    data->newname = tr_strvDup(newname);
    data->callback = callback;
    data->callback_user_data = callback_user_data;

    tr_runInEventThread(this->session, torrentRenamePath, data);
}

void tr_torrentRenamePath(
    tr_torrent* tor,
    char const* oldpath,
    char const* newname,
    tr_torrent_rename_done_func callback,
    void* callback_user_data)
{
    oldpath = oldpath != nullptr ? oldpath : "";
    newname = newname != nullptr ? newname : "";

    tor->renamePath(oldpath, newname, callback, callback_user_data);
}

void tr_torrent::swapMetainfo(tr_metainfo_parsed& parsed)
{
    std::swap(this->info, parsed.info);
    std::swap(this->piece_checksums_, parsed.pieces);
    std::swap(this->info_dict_length, parsed.info_dict_length);
}

void tr_torrentSetFilePriorities(
    tr_torrent* tor,
    tr_file_index_t const* files,
    tr_file_index_t fileCount,
    tr_priority_t priority)
{
    tor->setFilePriorities(files, fileCount, priority);
}

bool tr_torrentHasMetadata(tr_torrent const* tor)
{
    return tor->hasMetadata();
}

void tr_torrent::markEdited()
{
    this->editDate = tr_time();
}

void tr_torrent::markChanged()
{
    this->anyDate = tr_time();
}

void tr_torrent::setDateActive(time_t t)
{
    this->activityDate = t;
    this->anyDate = std::max(this->anyDate, this->activityDate);
}

void tr_torrent::setBlocks(tr_bitfield blocks)
{
    this->completion.setBlocks(std::move(blocks));
}

void tr_torrent::setName(std::string_view name)
{
    if (name == this->info.name)
    {
        return;
    }

    tr_free(this->info.name);
    this->info.name = tr_strvDup(name);
}<|MERGE_RESOLUTION|>--- conflicted
+++ resolved
@@ -1984,24 +1984,7 @@
     return err == 0;
 }
 
-<<<<<<< HEAD
-// TODO(ckerr) migrate to block_info
-uint64_t tr_pieceOffset(tr_torrent const* tor, tr_piece_index_t index, uint32_t offset, uint32_t length)
-{
-    TR_ASSERT(tr_isTorrent(tor));
-
-    auto ret = uint64_t{};
-    ret = tor->pieceSize();
-    ret *= index;
-    ret += offset;
-    ret += length;
-    return ret;
-}
-
 // TODO(ckerr) migrate to fpm?
-=======
-// TODO(ckerr) migrate to fpm
->>>>>>> af183b14
 tr_block_span_t tr_torGetFileBlockSpan(tr_torrent const* tor, tr_file_index_t const i)
 {
     auto const [begin_byte, end_byte] = tor->fpm_.byteSpan(i);
