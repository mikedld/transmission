--- conflicted
+++ resolved
@@ -602,53 +602,6 @@
     return tr_sys_path_remove(filename, error);
 }
 
-void removeTorrentInSessionThread(tr_torrent* tor, bool delete_flag, tr_fileFunc delete_func, void* user_data)
-{
-    auto const lock = tor->unique_lock();
-
-    bool ok = true;
-    if (delete_flag && tor->has_metainfo())
-    {
-        // ensure the files are all closed and idle before moving
-        tor->session->close_torrent_files(tor->id());
-        tor->session->verify_remove(tor);
-
-        if (delete_func == nullptr)
-        {
-            delete_func = removeTorrentFile;
-        }
-
-        auto const delete_func_wrapper = [&delete_func, user_data](char const* filename)
-        {
-            delete_func(filename, user_data, nullptr);
-        };
-
-<<<<<<< HEAD
-        tr_error* error = nullptr;
-        tor->metainfo_.files().remove(tor->current_dir(), tor->name(), delete_func_wrapper, &error);
-        if (error != nullptr)
-        {
-            ok = false;
-            tor->is_deleting_ = false;
-
-            tor->set_local_error(fmt::format(
-                _("Couldn't remove all torrent files: {error} ({error_code})"),
-                fmt::arg("error", error->message),
-                fmt::arg("error_code", error->code)));
-            tr_torrentStop(tor);
-            tr_error_clear(&error);
-        }
-=======
-        tor->files().remove(tor->current_dir(), tor->name(), delete_func_wrapper);
->>>>>>> dce0d371
-    }
-
-    if (ok)
-    {
-        tr_torrentFreeInSessionThread(tor);
-    }
-}
-
 void freeTorrent(tr_torrent* tor)
 {
     using namespace queue_helpers;
@@ -810,6 +763,48 @@
     tor->session->run_in_session_thread([tor]() { tor->stop_now(); });
 }
 
+void tr_torrent::removeTorrentInSessionThread(tr_torrent* tor, bool delete_flag, tr_fileFunc delete_func, void* user_data)
+{
+    auto const lock = tor->unique_lock();
+
+    bool ok = true;
+    if (delete_flag && tor->has_metainfo())
+    {
+        // ensure the files are all closed and idle before moving
+        tor->session->close_torrent_files(tor->id());
+        tor->session->verify_remove(tor);
+
+        if (delete_func == nullptr)
+        {
+            delete_func = start_stop_helpers::removeTorrentFile;
+        }
+
+        auto const delete_func_wrapper = [&delete_func, user_data](char const* filename)
+        {
+            delete_func(filename, user_data, nullptr);
+        };
+
+        tr_error error;
+        tor->files().remove(tor->current_dir(), tor->name(), delete_func_wrapper, &error);
+        if (error)
+        {
+            ok = false;
+            tor->is_deleting_ = false;
+
+            tor->error().set_local_error(fmt::format(
+                _("Couldn't remove all torrent files: {error} ({error_code})"),
+                fmt::arg("error", error.message()),
+                fmt::arg("error_code", error.code())));
+            tr_torrentStop(tor);
+        }
+    }
+
+    if (ok)
+    {
+        tr_torrentFreeInSessionThread(tor);
+    }
+}
+
 void tr_torrentRemove(tr_torrent* tor, bool delete_flag, tr_fileFunc delete_func, void* user_data)
 {
     using namespace start_stop_helpers;
@@ -818,7 +813,7 @@
 
     tor->is_deleting_ = true;
 
-    tor->session->run_in_session_thread(removeTorrentInSessionThread, tor, delete_flag, delete_func, user_data);
+    tor->session->run_in_session_thread(tr_torrent::removeTorrentInSessionThread, tor, delete_flag, delete_func, user_data);
 }
 
 void tr_torrentFreeInSessionThread(tr_torrent* tor)
