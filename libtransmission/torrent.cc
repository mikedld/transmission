--- conflicted
+++ resolved
@@ -171,6 +171,18 @@
     tor->error_string.clear();
 }
 
+constexpr void tr_torrentUnsetPeerId(tr_torrent* tor)
+{
+    // triggers a rebuild next time tr_torrentGetPeerId() is called
+    tor->peer_id_ = {};
+}
+
+int peerIdTTL(tr_torrent const* tor)
+{
+    auto const ctime = tor->peer_id_creation_time_;
+    return ctime == 0 ? 0 : (int)difftime(ctime + tor->session->peerIdTTLHours() * 3600, tr_time());
+}
+
 /* returns true if the seed ratio applies --
  * it applies if the torrent's a seed AND it has a seed ratio set */
 bool tr_torrentGetSeedRatioBytes(tr_torrent const* tor, uint64_t* setme_left, uint64_t* setme_goal)
@@ -208,7 +220,6 @@
 }
 } // namespace
 
-<<<<<<< HEAD
 tr_peer_id_t const& tr_torrentGetPeerId(tr_torrent* tor)
 {
     bool const needs_new_peer_id = tor->peer_id_[0] == '\0' || // doesn't have one
@@ -224,8 +235,6 @@
     return tor->peer_id_;
 }
 
-=======
->>>>>>> f5a24862
 // --- PER-TORRENT UL / DL SPEEDS
 
 void tr_torrentSetSpeedLimit_KBps(tr_torrent* tor, tr_direction dir, tr_kilobytes_per_second_t kilo_per_second)
@@ -770,7 +779,7 @@
         {
             delete_func(filename, user_data, nullptr);
         };
-        tor->removeFiles(delete_func_wrapper);
+        tor->metainfo_.files().remove(tor->currentDir(), tor->name(), delete_func_wrapper);
     }
 
     tr_torrentFreeInSessionThread(tor);
@@ -825,6 +834,8 @@
 {
     using namespace start_stop_helpers;
 
+    auto const lock = tor->unique_lock();
+
     switch (tor->activity())
     {
     case TR_STATUS_SEED:
@@ -869,6 +880,12 @@
         tor->setRatioMode(TR_RATIOLIMIT_UNLIMITED);
     }
 
+    /* corresponds to the peer_id sent as a tracker request parameter.
+     * one tracker admin says: "When the same torrent is opened and
+     * closed and opened again without quitting Transmission ...
+     * change the peerid. It would help sometimes if a stopped event
+     * was missed to ensure that we didn't think someone was cheating. */
+    tr_torrentUnsetPeerId(tor);
     tor->isRunning = true;
     tor->setDirty();
     tor->session->runInSessionThread(torrentStartImpl, tor);
@@ -1221,25 +1238,12 @@
     // is it a duplicate?
     if (auto* const duplicate_of = session->torrents().get(metainfo.infoHash()); duplicate_of != nullptr)
     {
-        if (duplicate_of->isVirtual())
-        {
-            char const* dir = nullptr;
-            if (tr_ctorGetDownloadDir(ctor, TR_FORCE, &dir) || tr_ctorGetDownloadDir(ctor, TR_FALLBACK, &dir))
-            {
-                if (isVirtualDir(dir))
-                {
-                    if (setme_duplicate_of != nullptr)
-                    {
-                        *setme_duplicate_of = duplicate_of;
-                    }
-                    return nullptr;
-                }
-                else
-                {
-                    tr_torrentRemove(duplicate_of, true, nullptr, nullptr);
-                }
-            }
-        }
+        if (setme_duplicate_of != nullptr)
+        {
+            *setme_duplicate_of = duplicate_of;
+        }
+
+        return nullptr;
     }
 
     auto* const tor = new tr_torrent{ std::move(metainfo) };
@@ -1276,24 +1280,17 @@
         tor->session->verifyRemove(tor);
 
         tr_error* error = nullptr;
-        if (isVirtualDir(path.c_str()) || tor->isVirtual())
-        {
-            ok = true;
-        }
-        else
-        {
-            ok = tor->metainfo_.files().move(tor->currentDir(), path, setme_progress, tor->name(), &error);
-            if (error != nullptr)
-            {
-                tor->setLocalError(fmt::format(
-                    _("Couldn't move '{old_path}' to '{path}': {error} ({error_code})"),
-                    fmt::arg("old_path", tor->currentDir()),
-                    fmt::arg("path", path),
-                    fmt::arg("error", error->message),
-                    fmt::arg("error_code", error->code)));
-                tr_torrentStop(tor);
-                tr_error_clear(&error);
-            }
+        ok = tor->metainfo_.files().move(tor->currentDir(), path, setme_progress, tor->name(), &error);
+        if (error != nullptr)
+        {
+            tor->setLocalError(fmt::format(
+                _("Couldn't move '{old_path}' to '{path}': {error} ({error_code})"),
+                fmt::arg("old_path", tor->currentDir()),
+                fmt::arg("path", path),
+                fmt::arg("error", error->message),
+                fmt::arg("error_code", error->code)));
+            tr_torrentStop(tor);
+            tr_error_clear(&error);
         }
     }
 
