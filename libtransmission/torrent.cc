// This file Copyright © Mnemosyne LLC.
// It may be used under GPLv2 (SPDX: GPL-2.0-only), GPLv3 (SPDX: GPL-3.0-only),
// or any future license endorsed by Mnemosyne LLC.
// License text can be found in the licenses/ folder.

#include <algorithm>
#include <array>
#include <cerrno> // EINVAL
#include <climits> /* INT_MAX */
#include <cstddef> // size_t
#include <ctime>
#include <map>
#include <sstream>
#include <string>
#include <string_view>
#include <utility>
#include <vector>

#include <fmt/chrono.h>
#include <fmt/core.h>

#include <small/map.hpp>

#include "libtransmission/transmission.h"

#include "libtransmission/announcer.h"
#include "libtransmission/bandwidth.h"
#include "libtransmission/completion.h"
#include "libtransmission/crypto-utils.h" // for tr_sha1()
#include "libtransmission/error.h"
#include "libtransmission/file.h"
#include "libtransmission/inout.h" // tr_ioTestPiece()
#include "libtransmission/log.h"
#include "libtransmission/magnet-metainfo.h"
#include "libtransmission/peer-common.h"
#include "libtransmission/peer-mgr.h"
#include "libtransmission/resume.h"
#include "libtransmission/session.h"
#include "libtransmission/subprocess.h"
#include "libtransmission/torrent-magnet.h"
#include "libtransmission/torrent-metainfo.h"
#include "libtransmission/torrent.h"
#include "libtransmission/tr-assert.h"
#include "libtransmission/tr-strbuf.h"
#include "libtransmission/utils.h"
#include "libtransmission/version.h"
#include "libtransmission/web-utils.h"

struct tr_ctor;

using namespace std::literals;
using namespace libtransmission::Values;

// ---

void tr_torrent::Error::set_tracker_warning(tr_interned_string announce_url, std::string_view errmsg)
{
    announce_url_ = announce_url;
    errmsg_.assign(errmsg);
    error_type_ = TR_STAT_TRACKER_WARNING;
}

void tr_torrent::Error::set_tracker_error(tr_interned_string announce_url, std::string_view errmsg)
{
    announce_url_ = announce_url;
    errmsg_.assign(errmsg);
    error_type_ = TR_STAT_TRACKER_ERROR;
}

void tr_torrent::Error::set_local_error(std::string_view errmsg)
{
    announce_url_.clear();
    errmsg_.assign(errmsg);
    error_type_ = TR_STAT_LOCAL_ERROR;
}

void tr_torrent::Error::clear() noexcept
{
    announce_url_.clear();
    errmsg_.clear();
    error_type_ = TR_STAT_OK;
}

void tr_torrent::Error::clear_if_tracker() noexcept
{
    if (error_type_ == TR_STAT_TRACKER_WARNING || error_type_ == TR_STAT_TRACKER_ERROR)
    {
        clear();
    }
}

// ---

char const* tr_torrentName(tr_torrent const* tor)
{
    return tor != nullptr ? tor->name().c_str() : "";
}

tr_torrent_id_t tr_torrentId(tr_torrent const* tor)
{
    return tor != nullptr ? tor->id() : -1;
}

tr_torrent* tr_torrentFindFromId(tr_session* session, tr_torrent_id_t id)
{
    return session->torrents().get(id);
}

tr_torrent* tr_torrentFindFromMetainfo(tr_session* session, tr_torrent_metainfo const* metainfo)
{
    if (session == nullptr || metainfo == nullptr)
    {
        return nullptr;
    }

    return session->torrents().get(metainfo->info_hash());
}

tr_torrent* tr_torrentFindFromMagnetLink(tr_session* session, char const* magnet_link)
{
    return magnet_link == nullptr ? nullptr : session->torrents().get(magnet_link);
}

bool tr_torrentSetMetainfoFromFile(tr_torrent* tor, tr_torrent_metainfo const* metainfo, char const* filename)
{
    if (tr_torrentHasMetadata(tor))
    {
        return false;
    }

    auto error = tr_error{};
    tr_torrentUseMetainfoFromFile(tor, metainfo, filename, &error);
    if (error)
    {
        tor->error().set_local_error(fmt::format(
            _("Couldn't use metainfo from '{path}' for '{magnet}': {error} ({error_code})"),
            fmt::arg("path", filename),
            fmt::arg("magnet", tor->magnet()),
            fmt::arg("error", error.message()),
            fmt::arg("error_code", error.code())));
        return false;
    }

    return true;
}

// ---

namespace
{
bool setLocalErrorIfFilesDisappeared(tr_torrent* tor, std::optional<bool> has_local_data = {})
{
    auto const has = has_local_data ? *has_local_data : tor->has_any_local_data();
    bool const files_disappeared = tor->has_total() > 0 && !has;

    if (files_disappeared)
    {
        tr_logAddTraceTor(tor, "[LAZY] uh oh, the files disappeared");
        tor->error().set_local_error(_(
            "No data found! Ensure your drives are connected or use \"Set Location\". To re-download, remove the torrent and re-add it."));
    }

    return files_disappeared;
}

/* returns true if the seed ratio applies --
 * it applies if the torrent's a seed AND it has a seed ratio set */
bool tr_torrentGetSeedRatioBytes(tr_torrent const* tor, uint64_t* setme_left, uint64_t* setme_goal)
{
    bool seed_ratio_applies = false;

    TR_ASSERT(tr_isTorrent(tor));

    if (auto const seed_ratio = tor->effective_seed_ratio(); seed_ratio)
    {
        auto const uploaded = tor->bytes_uploaded_.ever();
        auto const baseline = tor->size_when_done();
        auto const goal = baseline * *seed_ratio;

        if (setme_left != nullptr)
        {
            *setme_left = goal > uploaded ? goal - uploaded : 0;
        }

        if (setme_goal != nullptr)
        {
            *setme_goal = goal;
        }

        seed_ratio_applies = tor->is_done();
    }

    return seed_ratio_applies;
}

bool tr_torrentIsSeedRatioDone(tr_torrent const* tor)
{
    auto bytes_left = uint64_t{};
    return tr_torrentGetSeedRatioBytes(tor, &bytes_left, nullptr) && bytes_left == 0;
}
} // namespace

// --- PER-TORRENT UL / DL SPEEDS

void tr_torrentSetSpeedLimit_KBps(tr_torrent* const tor, tr_direction const dir, size_t const limit_kbyps)
{
    tor->set_speed_limit(dir, Speed{ limit_kbyps, Speed::Units::KByps });
}

size_t tr_torrentGetSpeedLimit_KBps(tr_torrent const* const tor, tr_direction const dir)
{
    TR_ASSERT(tr_isTorrent(tor));
    TR_ASSERT(tr_isDirection(dir));

    return tor->speed_limit(dir).count(Speed::Units::KByps);
}

void tr_torrentUseSpeedLimit(tr_torrent* const tor, tr_direction const dir, bool const enabled)
{
    TR_ASSERT(tr_isTorrent(tor));
    TR_ASSERT(tr_isDirection(dir));

    tor->use_speed_limit(dir, enabled);
}

bool tr_torrentUsesSpeedLimit(tr_torrent const* const tor, tr_direction const dir)
{
    TR_ASSERT(tr_isTorrent(tor));

    return tor->uses_speed_limit(dir);
}

void tr_torrentUseSessionLimits(tr_torrent* const tor, bool const enabled)
{
    TR_ASSERT(tr_isTorrent(tor));

    if (tor->bandwidth_.honor_parent_limits(TR_UP, enabled) || tor->bandwidth_.honor_parent_limits(TR_DOWN, enabled))
    {
        tor->set_dirty();
    }
}

bool tr_torrentUsesSessionLimits(tr_torrent const* tor)
{
    TR_ASSERT(tr_isTorrent(tor));

    return tor->uses_session_limits();
}

// --- Download Ratio

void tr_torrentSetRatioMode(tr_torrent* const tor, tr_ratiolimit mode)
{
    TR_ASSERT(tr_isTorrent(tor));

    tor->set_seed_ratio_mode(mode);
}

tr_ratiolimit tr_torrentGetRatioMode(tr_torrent const* const tor)
{
    TR_ASSERT(tr_isTorrent(tor));

    return tor->seed_ratio_mode();
}

void tr_torrentSetRatioLimit(tr_torrent* const tor, double desired_ratio)
{
    TR_ASSERT(tr_isTorrent(tor));

    tor->set_seed_ratio(desired_ratio);
}

double tr_torrentGetRatioLimit(tr_torrent const* const tor)
{
    TR_ASSERT(tr_isTorrent(tor));

    return tor->seed_ratio();
}

bool tr_torrentGetSeedRatio(tr_torrent const* const tor, double* ratio)
{
    TR_ASSERT(tr_isTorrent(tor));

    auto const val = tor->effective_seed_ratio();

    if (ratio != nullptr && val)
    {
        *ratio = *val;
    }

    return val.has_value();
}

// ---

void tr_torrentSetIdleMode(tr_torrent* const tor, tr_idlelimit mode)
{
    TR_ASSERT(tr_isTorrent(tor));

    tor->set_idle_limit_mode(mode);
}

tr_idlelimit tr_torrentGetIdleMode(tr_torrent const* const tor)
{
    TR_ASSERT(tr_isTorrent(tor));

    return tor->idle_limit_mode();
}

void tr_torrentSetIdleLimit(tr_torrent* const tor, uint16_t idle_minutes)
{
    TR_ASSERT(tr_isTorrent(tor));

    tor->set_idle_limit_minutes(idle_minutes);
}

uint16_t tr_torrentGetIdleLimit(tr_torrent const* const tor)
{
    TR_ASSERT(tr_isTorrent(tor));

    return tor->idle_limit_minutes();
}

namespace
{
namespace script_helpers
{
[[nodiscard]] std::string build_labels_string(tr_torrent::labels_t const& labels)
{
    auto buf = std::stringstream{};

    for (auto it = std::begin(labels), end = std::end(labels); it != end;)
    {
        buf << it->sv();

        if (++it != end)
        {
            buf << ',';
        }
    }

    return buf.str();
}

[[nodiscard]] std::string buildTrackersString(tr_torrent const* tor)
{
    auto buf = std::stringstream{};

    for (size_t i = 0, n = tr_torrentTrackerCount(tor); i < n; ++i)
    {
        buf << tr_torrentTracker(tor, i).host_and_port;

        if (++i < n)
        {
            buf << ',';
        }
    }

    return buf.str();
}

void torrentCallScript(tr_torrent const* tor, std::string const& script)
{
    if (std::empty(script))
    {
        return;
    }

    auto torrent_dir = tr_pathbuf{ tor->current_dir() };
    tr_sys_path_native_separators(std::data(torrent_dir));

    auto const cmd = std::array<char const*, 2>{ script.c_str(), nullptr };

    auto const id_str = std::to_string(tr_torrentId(tor));
    auto const labels_str = build_labels_string(tor->labels());
    auto const trackers_str = buildTrackersString(tor);
    auto const bytes_downloaded_str = std::to_string(tor->bytes_downloaded_.ever());
    auto const localtime_str = fmt::format("{:%a %b %d %T %Y%n}", fmt::localtime(tr_time()));

    auto const env = std::map<std::string_view, std::string_view>{
        { "TR_APP_VERSION"sv, SHORT_VERSION_STRING },
        { "TR_TIME_LOCALTIME"sv, localtime_str },
        { "TR_TORRENT_BYTES_DOWNLOADED"sv, bytes_downloaded_str },
        { "TR_TORRENT_DIR"sv, torrent_dir.c_str() },
        { "TR_TORRENT_HASH"sv, tor->info_hash_string() },
        { "TR_TORRENT_ID"sv, id_str },
        { "TR_TORRENT_LABELS"sv, labels_str },
        { "TR_TORRENT_NAME"sv, tor->name() },
        { "TR_TORRENT_TRACKERS"sv, trackers_str },
    };

    tr_logAddInfoTor(tor, fmt::format(_("Calling script '{path}'"), fmt::arg("path", script)));

    auto error = tr_error{};
    if (!tr_spawn_async(std::data(cmd), env, TR_IF_WIN32("\\", "/"), &error))
    {
        tr_logAddWarnTor(
            tor,
            fmt::format(
                _("Couldn't call script '{path}': {error} ({error_code})"),
                fmt::arg("path", script),
                fmt::arg("error", error.message()),
                fmt::arg("error_code", error.code())));
    }
}
} // namespace script_helpers

void callScriptIfEnabled(tr_torrent const* tor, TrScript type)
{
    using namespace script_helpers;

    auto const* session = tor->session;

    if (tr_sessionIsScriptEnabled(session, type))
    {
        torrentCallScript(tor, session->script(type));
    }
}

} // namespace

// ---

namespace
{
namespace seed_limit_helpers
{
bool torrent_is_seed_idle_limit_done(tr_torrent const& tor, time_t now)
{
    auto const secs_left = tor.idle_seconds_left(now);
    return secs_left && *secs_left == 0U;
}
} // namespace seed_limit_helpers
} // namespace

void tr_torrentCheckSeedLimit(tr_torrent* tor)
{
    using namespace seed_limit_helpers;

    TR_ASSERT(tr_isTorrent(tor));

    if (!tor->is_running() || tor->is_stopping_ || !tor->is_done())
    {
        return;
    }

    /* if we're seeding and reach our seed ratio limit, stop the torrent */
    if (tr_torrentIsSeedRatioDone(tor))
    {
        tr_logAddInfoTor(tor, _("Seed ratio reached; pausing torrent"));
        tor->stop_soon();
        tor->session->onRatioLimitHit(tor);
    }
    /* if we're seeding and reach our inactivity limit, stop the torrent */
    else if (torrent_is_seed_idle_limit_done(*tor, tr_time()))
    {
        tr_logAddInfoTor(tor, _("Seeding idle limit reached; pausing torrent"));

        tor->stop_soon();
        tor->finished_seeding_by_idle_ = true;
        tor->session->onIdleLimitHit(tor);
    }

    if (tor->is_stopping_)
    {
        callScriptIfEnabled(tor, TR_SCRIPT_ON_TORRENT_DONE_SEEDING);
    }
}

// --- Queue

namespace
{
namespace queue_helpers
{
constexpr struct
{
    constexpr bool operator()(tr_torrent const* a, tr_torrent const* b) const noexcept
    {
        return a->queuePosition < b->queuePosition;
    }
} CompareTorrentByQueuePosition{};

#ifdef TR_ENABLE_ASSERTS
bool queueIsSequenced(tr_session const* const session)
{
    auto torrents = session->torrents().get_all();
    std::sort(
        std::begin(torrents),
        std::end(torrents),
        [](auto const* a, auto const* b) { return a->queuePosition < b->queuePosition; });

    /* test them */
    bool is_sequenced = true;

    for (size_t i = 0, n = std::size(torrents); is_sequenced && i < n; ++i)
    {
        is_sequenced = torrents[i]->queuePosition == i;
    }

    return is_sequenced;
}
#endif
} // namespace queue_helpers
} // namespace

size_t tr_torrentGetQueuePosition(tr_torrent const* tor)
{
    return tor->queuePosition;
}

void tr_torrentSetQueuePosition(tr_torrent* tor, size_t queue_position)
{
    using namespace queue_helpers;

    size_t current = 0;
    auto const old_pos = tor->queuePosition;

    tor->queuePosition = static_cast<size_t>(-1);

    for (auto* const walk : tor->session->torrents())
    {
        if ((old_pos < queue_position) && (old_pos <= walk->queuePosition) && (walk->queuePosition <= queue_position))
        {
            walk->queuePosition--;
            walk->mark_changed();
        }

        if ((old_pos > queue_position) && (queue_position <= walk->queuePosition) && (walk->queuePosition < old_pos))
        {
            walk->queuePosition++;
            walk->mark_changed();
        }

        if (current < walk->queuePosition + 1)
        {
            current = walk->queuePosition + 1;
        }
    }

    tor->queuePosition = std::min(queue_position, current);
    tor->mark_changed();

    TR_ASSERT(queueIsSequenced(tor->session));
}

void tr_torrentsQueueMoveTop(tr_torrent* const* torrents_in, size_t torrent_count)
{
    using namespace queue_helpers;

    auto torrents = std::vector<tr_torrent*>(torrents_in, torrents_in + torrent_count);
    std::sort(std::rbegin(torrents), std::rend(torrents), CompareTorrentByQueuePosition);
    for (auto* tor : torrents)
    {
        tr_torrentSetQueuePosition(tor, 0);
    }
}

void tr_torrentsQueueMoveUp(tr_torrent* const* torrents_in, size_t torrent_count)
{
    using namespace queue_helpers;

    auto torrents = std::vector<tr_torrent*>(torrents_in, torrents_in + torrent_count);
    std::sort(std::begin(torrents), std::end(torrents), CompareTorrentByQueuePosition);
    for (auto* tor : torrents)
    {
        if (tor->queuePosition > 0)
        {
            tr_torrentSetQueuePosition(tor, tor->queuePosition - 1);
        }
    }
}

void tr_torrentsQueueMoveDown(tr_torrent* const* torrents_in, size_t torrent_count)
{
    using namespace queue_helpers;

    auto torrents = std::vector<tr_torrent*>(torrents_in, torrents_in + torrent_count);
    std::sort(std::rbegin(torrents), std::rend(torrents), CompareTorrentByQueuePosition);
    for (auto* tor : torrents)
    {
        if (tor->queuePosition < UINT_MAX)
        {
            tr_torrentSetQueuePosition(tor, tor->queuePosition + 1);
        }
    }
}

void tr_torrentsQueueMoveBottom(tr_torrent* const* torrents_in, size_t torrent_count)
{
    using namespace queue_helpers;

    auto torrents = std::vector<tr_torrent*>(torrents_in, torrents_in + torrent_count);
    std::sort(std::begin(torrents), std::end(torrents), CompareTorrentByQueuePosition);
    for (auto* tor : torrents)
    {
        tr_torrentSetQueuePosition(tor, UINT_MAX);
    }
}

// --- Start, Stop

namespace
{
namespace start_stop_helpers
{
bool torrentShouldQueue(tr_torrent const* const tor)
{
    tr_direction const dir = tor->queue_direction();

    return tor->session->count_queue_free_slots(dir) == 0;
}

void torrentResetTransferStats(tr_torrent* tor)
{
    auto const lock = tor->unique_lock();

    tor->bytes_uploaded_.start_new_session();
    tor->bytes_downloaded_.start_new_session();
    tor->bytes_corrupt_.start_new_session();

    tor->set_dirty();
}

<<<<<<< HEAD
void torrentStartImpl(tr_torrent* const tor)
{
    auto const lock = tor->unique_lock();

    TR_ASSERT(tr_isTorrent(tor));

    // We are after `torrentStart` and before announcing to trackers/peers,
    // so now is the best time to create wanted empty files.
    tor->create_empty_files();

    tor->recheck_completeness();
    tor->set_is_queued(false);

    time_t const now = tr_time();

    tor->is_running_ = true;
    tor->completeness = tor->completion.status();
    tor->startDate = now;
    tor->mark_changed();
    tor->error().clear();
    tor->finished_seeding_by_idle_ = false;

    torrentResetTransferStats(tor);
    tor->session->announcer_->startTorrent(tor);
    tor->lpdAnnounceAt = now;
    tor->started_.emit(tor);
}

=======
>>>>>>> d8c2074c
bool removeTorrentFile(char const* filename, void* /*user_data*/, tr_error* error)
{
    return tr_sys_path_remove(filename, error);
}

void removeTorrentInSessionThread(tr_torrent* tor, bool delete_flag, tr_fileFunc delete_func, void* user_data)
{
    auto const lock = tor->unique_lock();

    if (delete_flag && tor->has_metainfo())
    {
        // ensure the files are all closed and idle before moving
        tor->session->closeTorrentFiles(tor);
        tor->session->verify_remove(tor);

        if (delete_func == nullptr)
        {
            delete_func = removeTorrentFile;
        }

        auto const delete_func_wrapper = [&delete_func, user_data](char const* filename)
        {
            delete_func(filename, user_data, nullptr);
        };
        tor->metainfo_.files().remove(tor->current_dir(), tor->name(), delete_func_wrapper);
    }

    tr_torrentFreeInSessionThread(tor);
}

void freeTorrent(tr_torrent* tor)
{
    using namespace queue_helpers;

    auto const lock = tor->unique_lock();

    TR_ASSERT(!tor->is_running());

    tr_session* session = tor->session;

    tor->doomed_.emit(tor);

    session->announcer_->removeTorrent(tor);

    session->torrents().remove(tor, tr_time());

    if (!session->isClosing())
    {
        // "so you die, captain, and we all move up in rank."
        // resequence the queue positions
        for (auto* t : session->torrents())
        {
            if (t->queuePosition > tor->queuePosition)
            {
                t->queuePosition--;
                t->mark_changed();
            }
        }

        TR_ASSERT(queueIsSequenced(session));
    }

    delete tor;
}
} // namespace start_stop_helpers

struct torrent_start_opts
{
    bool bypass_queue = false;

    // true or false if we know whether or not local data exists,
    // or unset if we don't know and need to check for ourselves
    std::optional<bool> has_local_data;
};

void torrentStart(tr_torrent* tor, torrent_start_opts opts)
{
    using namespace start_stop_helpers;

    auto const lock = tor->unique_lock();

    switch (tor->activity())
    {
    case TR_STATUS_SEED:
    case TR_STATUS_DOWNLOAD:
        return; /* already started */

    case TR_STATUS_SEED_WAIT:
    case TR_STATUS_DOWNLOAD_WAIT:
        if (!opts.bypass_queue)
        {
            return; /* already queued */
        }

        break;

    case TR_STATUS_CHECK:
    case TR_STATUS_CHECK_WAIT:
        /* verifying right now... wait until that's done so
         * we'll know what completeness to use/announce */
        return;

    case TR_STATUS_STOPPED:
        if (!opts.bypass_queue && torrentShouldQueue(tor))
        {
            tor->set_is_queued();
            return;
        }

        break;
    }

    /* don't allow the torrent to be started if the files disappeared */
    if (setLocalErrorIfFilesDisappeared(tor, opts.has_local_data))
    {
        return;
    }

    /* allow finished torrents to be resumed */
    if (tr_torrentIsSeedRatioDone(tor))
    {
        tr_logAddInfoTor(tor, _("Restarted manually -- disabling its seed ratio"));
        tor->set_seed_ratio_mode(TR_RATIOLIMIT_UNLIMITED);
    }

    tor->is_running_ = true;
    tor->set_dirty();
    tor->session->runInSessionThread([tor]() { tor->start_in_session_thread(); });
}
} // namespace

void tr_torrent::start_in_session_thread()
{
    using namespace start_stop_helpers;

    TR_ASSERT(session->am_in_session_thread());
    auto const lock = unique_lock();

    recheck_completeness();
    set_is_queued(false);

    time_t const now = tr_time();

    is_running_ = true;
    completeness = completion.status();
    date_started_ = now;
    mark_changed();
    error().clear();
    finished_seeding_by_idle_ = false;

    torrentResetTransferStats(this);
    session->announcer_->startTorrent(this);
    lpdAnnounceAt = now;
    started_.emit(this);
}

void tr_torrent::stop_now()
{
    TR_ASSERT(session->am_in_session_thread());
    auto const lock = unique_lock();

    is_running_ = false;
    is_stopping_ = false;

    if (!session->isClosing())
    {
        tr_logAddInfoTor(this, _("Pausing torrent"));
    }

    session->verify_remove(this);

    stopped_.emit(this);
    session->announcer_->stopTorrent(this);

    session->closeTorrentFiles(this);

    if (!is_deleting_)
    {
        save_resume_file();
    }

    set_is_queued(false);
}

void tr_torrentStop(tr_torrent* tor)
{
    if (!tr_isTorrent(tor))
    {
        return;
    }

    auto const lock = tor->unique_lock();

    tor->start_when_stable = false;
    tor->set_dirty();
    tor->session->runInSessionThread([tor]() { tor->stop_now(); });
}

void tr_torrentRemove(tr_torrent* tor, bool delete_flag, tr_fileFunc delete_func, void* user_data)
{
    using namespace start_stop_helpers;

    TR_ASSERT(tr_isTorrent(tor));

    tor->is_deleting_ = true;

    tor->session->runInSessionThread(removeTorrentInSessionThread, tor, delete_flag, delete_func, user_data);
}

void tr_torrentFreeInSessionThread(tr_torrent* tor)
{
    using namespace start_stop_helpers;

    TR_ASSERT(tr_isTorrent(tor));
    TR_ASSERT(tor->session != nullptr);
    TR_ASSERT(tor->session->am_in_session_thread());

    if (!tor->session->isClosing())
    {
        tr_logAddInfoTor(tor, _("Removing torrent"));
    }

    tor->stop_now();

    if (tor->is_deleting_)
    {
        tr_torrent_metainfo::remove_file(tor->session->torrentDir(), tor->name(), tor->info_hash_string(), ".torrent"sv);
        tr_torrent_metainfo::remove_file(tor->session->torrentDir(), tor->name(), tor->info_hash_string(), ".magnet"sv);
        tr_torrent_metainfo::remove_file(tor->session->resumeDir(), tor->name(), tor->info_hash_string(), ".resume"sv);
    }

    freeTorrent(tor);
}

// ---

// Sniff out newly-added seeds so that they can skip the verify step
bool tr_torrent::is_new_torrent_a_seed()
{
    if (!has_metainfo())
    {
        return false;
    }

    for (tr_file_index_t i = 0, n = file_count(); i < n; ++i)
    {
        // it's not a new seed if a file is missing
        auto const found = find_file(i);
        if (!found)
        {
            return false;
        }

        // it's not a new seed if a file is partial
        if (tr_strv_ends_with(found->filename(), tr_torrent_files::PartialFileSuffix))
        {
            return false;
        }

        // it's not a new seed if a file size is wrong
        if (found->size != file_size(i))
        {
            return false;
        }

        // it's not a new seed if it was modified after it was added
        if (found->last_modified_at >= date_added_)
        {
            return false;
        }
    }

    // check the first piece
    return ensure_piece_is_checked(0);
}

void tr_torrent::on_metainfo_updated()
{
    completion = tr_completion{ this, &block_info() };
    obfuscated_hash_ = tr_sha1::digest("req2"sv, info_hash());
    fpm_.reset(metainfo_);
    file_mtimes_.resize(file_count());
    file_priorities_.reset(&fpm_);
    files_wanted_.reset(&fpm_);
    checked_pieces_ = tr_bitfield{ size_t(piece_count()) };
}

void tr_torrent::on_metainfo_completed()
{
    // we can look for files now that we know what files are in the torrent
    refresh_current_dir();

    callScriptIfEnabled(this, TR_SCRIPT_ON_TORRENT_ADDED);

    if (session->shouldFullyVerifyAddedTorrents() || !is_new_torrent_a_seed())
    {
<<<<<<< HEAD
        // Potentially, we are in `tr_torrentNew`, and we don't want any file created before `torrentStartImpl`, so we Verify but we don't Create files.
        tr_torrentVerify(tor);
=======
        tr_torrentVerify(this);
>>>>>>> d8c2074c
    }
    else
    {
        completion.set_has_all();
        date_done_ = date_added_;
        recheck_completeness();

        if (start_when_stable)
        {
            torrentStart(this, {});
        }
        else if (is_running())
        {
            tr_torrentStop(this);
        }
    }
}

void tr_torrent::init(tr_ctor const* const ctor)
{
    session = tr_ctorGetSession(ctor);
    TR_ASSERT(session != nullptr);
    auto const lock = unique_lock();

    queuePosition = std::size(session->torrents());

    on_metainfo_updated();
    char const* dir = nullptr;
    if (tr_ctorGetDownloadDir(ctor, TR_FORCE, &dir) || tr_ctorGetDownloadDir(ctor, TR_FALLBACK, &dir))
    {
        download_dir_ = dir;
    }

    if (!tr_ctorGetIncompleteDir(ctor, &dir))
    {
        dir = tr_sessionGetIncompleteDir(session);
    }

    if (tr_sessionIsIncompleteDirEnabled(session))
    {
        incomplete_dir_ = dir;
    }
    bandwidth_.set_parent(&session->top_bandwidth_);
    bandwidth_.set_priority(tr_ctorGetBandwidthPriority(ctor));
    error().clear();
    finished_seeding_by_idle_ = false;

    set_labels(tr_ctorGetLabels(ctor));

    session->addTorrent(this);

    TR_ASSERT(bytes_downloaded_.during_this_session() == 0U);
    TR_ASSERT(bytes_uploaded_.during_this_session() == 0);

    mark_changed();

    date_added_ = tr_time(); // this is a default that will be overwritten by the resume file

    tr_resume::fields_t loaded = {};

    {
        // tr_resume::load() calls a lot of tr_torrentSetFoo() methods
        // that set things as dirty, but... these settings being loaded are
        // the same ones that would be saved back again, so don't let them
        // affect the 'is dirty' flag.
        auto const was_dirty = is_dirty();
        auto resume_helper = ResumeHelper{ *this };
        loaded = tr_resume::load(this, resume_helper, tr_resume::All, ctor);
        set_dirty(was_dirty);
        tr_torrent_metainfo::migrate_file(session->torrentDir(), name(), info_hash_string(), ".torrent"sv);
    }

    completeness = completion.status();

    tr_ctorInitTorrentPriorities(ctor, this);
    tr_ctorInitTorrentWanted(ctor, this);

    refresh_current_dir();

    if ((loaded & tr_resume::Speedlimit) == 0)
    {
        use_speed_limit(TR_UP, false);
        set_speed_limit(TR_UP, session->speed_limit(TR_UP));
        use_speed_limit(TR_DOWN, false);
        set_speed_limit(TR_DOWN, session->speed_limit(TR_DOWN));
        tr_torrentUseSessionLimits(this, true);
    }

    if ((loaded & tr_resume::Ratiolimit) == 0)
    {
        set_seed_ratio_mode(TR_RATIOLIMIT_GLOBAL);
        set_seed_ratio(session->desiredRatio());
    }

    if ((loaded & tr_resume::Idlelimit) == 0)
    {
        set_idle_limit_mode(TR_IDLELIMIT_GLOBAL);
        set_idle_limit_minutes(session->idleLimitMinutes());
    }

    auto has_local_data = std::optional<bool>{};
    if ((loaded & tr_resume::Progress) != 0)
    {
        // if tr_resume::load() loaded progress info, then initCheckedPieces()
        // has already looked for local data on the filesystem
        has_local_data = std::any_of(std::begin(file_mtimes_), std::end(file_mtimes_), [](auto mtime) { return mtime > 0; });
    }

    auto const filename = has_metainfo() ? torrent_file() : magnet_file();

    // if we don't have a local .torrent or .magnet file already,
    // assume the torrent is new
    bool const is_new_torrent = !tr_sys_path_exists(filename);

    if (is_new_torrent)
    {
        auto error = tr_error{};

        if (has_metainfo()) // torrent file
        {
            tr_ctorSaveContents(ctor, filename, &error);
        }
        else // magnet link
        {
            auto const magnet_link = magnet();
            tr_file_save(filename, magnet_link, &error);
        }

        if (error)
        {
            this->error().set_local_error(fmt::format(
                _("Couldn't save '{path}': {error} ({error_code})"),
                fmt::arg("path", filename),
                fmt::arg("error", error.message()),
                fmt::arg("error_code", error.code())));
        }
    }

    torrent_announcer = session->announcer_->addTorrent(this, &tr_torrent::on_tracker_response);

    if (auto const has_metainfo = this->has_metainfo(); is_new_torrent && has_metainfo)
    {
        on_metainfo_completed();
    }
    else if (start_when_stable)
    {
        auto opts = torrent_start_opts{};
        opts.bypass_queue = !has_metainfo; // to fetch metainfo from peers
        opts.has_local_data = has_local_data;
        torrentStart(this, opts);
    }
    else
    {
        setLocalErrorIfFilesDisappeared(this, has_local_data);
    }
}

void tr_torrent::set_metainfo(tr_torrent_metainfo tm)
{
    TR_ASSERT(!has_metainfo());
    metainfo_ = std::move(tm);
    on_metainfo_updated();

    got_metainfo_.emit(this);
    session->onMetadataCompleted(this);
    this->set_dirty();
    this->mark_edited();

    on_metainfo_completed();
    this->on_announce_list_changed();
}

tr_torrent* tr_torrentNew(tr_ctor* ctor, tr_torrent** setme_duplicate_of)
{
    TR_ASSERT(ctor != nullptr);
    auto* const session = tr_ctorGetSession(ctor);
    TR_ASSERT(session != nullptr);

    // is the metainfo valid?
    auto metainfo = tr_ctorStealMetainfo(ctor);
    if (std::empty(metainfo.info_hash_string()))
    {
        return nullptr;
    }

    // is it a duplicate?
    if (auto* const duplicate_of = session->torrents().get(metainfo.info_hash()); duplicate_of != nullptr)
    {
        if (setme_duplicate_of != nullptr)
        {
            *setme_duplicate_of = duplicate_of;
        }

        return nullptr;
    }

    auto* const tor = new tr_torrent{ std::move(metainfo) };
    tor->verify_done_callback_ = tr_ctorStealVerifyDoneCallback(ctor);
    tor->init(ctor);
    return tor;
}

// --- Location

namespace
{
namespace location_helpers
{
void setLocationInSessionThread(tr_torrent* tor, std::string const& path, bool move_from_old_path, int volatile* setme_state)
{
    TR_ASSERT(tr_isTorrent(tor));
    TR_ASSERT(tor->session->am_in_session_thread());

    auto ok = bool{ true };
    if (move_from_old_path)
    {
        if (setme_state != nullptr)
        {
            *setme_state = TR_LOC_MOVING;
        }

        // ensure the files are all closed and idle before moving
        tor->session->closeTorrentFiles(tor);
        tor->session->verify_remove(tor);

        auto error = tr_error{};
        ok = tor->metainfo_.files().move(tor->current_dir(), path, tor->name(), &error);
        if (error)
        {
            tor->error().set_local_error(fmt::format(
                _("Couldn't move '{old_path}' to '{path}': {error} ({error_code})"),
                fmt::arg("old_path", tor->current_dir()),
                fmt::arg("path", path),
                fmt::arg("error", error.message()),
                fmt::arg("error_code", error.code())));
            tr_torrentStop(tor);
        }
    }

    // tell the torrent where the files are
    if (ok)
    {
        tor->set_download_dir(path);

        if (move_from_old_path)
        {
            tor->incomplete_dir_.clear();
            tor->current_dir_ = tor->download_dir();
        }
    }

    if (setme_state != nullptr)
    {
        *setme_state = ok ? TR_LOC_DONE : TR_LOC_ERROR;
    }
}
size_t buildSearchPathArray(tr_torrent const* tor, std::string_view* paths)
{
    auto* walk = paths;

    if (auto const& path = tor->download_dir(); !std::empty(path))
    {
        *walk++ = path.sv();
    }

    if (auto const& path = tor->incomplete_dir(); !std::empty(path))
    {
        *walk++ = path.sv();
    }

    return walk - paths;
}
} // namespace location_helpers
} // namespace

void tr_torrent::set_location(std::string_view location, bool move_from_old_path, int volatile* setme_state)
{
    using namespace location_helpers;

    if (setme_state != nullptr)
    {
        *setme_state = TR_LOC_MOVING;
    }

    this->session
        ->runInSessionThread(setLocationInSessionThread, this, std::string{ location }, move_from_old_path, setme_state);
}

void tr_torrentSetLocation(tr_torrent* tor, char const* location, bool move_from_old_path, int volatile* setme_state)
{
    TR_ASSERT(tr_isTorrent(tor));
    TR_ASSERT(!tr_str_is_empty(location));

    tor->set_location(location, move_from_old_path, setme_state);
}

std::optional<tr_torrent_files::FoundFile> tr_torrent::find_file(tr_file_index_t file_index) const
{
    using namespace location_helpers;

    auto paths = std::array<std::string_view, 4>{};
    auto const n_paths = buildSearchPathArray(this, std::data(paths));
    return metainfo_.files().find(file_index, std::data(paths), n_paths);
}

bool tr_torrent::has_any_local_data() const
{
    using namespace location_helpers;

    auto paths = std::array<std::string_view, 4>{};
    auto const n_paths = buildSearchPathArray(this, std::data(paths));
    return metainfo_.files().hasAnyLocalData(std::data(paths), n_paths);
}

void tr_torrentSetDownloadDir(tr_torrent* tor, char const* path)
{
    TR_ASSERT(tr_isTorrent(tor));

    if (tor->download_dir_ != path)
    {
        tor->set_download_dir(path, true);
    }
}

char const* tr_torrentGetDownloadDir(tr_torrent const* tor)
{
    TR_ASSERT(tr_isTorrent(tor));

    return tor->download_dir().c_str();
}

char const* tr_torrentGetCurrentDir(tr_torrent const* tor)
{
    TR_ASSERT(tr_isTorrent(tor));

    return tor->current_dir().c_str();
}

void tr_torrentChangeMyPort(tr_torrent* tor)
{
    TR_ASSERT(tr_isTorrent(tor));

    if (tor->is_running())
    {
        tr_announcerChangeMyPort(tor);
    }
}

// ---

namespace
{
namespace manual_update_helpers
{
void torrentManualUpdateImpl(tr_torrent* const tor)
{
    TR_ASSERT(tr_isTorrent(tor));

    if (tor->is_running())
    {
        tr_announcerManualAnnounce(tor);
    }
}
} // namespace manual_update_helpers
} // namespace

void tr_torrentManualUpdate(tr_torrent* tor)
{
    using namespace manual_update_helpers;

    TR_ASSERT(tr_isTorrent(tor));

    tor->session->runInSessionThread(torrentManualUpdateImpl, tor);
}

bool tr_torrentCanManualUpdate(tr_torrent const* tor)
{
    return tr_isTorrent(tor) && tor->is_running() && tr_announcerCanManualAnnounce(tor);
}

// ---

tr_stat tr_torrent::stats() const
{
    static auto constexpr IsStalled = [](tr_torrent const* const tor, std::optional<size_t> idle_secs)
    {
        return tor->session->queueStalledEnabled() && idle_secs > tor->session->queueStalledMinutes() * 60U;
    };

    auto const now_msec = tr_time_msec();
    auto const now_sec = tr_time();

    auto const swarm_stats = this->swarm != nullptr ? tr_swarmGetStats(this->swarm) : tr_swarm_stats{};
    auto const activity = this->activity();
    auto const idle_seconds = this->idle_seconds(now_sec);

    auto stats = tr_stat{};

    stats.id = this->id();
    stats.activity = activity;
    stats.error = this->error().error_type();
    stats.queuePosition = this->queuePosition;
    stats.idleSecs = idle_seconds ? static_cast<time_t>(*idle_seconds) : -1;
    stats.isStalled = IsStalled(this, idle_seconds);
    stats.errorString = this->error().errmsg().c_str();

    stats.peersConnected = swarm_stats.peer_count;
    stats.peersSendingToUs = swarm_stats.active_peer_count[TR_DOWN];
    stats.peersGettingFromUs = swarm_stats.active_peer_count[TR_UP];
    stats.webseedsSendingToUs = swarm_stats.active_webseed_count;

    for (int i = 0; i < TR_PEER_FROM__MAX; i++)
    {
        stats.peersFrom[i] = swarm_stats.peer_from_count[i];
        stats.knownPeersFrom[i] = swarm_stats.known_peer_from_count[i];
    }

    auto const piece_upload_speed = this->bandwidth_.get_piece_speed(now_msec, TR_UP);
    stats.pieceUploadSpeed_KBps = piece_upload_speed.count(Speed::Units::KByps);
    auto const piece_download_speed = this->bandwidth_.get_piece_speed(now_msec, TR_DOWN);
    stats.pieceDownloadSpeed_KBps = piece_download_speed.count(Speed::Units::KByps);

    stats.percentComplete = this->completion.percent_complete();
    stats.metadataPercentComplete = tr_torrentGetMetadataPercent(this);

    stats.percentDone = this->completion.percent_done();
    stats.leftUntilDone = this->completion.left_until_done();
    stats.sizeWhenDone = this->completion.size_when_done();

    auto const verify_progress = this->verify_progress();
    stats.recheckProgress = verify_progress.value_or(0.0);
    stats.activityDate = this->date_active_;
    stats.addedDate = this->date_added_;
    stats.doneDate = this->date_done_;
    stats.editDate = this->date_edited_;
    stats.startDate = this->date_started_;
    stats.secondsSeeding = this->seconds_seeding(now_sec);
    stats.secondsDownloading = this->seconds_downloading(now_sec);

    stats.corruptEver = this->bytes_corrupt_.ever();
    stats.downloadedEver = this->bytes_downloaded_.ever();
    stats.uploadedEver = this->bytes_uploaded_.ever();
    stats.haveValid = this->completion.has_valid();
    stats.haveUnchecked = this->has_total() - stats.haveValid;
    stats.desiredAvailable = tr_peerMgrGetDesiredAvailable(this);

    stats.ratio = tr_getRatio(stats.uploadedEver, this->size_when_done());

    auto seed_ratio_bytes_left = uint64_t{};
    auto seed_ratio_bytes_goal = uint64_t{};
    bool const seed_ratio_applies = tr_torrentGetSeedRatioBytes(this, &seed_ratio_bytes_left, &seed_ratio_bytes_goal);

    // eta, etaIdle
    stats.eta = TR_ETA_NOT_AVAIL;
    stats.etaIdle = TR_ETA_NOT_AVAIL;
    if (activity == TR_STATUS_DOWNLOAD)
    {
        if (auto const eta_speed_byps = eta_speed_.update(now_msec, piece_download_speed).base_quantity(); eta_speed_byps == 0U)
        {
            stats.eta = TR_ETA_UNKNOWN;
        }
        else if (stats.leftUntilDone <= stats.desiredAvailable || webseed_count() >= 1U)
        {
            stats.eta = stats.leftUntilDone / eta_speed_byps;
        }
    }
    else if (activity == TR_STATUS_SEED)
    {
        auto const eta_speed_byps = eta_speed_.update(now_msec, piece_upload_speed).base_quantity();

        if (seed_ratio_applies)
        {
            stats.eta = eta_speed_byps == 0U ? TR_ETA_UNKNOWN : seed_ratio_bytes_left / eta_speed_byps;
        }

        if (eta_speed_byps < 1U)
        {
            if (auto const secs_left = idle_seconds_left(now_sec); secs_left)
            {
                stats.etaIdle = *secs_left;
            }
        }
    }

    /* stats.haveValid is here to make sure a torrent isn't marked 'finished'
     * when the user hits "uncheck all" prior to starting the torrent... */
    stats.finished = this->finished_seeding_by_idle_ ||
        (seed_ratio_applies && seed_ratio_bytes_left == 0 && stats.haveValid != 0);

    if (!seed_ratio_applies || stats.finished)
    {
        stats.seedRatioPercentDone = 1.0F;
    }
    else if (seed_ratio_bytes_goal == 0) /* impossible? safeguard for div by zero */
    {
        stats.seedRatioPercentDone = 0.0F;
    }
    else
    {
        stats.seedRatioPercentDone = float(seed_ratio_bytes_goal - seed_ratio_bytes_left) / seed_ratio_bytes_goal;
    }

    /* test some of the constraints */
    TR_ASSERT(stats.sizeWhenDone <= this->total_size());
    TR_ASSERT(stats.leftUntilDone <= stats.sizeWhenDone);
    TR_ASSERT(stats.desiredAvailable <= stats.leftUntilDone);
    return stats;
}

tr_stat const* tr_torrentStat(tr_torrent* const tor)
{
    tor->stats_ = tor->stats();
    return &tor->stats_;
}

// ---

tr_file_view tr_torrentFile(tr_torrent const* tor, tr_file_index_t file)
{
    TR_ASSERT(tr_isTorrent(tor));

    auto const& subpath = tor->file_subpath(file);
    auto const priority = tor->file_priorities_.file_priority(file);
    auto const wanted = tor->files_wanted_.file_wanted(file);
    auto const length = tor->file_size(file);
    auto const [begin, end] = tor->pieces_in_file(file);

    if (tor->completeness == TR_SEED || length == 0)
    {
        return { subpath.c_str(), length, length, 1.0, begin, end, priority, wanted };
    }

    auto const have = tor->completion.count_has_bytes_in_span(tor->fpm_.byte_span(file));
    return { subpath.c_str(), have, length, have >= length ? 1.0 : have / double(length), begin, end, priority, wanted };
}

size_t tr_torrentFileCount(tr_torrent const* torrent)
{
    TR_ASSERT(tr_isTorrent(torrent));

    return torrent->file_count();
}

tr_webseed_view tr_torrentWebseed(tr_torrent const* tor, size_t nth)
{
    return tr_peerMgrWebseed(tor, nth);
}

size_t tr_torrentWebseedCount(tr_torrent const* tor)
{
    TR_ASSERT(tr_isTorrent(tor));

    return tor->webseed_count();
}

tr_tracker_view tr_torrentTracker(tr_torrent const* tor, size_t i)
{
    return tr_announcerTracker(tor, i);
}

size_t tr_torrentTrackerCount(tr_torrent const* tor)
{
    return tr_announcerTrackerCount(tor);
}

tr_torrent_view tr_torrentView(tr_torrent const* tor)
{
    TR_ASSERT(tr_isTorrent(tor));

    auto ret = tr_torrent_view{};
    ret.name = tor->name().c_str();
    ret.hash_string = tor->info_hash_string().c_str();
    ret.comment = tor->comment().c_str();
    ret.creator = tor->creator().c_str();
    ret.source = tor->source().c_str();
    ret.total_size = tor->total_size();
    ret.date_created = tor->date_created();
    ret.piece_size = tor->piece_size();
    ret.n_pieces = tor->piece_count();
    ret.is_private = tor->is_private();
    ret.is_folder = tor->file_count() > 1 || (tor->file_count() == 1 && tr_strv_contains(tor->file_subpath(0), '/'));

    return ret;
}

std::string tr_torrentFilename(tr_torrent const* tor)
{
    return std::string{ tor->torrent_file() };
}

size_t tr_torrentFilenameToBuf(tr_torrent const* tor, char* buf, size_t buflen)
{
    return tr_strv_to_buf(tr_torrentFilename(tor), buf, buflen);
}

// ---

tr_peer_stat* tr_torrentPeers(tr_torrent const* tor, size_t* peer_count)
{
    TR_ASSERT(tr_isTorrent(tor));

    return tr_peerMgrPeerStats(tor, peer_count);
}

void tr_torrentPeersFree(tr_peer_stat* peer_stats, size_t /*peer_count*/)
{
    delete[] peer_stats;
}

void tr_torrentAvailability(tr_torrent const* tor, int8_t* tab, int size)
{
    TR_ASSERT(tr_isTorrent(tor));

    if (tab != nullptr && size > 0)
    {
        tr_peerMgrTorrentAvailability(tor, tab, size);
    }
}

void tr_torrentAmountFinished(tr_torrent const* tor, float* tabs, int n_tabs)
{
    return tor->amount_done_bins(tabs, n_tabs);
}

// --- Start/Stop Callback

namespace
{
void tr_torrentStartImpl(tr_torrent* tor, bool bypass_queue)
{
    if (!tr_isTorrent(tor))
    {
        return;
    }

    tor->start_when_stable = true;
    auto opts = torrent_start_opts{};
    opts.bypass_queue = bypass_queue;
    torrentStart(tor, opts);
}
} // namespace

void tr_torrentStart(tr_torrent* tor)
{
    tr_torrentStartImpl(tor, false);
}

void tr_torrentStartNow(tr_torrent* tor)
{
    tr_torrentStartImpl(tor, true);
}

void tr_torrentStartMagnet(tr_torrent* tor)
{
    tr_torrentStart(tor);
}

// ---

void tr_torrentVerify(tr_torrent* tor, bool force)
{
    tor->session->runInSessionThread(
        [tor, force]()
        {
            TR_ASSERT(tor->session->am_in_session_thread());
            auto const lock = tor->unique_lock();

            if (tor->is_deleting_)
            {
                return;
            }

            tor->session->verify_remove(tor);

            if (!tor->has_metainfo())
            {
                return;
            }

            if (tor->is_running())
            {
                tor->stop_now();
            }

            if (force || !setLocalErrorIfFilesDisappeared(tor))
            {
                tor->session->verify_add(tor);
            }
        });
}

void tr_torrent::set_verify_state(VerifyState const state)
{
    TR_ASSERT(state == VerifyState::None || state == VerifyState::Queued || state == VerifyState::Active);

    verify_state_ = state;
    verify_progress_ = {};
    mark_changed();
}

tr_torrent_metainfo const& tr_torrent::VerifyMediator::metainfo() const
{
    return tor_->metainfo_;
}

std::optional<std::string> tr_torrent::VerifyMediator::find_file(tr_file_index_t const file_index) const
{
    if (auto const found = tor_->find_file(file_index); found)
    {
        return std::string{ found->filename().sv() };
    }

    return {};
}

void tr_torrent::VerifyMediator::on_verify_queued()
{
    tr_logAddTraceTor(tor_, "Queued for verification");
    tor_->set_verify_state(VerifyState::Queued);
}

void tr_torrent::VerifyMediator::on_verify_started()
{
    tr_logAddDebugTor(tor_, "Verifying torrent");
    time_started_ = tr_time();
    tor_->set_verify_state(VerifyState::Active);
}

void tr_torrent::VerifyMediator::on_piece_checked(tr_piece_index_t const piece, bool const has_piece)
{
    auto const had_piece = tor_->has_piece(piece);

    if (has_piece || had_piece)
    {
        tor_->set_has_piece(piece, has_piece);
        tor_->set_dirty();
    }

    tor_->checked_pieces_.set(piece, true);
    tor_->mark_changed();
    tor_->verify_progress_ = std::clamp(static_cast<float>(piece + 1U) / tor_->metainfo_.piece_count(), 0.0F, 1.0F);
}

// (usually called from tr_verify_worker's thread)
void tr_torrent::VerifyMediator::on_verify_done(bool const aborted)
{
    if (time_started_.has_value())
    {
        auto const total_size = tor_->total_size();
        auto const duration_secs = tr_time() - *time_started_;
        tr_logAddDebugTor(
            tor_,
            fmt::format(
                "Verification is done. It took {} seconds to verify {} bytes ({} bytes per second)",
                duration_secs,
                total_size,
                total_size / (1 + duration_secs)));
    }

    tor_->set_verify_state(VerifyState::None);

    if (!aborted && !tor_->is_deleting_)
    {
        tor_->session->runInSessionThread(
            [tor = tor_]()
            {
                if (tor->is_deleting_)
                {
                    return;
                }

                tor->recheck_completeness();

                if (tor->verify_done_callback_)
                {
                    tor->verify_done_callback_(tor);
                }

                if (tor->start_when_stable)
                {
                    auto opts = torrent_start_opts{};
                    opts.has_local_data = !tor->checked_pieces_.has_none();
                    torrentStart(tor, opts);
                }
            });
    }
}

// ---

void tr_torrent::save_resume_file()
{
    if (!is_dirty())
    {
        return;
    }

    set_dirty(false);
    auto helper = ResumeHelper{ *this };
    tr_resume::save(this, helper);
}

// --- Completeness

namespace
{
namespace completeness_helpers
{
[[nodiscard]] constexpr char const* get_completion_string(int type)
{
    switch (type)
    {
    case TR_PARTIAL_SEED:
        /* Translators: this is a minor point that's safe to skip over, but FYI:
           "Complete" and "Done" are specific, different terms in Transmission:
           "Complete" means we've downloaded every file in the torrent.
           "Done" means we're done downloading the files we wanted, but NOT all
           that exist */
        return "Done";

    case TR_SEED:
        return "Complete";

    default:
        return "Incomplete";
    }
}
} // namespace completeness_helpers
} // namespace

void tr_torrent::create_empty_files() const
{
    if (!has_metainfo())
    {
        return;
    }

    auto const base = download_dir();
    auto const file_count = this->file_count();
    for (tr_file_index_t file_index = 0U; file_index < file_count; ++file_index)
    {
        if (file_size(file_index) != 0U || !file_is_wanted(file_index) || find_file(file_index))
        {
            continue;
        }

        // torrent contains a wanted zero-bytes file and that file isn't on disk yet.
        // We attempt to create that file.
        auto filename = tr_pathbuf{};
        auto const& subpath = file_subpath(file_index);
        filename.assign(base, '/', subpath);

        // create subfolders, if any
        auto dir = tr_pathbuf{ filename.sv() };
        dir.popdir();
        tr_sys_dir_create(dir, TR_SYS_DIR_CREATE_PARENTS, 0777);

        // create the file
        if (auto const fd = tr_sys_file_open(filename, TR_SYS_FILE_WRITE | TR_SYS_FILE_CREATE | TR_SYS_FILE_SEQUENTIAL, 0666);
            fd != TR_BAD_SYS_FILE)
        {
            tr_sys_file_close(fd);
        }
    }
}

void tr_torrent::recheck_completeness()
{
    using namespace completeness_helpers;

    auto const lock = unique_lock();

    needs_completeness_check_ = false;

    auto const new_completeness = completion.status();

    if (new_completeness != completeness)
    {
        bool const recent_change = bytes_downloaded_.during_this_session() != 0U;
        bool const was_running = is_running();

        if (recent_change)
        {
            tr_logAddTraceTor(
                this,
                fmt::format(
                    "State changed from {} to {}",
                    get_completion_string(completeness),
                    get_completion_string(new_completeness)));
        }

        this->completeness = new_completeness;
        this->session->closeTorrentFiles(this);

        if (this->is_done())
        {
            if (recent_change)
            {
                tr_announcerTorrentCompleted(this);
                this->mark_changed();
                date_done_ = tr_time();
            }

            if (this->current_dir() == this->incomplete_dir())
            {
                this->set_location(this->download_dir(), true, nullptr);
            }

            done_.emit(this, recent_change);
        }

        this->session->onTorrentCompletenessChanged(this, completeness, was_running);

        this->set_dirty();

        if (this->is_done())
        {
            save_resume_file();
            callScriptIfEnabled(this, TR_SCRIPT_ON_TORRENT_DONE);
        }
    }
}

// --- File DND

void tr_torrentSetFileDLs(tr_torrent* tor, tr_file_index_t const* files, tr_file_index_t n_files, bool wanted)
{
    TR_ASSERT(tr_isTorrent(tor));

    tor->set_files_wanted(files, n_files, wanted);
}

// ---

void tr_torrent::set_labels(labels_t const& new_labels)
{
    auto const lock = unique_lock();
    labels_.clear();

    for (auto label : new_labels)
    {
        if (std::find(std::begin(labels_), std::end(labels_), label) == std::end(labels_))
        {
            labels_.push_back(label);
        }
    }
    labels_.shrink_to_fit();
    this->set_dirty();
}

// ---

void tr_torrent::set_bandwidth_group(std::string_view group_name) noexcept
{
    group_name = tr_strv_strip(group_name);

    auto const lock = this->unique_lock();

    if (std::empty(group_name))
    {
        this->bandwidth_group_ = tr_interned_string{};
        this->bandwidth_.set_parent(&this->session->top_bandwidth_);
    }
    else
    {
        this->bandwidth_group_ = group_name;
        this->bandwidth_.set_parent(&this->session->getBandwidthGroup(group_name));
    }

    this->set_dirty();
}

// ---

tr_priority_t tr_torrentGetPriority(tr_torrent const* tor)
{
    TR_ASSERT(tr_isTorrent(tor));

    return tor->get_priority();
}

void tr_torrentSetPriority(tr_torrent* tor, tr_priority_t priority)
{
    TR_ASSERT(tr_isTorrent(tor));
    TR_ASSERT(tr_isPriority(priority));

    if (tor->bandwidth_.get_priority() != priority)
    {
        tor->bandwidth_.set_priority(priority);

        tor->set_dirty();
    }
}

// ---

void tr_torrentSetPeerLimit(tr_torrent* tor, uint16_t max_connected_peers)
{
    TR_ASSERT(tr_isTorrent(tor));

    if (tor->max_connected_peers_ != max_connected_peers)
    {
        tor->max_connected_peers_ = max_connected_peers;

        tor->set_dirty();
    }
}

uint16_t tr_torrentGetPeerLimit(tr_torrent const* tor)
{
    TR_ASSERT(tr_isTorrent(tor));

    return tor->peer_limit();
}

// ---

bool tr_torrentReqIsValid(tr_torrent const* tor, tr_piece_index_t index, uint32_t offset, uint32_t length)
{
    TR_ASSERT(tr_isTorrent(tor));

    int err = 0;

    if (index >= tor->piece_count())
    {
        err = 1;
    }
    else if (length < 1)
    {
        err = 2;
    }
    else if (offset + length > tor->piece_size(index))
    {
        err = 3;
    }
    else if (length > tr_block_info::BlockSize)
    {
        err = 4;
    }
    else if (tor->piece_loc(index, offset, length).byte > tor->total_size())
    {
        err = 5;
    }

    if (err != 0)
    {
        tr_logAddTraceTor(tor, fmt::format("index {} offset {} length {} err {}", index, offset, length, err));
    }

    return err == 0;
}

// TODO(ckerr) migrate to fpm?
tr_block_span_t tr_torGetFileBlockSpan(tr_torrent const* tor, tr_file_index_t file)
{
    auto const [begin_byte, end_byte] = tor->fpm_.byte_span(file);

    auto const begin_block = tor->byte_loc(begin_byte).block;
    if (begin_byte >= end_byte) // 0-byte file
    {
        return { begin_block, begin_block + 1 };
    }

    auto const final_block = tor->byte_loc(end_byte - 1).block;
    auto const end_block = final_block + 1;
    return { begin_block, end_block };
}

// ---

// TODO: should be const after tr_ioTestPiece() is const
bool tr_torrent::check_piece(tr_piece_index_t piece)
{
    bool const pass = tr_ioTestPiece(this, piece);
    tr_logAddTraceTor(this, fmt::format("[LAZY] tr_torrent.checkPiece tested piece {}, pass=={}", piece, pass));
    return pass;
}

// ---

bool tr_torrent::set_tracker_list(std::string_view text)
{
    auto const lock = this->unique_lock();

    auto announce_list = tr_announce_list();
    if (!announce_list.parse(text))
    {
        return false;
    }

    auto const has_metadata = this->has_metainfo();
    if (has_metadata && !announce_list.save(torrent_file()))
    {
        return false;
    }

    this->metainfo_.announce_list() = announce_list;
    this->mark_edited();

    // magnet links
    if (!has_metadata)
    {
        auto const magnet_file = this->magnet_file();
        auto const magnet_link = this->magnet();
        auto save_error = tr_error{};
        if (!tr_file_save(magnet_file, magnet_link, &save_error))
        {
            this->error().set_local_error(fmt::format(
                _("Couldn't save '{path}': {error} ({error_code})"),
                fmt::arg("path", magnet_file),
                fmt::arg("error", save_error.message()),
                fmt::arg("error_code", save_error.code())));
        }
    }

    /* if we had a tracker-related error on this torrent,
     * and that tracker's been removed,
     * then clear the error */
    if (auto const& error_url = error_.announce_url(); !std::empty(error_url))
    {
        if (std::any_of(
                std::begin(this->announce_list()),
                std::end(this->announce_list()),
                [error_url](auto const& tracker) { return tracker.announce == error_url; }))
        {
            error_.clear();
        }
    }

    on_announce_list_changed();

    return true;
}

void tr_torrent::on_tracker_response(tr_tracker_event const* event)
{
    switch (event->type)
    {
    case tr_tracker_event::Type::Peers:
        tr_logAddTraceTor(this, fmt::format("Got {} peers from tracker", std::size(event->pex)));
        tr_peerMgrAddPex(this, TR_PEER_FROM_TRACKER, std::data(event->pex), std::size(event->pex));
        break;

    case tr_tracker_event::Type::Counts:
        if (is_private() && (event->leechers == 0))
        {
            swarm_is_all_seeds_.emit(this);
        }

        break;

    case tr_tracker_event::Type::Warning:
        tr_logAddWarnTor(
            this,
            fmt::format(
                _("Tracker warning: '{warning}' ({url})"),
                fmt::arg("warning", event->text),
                fmt::arg("url", tr_urlTrackerLogName(event->announce_url))));
        error_.set_tracker_warning(event->announce_url, event->text);
        break;

    case tr_tracker_event::Type::Error:
        error_.set_tracker_error(event->announce_url, event->text);
        break;

    case tr_tracker_event::Type::ErrorClear:
        error_.clear_if_tracker();
        break;
    }
}

bool tr_torrentSetTrackerList(tr_torrent* tor, char const* text)
{
    return text != nullptr && tor->set_tracker_list(text);
}

std::string tr_torrentGetTrackerList(tr_torrent const* tor)
{
    return tor->tracker_list();
}

size_t tr_torrentGetTrackerListToBuf(tr_torrent const* tor, char* buf, size_t buflen)
{
    return tr_strv_to_buf(tr_torrentGetTrackerList(tor), buf, buflen);
}

// ---

uint64_t tr_torrentGetBytesLeftToAllocate(tr_torrent const* tor)
{
    TR_ASSERT(tr_isTorrent(tor));

    uint64_t bytes_left = 0;

    for (tr_file_index_t i = 0, n = tor->file_count(); i < n; ++i)
    {
        if (auto const wanted = tor->files_wanted_.file_wanted(i); !wanted)
        {
            continue;
        }

        auto const length = tor->file_size(i);
        bytes_left += length;

        auto const found = tor->find_file(i);
        if (found)
        {
            bytes_left -= found->size;
        }
    }

    return bytes_left;
}

// ---

std::string_view tr_torrent::primary_mime_type() const
{
    // count up how many bytes there are for each mime-type in the torrent
    // NB: get_mime_type_for_filename() always returns the same ptr for a
    // mime_type, so its raw pointer can be used as a key.
    auto size_per_mime_type = small::unordered_map<std::string_view, size_t, 256U>{};
    for (tr_file_index_t i = 0, n = this->file_count(); i < n; ++i)
    {
        auto const mime_type = tr_get_mime_type_for_filename(this->file_subpath(i));
        size_per_mime_type[mime_type] += this->file_size(i);
    }

    if (std::empty(size_per_mime_type))
    {
        // https://developer.mozilla.org/en-US/docs/Web/HTTP/Basics_of_HTTP/MIME_types/Common_types
        // application/octet-stream is the default value for all other cases.
        // An unknown file type should use this type.
        auto constexpr Fallback = "application/octet-stream"sv;
        return Fallback;
    }

    auto const it = std::max_element(
        std::begin(size_per_mime_type),
        std::end(size_per_mime_type),
        [](auto const& a, auto const& b) { return a.second < b.second; });
    return it->first;
}

// ---

namespace
{
namespace got_block_helpers
{
void onFileCompleted(tr_torrent* tor, tr_file_index_t i)
{
    /* close the file so that we can reopen in read-only mode as needed */
    tor->session->closeTorrentFile(tor, i);

    /* now that the file is complete and closed, we can start watching its
     * mtime timestamp for changes to know if we need to reverify pieces */
    tor->file_mtimes_[i] = tr_time();

    /* if the torrent's current filename isn't the same as the one in the
     * metadata -- for example, if it had the ".part" suffix appended to
     * it until now -- then rename it to match the one in the metadata */
    if (auto found = tor->find_file(i); found)
    {
        if (auto const& file_subpath = tor->file_subpath(i); file_subpath != found->subpath())
        {
            auto const& oldpath = found->filename();
            auto const newpath = tr_pathbuf{ found->base(), '/', file_subpath };
            auto error = tr_error{};

            if (!tr_sys_path_rename(oldpath, newpath, &error))
            {
                tr_logAddErrorTor(
                    tor,
                    fmt::format(
                        _("Couldn't move '{old_path}' to '{path}': {error} ({error_code})"),
                        fmt::arg("old_path", oldpath),
                        fmt::arg("path", newpath),
                        fmt::arg("error", error.message()),
                        fmt::arg("error_code", error.code())));
            }
        }
    }
}

void onPieceCompleted(tr_torrent* tor, tr_piece_index_t piece)
{
    tor->piece_completed_.emit(tor, piece);

    // bookkeeping
    tor->set_needs_completeness_check();

    // if this piece completes any file, invoke the fileCompleted func for it
    auto const span = tor->fpm_.file_span(piece);
    for (auto file = span.begin; file < span.end; ++file)
    {
        if (tor->completion.has_blocks(tr_torGetFileBlockSpan(tor, file)))
        {
            onFileCompleted(tor, file);
        }
    }
}

void onPieceFailed(tr_torrent* tor, tr_piece_index_t piece)
{
    tr_logAddDebugTor(tor, fmt::format("Piece {}, which was just downloaded, failed its checksum test", piece));

    auto const n = tor->piece_size(piece);
    tor->bytes_corrupt_ += n;
    tor->bytes_downloaded_.reduce(n);
    tor->got_bad_piece_.emit(tor, piece);
    tor->set_has_piece(piece, false);
}
} // namespace got_block_helpers
} // namespace

void tr_torrentGotBlock(tr_torrent* tor, tr_block_index_t block)
{
    using namespace got_block_helpers;

    TR_ASSERT(tr_isTorrent(tor));
    TR_ASSERT(tor->session->am_in_session_thread());

    if (tor->has_block(block))
    {
        tr_logAddDebugTor(tor, "we have this block already...");
        tor->bytes_downloaded_.reduce(tor->block_size(block));
        return;
    }

    tor->set_dirty();

    tor->completion.add_block(block);

    auto const block_loc = tor->block_loc(block);
    auto const first_piece = block_loc.piece;
    auto const last_piece = tor->byte_loc(block_loc.byte + tor->block_size(block) - 1).piece;
    for (auto piece = first_piece; piece <= last_piece; ++piece)
    {
        if (!tor->has_piece(piece))
        {
            continue;
        }

        if (tor->check_piece(piece))
        {
            onPieceCompleted(tor, piece);
        }
        else
        {
            onPieceFailed(tor, piece);
        }
    }
}

// ---

std::string tr_torrentFindFile(tr_torrent const* tor, tr_file_index_t file_num)
{
    auto const found = tor->find_file(file_num);
    return std::string{ found ? found->filename().sv() : ""sv };
}

size_t tr_torrentFindFileToBuf(tr_torrent const* tor, tr_file_index_t file_num, char* buf, size_t buflen)
{
    return tr_strv_to_buf(tr_torrentFindFile(tor, file_num), buf, buflen);
}

void tr_torrent::set_download_dir(std::string_view path, bool is_new_torrent)
{
    download_dir_ = path;
    mark_edited();
    set_dirty();
    refresh_current_dir();

    if (is_new_torrent)
    {
        if (session->shouldFullyVerifyAddedTorrents() || !is_new_torrent_a_seed())
        {
            tr_torrentVerify(this);
        }
        else
        {
            completion.set_has_all();
            date_done_ = date_added_;
            recheck_completeness();
        }
    }
    else if (error_.error_type() == TR_STAT_LOCAL_ERROR && !setLocalErrorIfFilesDisappeared(this))
    {
        error_.clear();
    }
}

// decide whether we should be looking for files in downloadDir or incompleteDir
void tr_torrent::refresh_current_dir()
{
    auto dir = tr_interned_string{};

    if (std::empty(incomplete_dir()))
    {
        dir = download_dir();
    }
    else if (!has_metainfo()) // no files to find
    {
        dir = incomplete_dir();
    }
    else
    {
        auto const found = find_file(0);
        dir = found ? tr_interned_string{ found->base() } : incomplete_dir();
    }

    TR_ASSERT(!std::empty(dir));
    TR_ASSERT(dir == download_dir() || dir == incomplete_dir());

    current_dir_ = dir;
}

// --- RENAME

namespace
{
namespace rename_helpers
{
bool renameArgsAreValid(tr_torrent const* tor, std::string_view oldpath, std::string_view newname)
{
    if (std::empty(oldpath) || std::empty(newname) || newname == "."sv || newname == ".."sv ||
        tr_strv_contains(newname, TR_PATH_DELIMITER))
    {
        return false;
    }

    auto const newpath = tr_strv_contains(oldpath, TR_PATH_DELIMITER) ?
        tr_pathbuf{ tr_sys_path_dirname(oldpath), '/', newname } :
        tr_pathbuf{ newname };

    if (newpath == oldpath)
    {
        return true;
    }

    auto const newpath_as_dir = tr_pathbuf{ newpath, '/' };
    auto const n_files = tor->file_count();

    for (tr_file_index_t i = 0; i < n_files; ++i)
    {
        auto const& name = tor->file_subpath(i);
        if (newpath == name || tr_strv_starts_with(name, newpath_as_dir))
        {
            return false;
        }
    }

    return true;
}

auto renameFindAffectedFiles(tr_torrent const* tor, std::string_view oldpath)
{
    auto indices = std::vector<tr_file_index_t>{};
    auto const oldpath_as_dir = tr_pathbuf{ oldpath, '/' };
    auto const n_files = tor->file_count();

    for (tr_file_index_t i = 0; i < n_files; ++i)
    {
        auto const& name = tor->file_subpath(i);
        if (name == oldpath || tr_strv_starts_with(name, oldpath_as_dir))
        {
            indices.push_back(i);
        }
    }

    return indices;
}

int renamePath(tr_torrent const* tor, std::string_view oldpath, std::string_view newname)
{
    int err = 0;

    auto const base = tor->is_done() || std::empty(tor->incomplete_dir()) ? tor->download_dir() : tor->incomplete_dir();

    auto src = tr_pathbuf{ base, '/', oldpath };

    if (!tr_sys_path_exists(src)) /* check for it as a partial */
    {
        src += tr_torrent_files::PartialFileSuffix;
    }

    if (tr_sys_path_exists(src))
    {
        auto const parent = tr_sys_path_dirname(src);
        auto const tgt = tr_strv_ends_with(src, tr_torrent_files::PartialFileSuffix) ?
            tr_pathbuf{ parent, '/', newname, tr_torrent_files::PartialFileSuffix } :
            tr_pathbuf{ parent, '/', newname };

        auto tmp = errno;
        bool const tgt_exists = tr_sys_path_exists(tgt);
        errno = tmp;

        if (!tgt_exists)
        {
            tmp = errno;

            if (auto error = tr_error{}; !tr_sys_path_rename(src, tgt, &error))
            {
                err = error.code();
            }

            errno = tmp;
        }
    }

    return err;
}

void renameTorrentFileString(tr_torrent* tor, std::string_view oldpath, std::string_view newname, tr_file_index_t file_index)
{
    auto name = std::string{};
    auto const subpath = std::string_view{ tor->file_subpath(file_index) };
    auto const oldpath_len = std::size(oldpath);

    if (!tr_strv_contains(oldpath, TR_PATH_DELIMITER))
    {
        if (oldpath_len >= std::size(subpath))
        {
            name = newname;
        }
        else
        {
            name = fmt::format(FMT_STRING("{:s}/{:s}"sv), newname, subpath.substr(oldpath_len + 1));
        }
    }
    else
    {
        auto const tmp = tr_sys_path_dirname(oldpath);

        if (std::empty(tmp))
        {
            return;
        }

        if (oldpath_len >= std::size(subpath))
        {
            name = fmt::format(FMT_STRING("{:s}/{:s}"sv), tmp, newname);
        }
        else
        {
            name = fmt::format(FMT_STRING("{:s}/{:s}/{:s}"sv), tmp, newname, subpath.substr(oldpath_len + 1));
        }
    }

    if (subpath != name)
    {
        tor->set_file_subpath(file_index, name);
    }
}

void torrentRenamePath(
    tr_torrent* const tor,
    std::string const& oldpath, // NOLINT performance-unnecessary-value-param
    std::string const& newname, // NOLINT performance-unnecessary-value-param
    tr_torrent_rename_done_func callback,
    void* const callback_user_data)
{
    TR_ASSERT(tr_isTorrent(tor));

    int error = 0;

    if (!renameArgsAreValid(tor, oldpath, newname))
    {
        error = EINVAL;
    }
    else if (auto const file_indices = renameFindAffectedFiles(tor, oldpath); std::empty(file_indices))
    {
        error = EINVAL;
    }
    else
    {
        error = renamePath(tor, oldpath, newname);

        if (error == 0)
        {
            /* update tr_info.files */
            for (auto const& file_index : file_indices)
            {
                renameTorrentFileString(tor, oldpath, newname, file_index);
            }

            /* update tr_info.name if user changed the toplevel */
            if (std::size(file_indices) == tor->file_count() && !tr_strv_contains(oldpath, '/'))
            {
                tor->set_name(newname);
            }

            tor->mark_edited();
            tor->set_dirty();
        }
    }

    ///

    tor->mark_changed();

    /* callback */
    if (callback != nullptr)
    {
        (*callback)(tor, oldpath.c_str(), newname.c_str(), error, callback_user_data);
    }
}

} // namespace rename_helpers
} // namespace

void tr_torrent::rename_path(
    std::string_view oldpath,
    std::string_view newname,
    tr_torrent_rename_done_func callback,
    void* callback_user_data)
{
    using namespace rename_helpers;

    this->session->runInSessionThread(
        torrentRenamePath,
        this,
        std::string{ oldpath },
        std::string{ newname },
        callback,
        callback_user_data);
}

void tr_torrentRenamePath(
    tr_torrent* tor,
    char const* oldpath,
    char const* newname,
    tr_torrent_rename_done_func callback,
    void* callback_user_data)
{
    oldpath = oldpath != nullptr ? oldpath : "";
    newname = newname != nullptr ? newname : "";

    tor->rename_path(oldpath, newname, callback, callback_user_data);
}

// ---

void tr_torrentSetFilePriorities(
    tr_torrent* tor,
    tr_file_index_t const* files,
    tr_file_index_t file_count,
    tr_priority_t priority)
{
    tor->set_file_priorities(files, file_count, priority);
}

bool tr_torrentHasMetadata(tr_torrent const* tor)
{
    return tor->has_metainfo();
}

void tr_torrent::mark_edited()
{
    this->date_edited_ = tr_time();
}

void tr_torrent::mark_changed()
{
    this->bump_date_changed(tr_time());
}

void tr_torrent::set_blocks(tr_bitfield blocks)
{
    this->completion.set_blocks(std::move(blocks));
}

[[nodiscard]] bool tr_torrent::ensure_piece_is_checked(tr_piece_index_t piece)
{
    TR_ASSERT(piece < this->piece_count());

    if (is_piece_checked(piece))
    {
        return true;
    }

    bool const checked = check_piece(piece);
    this->mark_changed();
    this->set_dirty();

    checked_pieces_.set(piece, checked);
    return checked;
}

void tr_torrent::init_checked_pieces(tr_bitfield const& checked, time_t const* mtimes /*fileCount()*/)
{
    TR_ASSERT(std::size(checked) == this->piece_count());
    checked_pieces_ = checked;

    auto const n = this->file_count();
    this->file_mtimes_.resize(n);

    for (size_t i = 0; i < n; ++i)
    {
        auto const found = this->find_file(i);
        auto const mtime = found ? found->last_modified_at : 0;

        this->file_mtimes_[i] = mtime;

        // if a file has changed, mark its pieces as unchecked
        if (mtime == 0 || mtime != mtimes[i])
        {
            auto const [begin, end] = pieces_in_file(i);
            checked_pieces_.unset_span(begin, end);
        }
    }
}

// ---

time_t tr_torrent::ResumeHelper::date_active() const noexcept
{
    return tor_.date_active_;
}

// ---

time_t tr_torrent::ResumeHelper::date_added() const noexcept
{
    return tor_.date_added_;
}

void tr_torrent::ResumeHelper::load_date_added(time_t when) noexcept
{
    tor_.date_added_ = when;
}

// ---

time_t tr_torrent::ResumeHelper::date_done() const noexcept
{
    return tor_.date_done_;
}

void tr_torrent::ResumeHelper::load_date_done(time_t when) noexcept
{
    tor_.date_done_ = when;
}

// ---

time_t tr_torrent::ResumeHelper::seconds_downloading(time_t now) const noexcept
{
    return tor_.seconds_downloading(now);
}

void tr_torrent::ResumeHelper::load_seconds_downloading_before_current_start(time_t when) noexcept
{
    tor_.seconds_downloading_before_current_start_ = when;
}

// ---

time_t tr_torrent::ResumeHelper::seconds_seeding(time_t now) const noexcept
{
    return tor_.seconds_seeding(now);
}

void tr_torrent::ResumeHelper::load_seconds_seeding_before_current_start(time_t when) noexcept
{
    tor_.seconds_seeding_before_current_start_ = when;
}<|MERGE_RESOLUTION|>--- conflicted
+++ resolved
@@ -622,37 +622,6 @@
     tor->set_dirty();
 }
 
-<<<<<<< HEAD
-void torrentStartImpl(tr_torrent* const tor)
-{
-    auto const lock = tor->unique_lock();
-
-    TR_ASSERT(tr_isTorrent(tor));
-
-    // We are after `torrentStart` and before announcing to trackers/peers,
-    // so now is the best time to create wanted empty files.
-    tor->create_empty_files();
-
-    tor->recheck_completeness();
-    tor->set_is_queued(false);
-
-    time_t const now = tr_time();
-
-    tor->is_running_ = true;
-    tor->completeness = tor->completion.status();
-    tor->startDate = now;
-    tor->mark_changed();
-    tor->error().clear();
-    tor->finished_seeding_by_idle_ = false;
-
-    torrentResetTransferStats(tor);
-    tor->session->announcer_->startTorrent(tor);
-    tor->lpdAnnounceAt = now;
-    tor->started_.emit(tor);
-}
-
-=======
->>>>>>> d8c2074c
 bool removeTorrentFile(char const* filename, void* /*user_data*/, tr_error* error)
 {
     return tr_sys_path_remove(filename, error);
@@ -790,6 +759,10 @@
 
     TR_ASSERT(session->am_in_session_thread());
     auto const lock = unique_lock();
+
+    // We are after `torrentStart` and before announcing to trackers/peers,
+    // so now is the best time to create wanted empty files.
+    create_empty_files();
 
     recheck_completeness();
     set_is_queued(false);
@@ -949,12 +922,10 @@
 
     if (session->shouldFullyVerifyAddedTorrents() || !is_new_torrent_a_seed())
     {
-<<<<<<< HEAD
-        // Potentially, we are in `tr_torrentNew`, and we don't want any file created before `torrentStartImpl`, so we Verify but we don't Create files.
-        tr_torrentVerify(tor);
-=======
+        // Potentially, we are in `tr_torrentNew`,
+        // and we don't want any file created before `torrentStart`
+        // so we Verify but we don't Create files.
         tr_torrentVerify(this);
->>>>>>> d8c2074c
     }
     else
     {
