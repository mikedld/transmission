/*
 * This file Copyright (C) 2008-2014 Mnemosyne LLC
 *
 * It may be used under the GNU GPL versions 2 or 3
 * or any future license endorsed by Mnemosyne LLC.
 *
 */

#pragma once

#ifndef __TRANSMISSION__
#error only libtransmission should #include this header.
#endif

#include "transmission.h"
#include "bitfield.h"
#include "history.h"
#include "quark.h"

/**
 * @addtogroup peers Peers
 * @{
 */

class tr_peer;
struct tr_swarm;
struct peer_atom;

/* This is the maximum size of a block request.
   most bittorrent clients will reject requests
   larger than this size. */
auto inline constexpr MAX_BLOCK_SIZE = 1024 * 16;

/**
***  Peer Publish / Subscribe
**/

enum PeerEventType
{
    TR_PEER_CLIENT_GOT_BLOCK,
    TR_PEER_CLIENT_GOT_CHOKE,
    TR_PEER_CLIENT_GOT_PIECE_DATA,
    TR_PEER_CLIENT_GOT_ALLOWED_FAST,
    TR_PEER_CLIENT_GOT_SUGGEST,
    TR_PEER_CLIENT_GOT_PORT,
    TR_PEER_CLIENT_GOT_REJ,
    TR_PEER_CLIENT_GOT_BITFIELD,
    TR_PEER_CLIENT_GOT_HAVE,
    TR_PEER_CLIENT_GOT_HAVE_ALL,
    TR_PEER_CLIENT_GOT_HAVE_NONE,
    TR_PEER_PEER_GOT_PIECE_DATA,
    TR_PEER_ERROR
};

struct tr_peer_event
{
    PeerEventType eventType;

    uint32_t pieceIndex; /* for GOT_BLOCK, GOT_HAVE, CANCEL, ALLOWED, SUGGEST */
    struct tr_bitfield* bitfield; /* for GOT_BITFIELD */
    uint32_t offset; /* for GOT_BLOCK */
    uint32_t length; /* for GOT_BLOCK + GOT_PIECE_DATA */
    int err; /* errno for GOT_ERROR */
    tr_port port; /* for GOT_PORT */
};

<<<<<<< HEAD
using tr_peer_callback = void (*)(tr_peer* peer, tr_peer_event const* event, void* client_data);

/***
****
***/

=======
using tr_peer_callback = void (*)(struct tr_peer* peer, tr_peer_event const* event, void* client_data);

/***
****
***/

using tr_peer_destruct_func = void (*)(struct tr_peer* peer);

using tr_peer_is_transferring_pieces_func =
    bool (*)(tr_peer const* peer, uint64_t now, tr_direction direction, unsigned int* Bps);

struct tr_peer_virtual_funcs
{
    tr_peer_destruct_func destruct;
    tr_peer_is_transferring_pieces_func is_transferring_pieces;
};

>>>>>>> f876a100
/**
 * State information about a connected peer.
 *
 * @see struct peer_atom
 * @see tr_peerMsgs
 */
<<<<<<< HEAD
class tr_peer
=======
struct tr_peer
>>>>>>> f876a100
{
public:
    tr_peer(tr_torrent const* tor, peer_atom* atom = nullptr);
    virtual ~tr_peer();

    virtual bool is_transferring_pieces(uint64_t now, tr_direction direction, unsigned int* setme_Bps) const = 0;

    /* whether or not we should free this peer soon.
       NOTE: private to peer-mgr.c */
    bool doPurge = false;

    /* number of bad pieces they've contributed to */
    uint8_t strikes = 0;

    /* how many requests the peer has made that we haven't responded to yet */
    int pendingReqsToClient = 0;

    /* how many requests we've made and are currently awaiting a response for */
    int pendingReqsToPeer = 0;

    tr_session* const session;

    /* Hook to private peer-mgr information */
    peer_atom* const atom;

    tr_swarm* const swarm;

    /** how complete the peer's copy of the torrent is. [0.0...1.0] */
    float progress = 0.0f;

    struct tr_bitfield blame = {};
    struct tr_bitfield have = {};

    /* the client name.
       For BitTorrent peers, this is the app name derived from the `v' string in LTEP's handshake dictionary */
    tr_quark client = TR_KEY_NONE;

    tr_recentHistory blocksSentToClient;
    tr_recentHistory blocksSentToPeer;

    tr_recentHistory cancelsSentToClient;
    tr_recentHistory cancelsSentToPeer;
<<<<<<< HEAD
};
=======

    struct tr_peer_virtual_funcs const* funcs;
};

void tr_peerConstruct(struct tr_peer* peer, tr_torrent const* tor);

void tr_peerDestruct(struct tr_peer* peer);
>>>>>>> f876a100

/** Update the tr_peer.progress field based on the 'have' bitset. */
void tr_peerUpdateProgress(tr_torrent* tor, tr_peer*);

bool tr_peerIsSeed(tr_peer const* peer);

/***
****
***/

struct tr_swarm_stats
{
    int activePeerCount[2];
    int activeWebseedCount;
    int peerCount;
    int peerFromCount[TR_PEER_FROM__MAX];
};

void tr_swarmGetStats(struct tr_swarm const* swarm, tr_swarm_stats* setme);

void tr_swarmIncrementActivePeers(struct tr_swarm* swarm, tr_direction direction, bool is_active);

/***
****
***/

#ifdef _WIN32
#undef EMSGSIZE
#define EMSGSIZE WSAEMSGSIZE
#endif

/** @} */<|MERGE_RESOLUTION|>--- conflicted
+++ resolved
@@ -64,43 +64,15 @@
     tr_port port; /* for GOT_PORT */
 };
 
-<<<<<<< HEAD
 using tr_peer_callback = void (*)(tr_peer* peer, tr_peer_event const* event, void* client_data);
 
-/***
-****
-***/
-
-=======
-using tr_peer_callback = void (*)(struct tr_peer* peer, tr_peer_event const* event, void* client_data);
-
-/***
-****
-***/
-
-using tr_peer_destruct_func = void (*)(struct tr_peer* peer);
-
-using tr_peer_is_transferring_pieces_func =
-    bool (*)(tr_peer const* peer, uint64_t now, tr_direction direction, unsigned int* Bps);
-
-struct tr_peer_virtual_funcs
-{
-    tr_peer_destruct_func destruct;
-    tr_peer_is_transferring_pieces_func is_transferring_pieces;
-};
-
->>>>>>> f876a100
 /**
  * State information about a connected peer.
  *
  * @see struct peer_atom
  * @see tr_peerMsgs
  */
-<<<<<<< HEAD
 class tr_peer
-=======
-struct tr_peer
->>>>>>> f876a100
 {
 public:
     tr_peer(tr_torrent const* tor, peer_atom* atom = nullptr);
@@ -143,17 +115,7 @@
 
     tr_recentHistory cancelsSentToClient;
     tr_recentHistory cancelsSentToPeer;
-<<<<<<< HEAD
 };
-=======
-
-    struct tr_peer_virtual_funcs const* funcs;
-};
-
-void tr_peerConstruct(struct tr_peer* peer, tr_torrent const* tor);
-
-void tr_peerDestruct(struct tr_peer* peer);
->>>>>>> f876a100
 
 /** Update the tr_peer.progress field based on the 'have' bitset. */
 void tr_peerUpdateProgress(tr_torrent* tor, tr_peer*);
