/*
 * This file Copyright (C) 2008-2014 Mnemosyne LLC
 *
 * It may be used under the GNU GPL versions 2 or 3
 * or any future license endorsed by Mnemosyne LLC.
 *
 */

#include <array>
#include <cctype>
#include <deque>
#include <cerrno> /* EILSEQ, EINVAL */
#include <cmath> /* fabs() */
#include <cstdio>
#include <cstring>

#include <event2/buffer.h> /* evbuffer_add() */

#define LIBTRANSMISSION_VARIANT_MODULE

#include "transmission.h"
#include "ConvertUTF.h"
#include "jsonsl.h"
#include "log.h"
#include "tr-assert.h"
#include "utils.h"
#include "variant.h"
#include "variant-common.h"

/* arbitrary value... this is much deeper than our code goes */
#define MAX_DEPTH 64

struct json_wrapper_data
{
    bool has_content;
    char const* key;
    evbuffer* keybuf;
    evbuffer* strbuf;
    int error;
    size_t keylen;
<<<<<<< HEAD
=======
    struct evbuffer* keybuf;
    struct evbuffer* strbuf;
>>>>>>> 1ba81938
    std::deque<tr_variant*> stack;
    tr_variant* top;
    int parse_opts;

    /* A very common pattern is for a container's children to be similar,
     * e.g. they may all be objects with the same set of keys. So when
     * a container is popped off the stack, remember its size to use as
     * a preallocation heuristic for the next container at that depth. */
    std::array<size_t, MAX_DEPTH> preallocGuess;
};

static tr_variant* get_node(struct jsonsl_st* jsn)
{
    auto* data = static_cast<struct json_wrapper_data*>(jsn->data);

    auto* parent = std::empty(data->stack) ? nullptr : data->stack.back();

    tr_variant* node = nullptr;
    if (parent == nullptr)
    {
        node = data->top;
    }
    else if (tr_variantIsList(parent))
    {
        node = tr_variantListAdd(parent);
    }
    else if (tr_variantIsDict(parent) && data->key != nullptr)
    {
        node = tr_variantDictAdd(parent, tr_quark_new(std::string_view{ data->key, data->keylen }));

        data->key = nullptr;
        data->keylen = 0;
    }

    return node;
}

static void error_handler(jsonsl_t jsn, jsonsl_error_t error, jsonsl_state_st* /*state*/, jsonsl_char_t const* buf)
{
    auto* data = static_cast<struct json_wrapper_data*>(jsn->data);

    tr_logAddError("JSON parse failed at pos %zu: %s -- remaining text \"%.16s\"", jsn->pos, jsonsl_strerror(error), buf);

    data->error = EILSEQ;
}

static int error_callback(jsonsl_t jsn, jsonsl_error_t error, struct jsonsl_state_st* state, jsonsl_char_t* at)
{
    error_handler(jsn, error, state, at);
    return 0; /* bail */
}

static void action_callback_PUSH(
    jsonsl_t jsn,
    jsonsl_action_t /*action*/,
    struct jsonsl_state_st* state,
    jsonsl_char_t const* /*buf*/)
{
    auto* data = static_cast<struct json_wrapper_data*>(jsn->data);

    if ((state->type == JSONSL_T_LIST) || (state->type == JSONSL_T_OBJECT))
    {
        data->has_content = true;
        tr_variant* node = get_node(jsn);
        data->stack.push_back(node);

        int const depth = std::size(data->stack);
        size_t const n = depth < MAX_DEPTH ? data->preallocGuess[depth] : 0;
        if (state->type == JSONSL_T_LIST)
        {
            tr_variantInitList(node, n);
        }
        else
        {
            tr_variantInitDict(node, n);
        }
    }
}

/* like sscanf(in+2, "%4x", &val) but less slow */
static bool decode_hex_string(char const* in, unsigned int* setme)
{
    TR_ASSERT(in != nullptr);

    unsigned int val = 0;
    char const* const end = in + 6;

    TR_ASSERT(in[0] == '\\');
    TR_ASSERT(in[1] == 'u');
    in += 2;

    do
    {
        val <<= 4;

        if ('0' <= *in && *in <= '9')
        {
            val += *in - '0';
        }
        else if ('a' <= *in && *in <= 'f')
        {
            val += *in - 'a' + 10U;
        }
        else if ('A' <= *in && *in <= 'F')
        {
            val += *in - 'A' + 10U;
        }
        else
        {
            return false;
        }
    } while (++in != end);

    *setme = val;
    return true;
}

static char* extract_escaped_string(char const* in, size_t in_len, size_t* len, struct evbuffer* buf)
{
    char const* const in_end = in + in_len;

    evbuffer_drain(buf, evbuffer_get_length(buf));

    while (in < in_end)
    {
        bool unescaped = false;

        if (*in == '\\' && in_end - in >= 2)
        {
            switch (in[1])
            {
            case 'b':
                evbuffer_add(buf, "\b", 1);
                in += 2;
                unescaped = true;
                break;

            case 'f':
                evbuffer_add(buf, "\f", 1);
                in += 2;
                unescaped = true;
                break;

            case 'n':
                evbuffer_add(buf, "\n", 1);
                in += 2;
                unescaped = true;
                break;

            case 'r':
                evbuffer_add(buf, "\r", 1);
                in += 2;
                unescaped = true;
                break;

            case 't':
                evbuffer_add(buf, "\t", 1);
                in += 2;
                unescaped = true;
                break;

            case '/':
                evbuffer_add(buf, "/", 1);
                in += 2;
                unescaped = true;
                break;

            case '"':
                evbuffer_add(buf, "\"", 1);
                in += 2;
                unescaped = true;
                break;

            case '\\':
                evbuffer_add(buf, "\\", 1);
                in += 2;
                unescaped = true;
                break;

            case 'u':
                {
                    if (in_end - in >= 6)
                    {
                        unsigned int val = 0;

                        if (decode_hex_string(in, &val))
                        {
                            UTF32 str32_buf[2] = { val, 0 };
                            UTF32 const* str32_walk = str32_buf;
                            UTF32 const* str32_end = str32_buf + 1;
                            UTF8 str8_buf[8] = { 0, 0, 0, 0, 0, 0, 0, 0 };
                            UTF8* str8_walk = str8_buf;
                            UTF8* str8_end = str8_buf + 8;

                            if (ConvertUTF32toUTF8(&str32_walk, str32_end, &str8_walk, str8_end, {}) == 0)
                            {
                                evbuffer_add(buf, str8_buf, str8_walk - str8_buf);
                                unescaped = true;
                            }

                            in += 6;
                            break;
                        }
                    }
                }
            }
        }

        if (!unescaped)
        {
            evbuffer_add(buf, in, 1);
            ++in;
        }
    }

    *len = evbuffer_get_length(buf);
    return (char*)evbuffer_pullup(buf, -1);
}

static char const* extract_string(jsonsl_t jsn, struct jsonsl_state_st* state, size_t* len, struct evbuffer* buf)
{
    /* figure out where the string is */
    char const* in_begin = jsn->base + state->pos_begin;
    if (*in_begin == '"')
    {
        in_begin++;
    }

    char const* const in_end = jsn->base + state->pos_cur;
    size_t const in_len = in_end - in_begin;

    if (memchr(in_begin, '\\', in_len) == nullptr)
    {
        /* it's not escaped */
        *len = in_len;
        return in_begin;
    }

    return extract_escaped_string(in_begin, in_len, len, buf);
}

static void action_callback_POP(
    jsonsl_t jsn,
    jsonsl_action_t /*action*/,
    struct jsonsl_state_st* state,
    jsonsl_char_t const* /*buf*/)
{
    auto* data = static_cast<struct json_wrapper_data*>(jsn->data);

    if (state->type == JSONSL_T_STRING)
    {
        auto len = size_t{};
        char const* str = extract_string(jsn, state, &len, data->strbuf);
        if ((data->parse_opts & TR_VARIANT_PARSE_INPLACE) != 0)
        {
            tr_variantInitStrView(get_node(jsn), { str, len });
        }
        else
        {
            tr_variantInitStr(get_node(jsn), { str, len });
        }
        data->has_content = true;
    }
    else if (state->type == JSONSL_T_HKEY)
    {
        data->has_content = true;
        data->key = extract_string(jsn, state, &data->keylen, data->keybuf);
    }
    else if (state->type == JSONSL_T_LIST || state->type == JSONSL_T_OBJECT)
    {
        int const depth = std::size(data->stack);
        auto* v = data->stack.back();
        data->stack.pop_back();
        if (depth < MAX_DEPTH)
        {
            data->preallocGuess[depth] = v->val.l.count;
        }
    }
    else if (state->type == JSONSL_T_SPECIAL)
    {
        if ((state->special_flags & JSONSL_SPECIALf_NUMNOINT) != 0)
        {
            char const* begin = jsn->base + state->pos_begin;
            data->has_content = true;
            tr_variantInitReal(get_node(jsn), strtod(begin, nullptr));
        }
        else if ((state->special_flags & JSONSL_SPECIALf_NUMERIC) != 0)
        {
            char const* begin = jsn->base + state->pos_begin;
            data->has_content = true;
            tr_variantInitInt(get_node(jsn), std::strtoll(begin, nullptr, 10));
        }
        else if ((state->special_flags & JSONSL_SPECIALf_BOOLEAN) != 0)
        {
            bool const b = (state->special_flags & JSONSL_SPECIALf_TRUE) != 0;
            data->has_content = true;
            tr_variantInitBool(get_node(jsn), b);
        }
        else if ((state->special_flags & JSONSL_SPECIALf_NULL) != 0)
        {
            data->has_content = true;
            tr_variantInitQuark(get_node(jsn), TR_KEY_NONE);
        }
    }
}

<<<<<<< HEAD
int tr_variantParseJson(tr_variant& setme, int parse_opts, std::string_view benc, char const** setme_end)
=======
int tr_variantParseJson(tr_variant& setme, std::string_view benc, char const** setme_end)
>>>>>>> 1ba81938
{
    TR_ASSERT((parse_opts & TR_VARIANT_PARSE_JSON) != 0);

    auto data = json_wrapper_data{};

    jsonsl_t jsn = jsonsl_new(MAX_DEPTH);
    jsn->action_callback_PUSH = action_callback_PUSH;
    jsn->action_callback_POP = action_callback_POP;
    jsn->error_callback = error_callback;
    jsn->data = &data;
    jsonsl_enable_all_callbacks(jsn);

    data.error = 0;
    data.has_content = false;
    data.key = nullptr;
<<<<<<< HEAD
=======
    data.top = &setme;
    data.stack = {};
>>>>>>> 1ba81938
    data.keybuf = evbuffer_new();
    data.parse_opts = parse_opts;
    data.preallocGuess = {};
    data.stack = {};
    data.strbuf = evbuffer_new();
    data.top = &setme;

    /* parse it */
    jsonsl_feed(jsn, static_cast<jsonsl_char_t const*>(std::data(benc)), std::size(benc));

    /* EINVAL if there was no content */
    if (data.error == 0 && !data.has_content)
    {
        data.error = EINVAL;
    }

    /* maybe set the end ptr */
    if (setme_end != nullptr)
    {
        *setme_end = std::data(benc) + jsn->pos;
    }

    /* cleanup */
    int const error = data.error;
    evbuffer_free(data.keybuf);
    evbuffer_free(data.strbuf);
    jsonsl_destroy(jsn);
    return error;
}

/****
*****
****/

struct ParentState
{
    int variantType;
    int childIndex;
    int childCount;
};

struct jsonWalk
{
    bool doIndent;
    std::deque<ParentState> parents;
    struct evbuffer* out;
};

static void jsonIndent(struct jsonWalk* data)
{
    static char buf[1024] = { '\0' };

    if (*buf == '\0')
    {
        memset(buf, ' ', sizeof(buf));
        buf[0] = '\n';
    }

    if (data->doIndent)
    {
        evbuffer_add(data->out, buf, std::size(data->parents) * 4 + 1);
    }
}

static void jsonChildFunc(struct jsonWalk* data)
{
    if (!std::empty(data->parents))
    {
        auto& pstate = data->parents.back();

        switch (pstate.variantType)
        {
        case TR_VARIANT_TYPE_DICT:
            {
                int const i = pstate.childIndex;
                ++pstate.childIndex;

                if (i % 2 == 0)
                {
                    evbuffer_add(data->out, ": ", data->doIndent ? 2 : 1);
                }
                else
                {
                    bool const is_last = pstate.childIndex == pstate.childCount;
                    if (!is_last)
                    {
                        evbuffer_add(data->out, ",", 1);
                        jsonIndent(data);
                    }
                }

                break;
            }

        case TR_VARIANT_TYPE_LIST:
            {
                ++pstate.childIndex;
                bool const is_last = pstate.childIndex == pstate.childCount;
                if (!is_last)
                {
                    evbuffer_add(data->out, ",", 1);
                    jsonIndent(data);
                }

                break;
            }

        default:
            break;
        }
    }
}

static void jsonPushParent(struct jsonWalk* data, tr_variant const* v)
{
    int const n_children = tr_variantIsDict(v) ? v->val.l.count * 2 : v->val.l.count;
    data->parents.push_back({ v->type, 0, n_children });
}

static void jsonPopParent(struct jsonWalk* data)
{
    data->parents.pop_back();
}

static void jsonIntFunc(tr_variant const* val, void* vdata)
{
    auto* data = static_cast<struct jsonWalk*>(vdata);
    evbuffer_add_printf(data->out, "%" PRId64, val->val.i);
    jsonChildFunc(data);
}

static void jsonBoolFunc(tr_variant const* val, void* vdata)
{
    auto* data = static_cast<struct jsonWalk*>(vdata);

    if (val->val.b)
    {
        evbuffer_add(data->out, "true", 4);
    }
    else
    {
        evbuffer_add(data->out, "false", 5);
    }

    jsonChildFunc(data);
}

static void jsonRealFunc(tr_variant const* val, void* vdata)
{
    auto* data = static_cast<struct jsonWalk*>(vdata);

    if (fabs(val->val.d - (int)val->val.d) < 0.00001)
    {
        evbuffer_add_printf(data->out, "%d", (int)val->val.d);
    }
    else
    {
        evbuffer_add_printf(data->out, "%.4f", tr_truncd(val->val.d, 4));
    }

    jsonChildFunc(data);
}

static void jsonStringFunc(tr_variant const* val, void* vdata)
{
    struct evbuffer_iovec vec[1];
    auto* data = static_cast<struct jsonWalk*>(vdata);

    auto sv = std::string_view{};
    (void)!tr_variantGetStrView(val, &sv);
    auto const* it = reinterpret_cast<unsigned char const*>(std::data(sv));
    auto const* const end = it + std::size(sv);

    evbuffer_reserve_space(data->out, std::size(sv) * 4, vec, 1);
    auto* out = static_cast<char*>(vec[0].iov_base);
    char const* const outend = out + vec[0].iov_len;

    char* outwalk = out;
    *outwalk++ = '"';

    for (; it != end; ++it)
    {
        switch (*it)
        {
        case '\b':
            *outwalk++ = '\\';
            *outwalk++ = 'b';
            break;

        case '\f':
            *outwalk++ = '\\';
            *outwalk++ = 'f';
            break;

        case '\n':
            *outwalk++ = '\\';
            *outwalk++ = 'n';
            break;

        case '\r':
            *outwalk++ = '\\';
            *outwalk++ = 'r';
            break;

        case '\t':
            *outwalk++ = '\\';
            *outwalk++ = 't';
            break;

        case '"':
            *outwalk++ = '\\';
            *outwalk++ = '"';
            break;

        case '\\':
            *outwalk++ = '\\';
            *outwalk++ = '\\';
            break;

        default:
            if (isprint(*it))
            {
                *outwalk++ = *it;
            }
            else
            {
                UTF8 const* tmp = it;
                UTF32 buf[1] = { 0 };
                UTF32* u32 = buf;
                ConversionResult result = ConvertUTF8toUTF32(&tmp, end, &u32, buf + 1, {});

                if ((result == conversionOK || result == targetExhausted) && tmp != it)
                {
                    outwalk += tr_snprintf(outwalk, outend - outwalk, "\\u%04x", (unsigned int)buf[0]);
                    it = tmp - 1;
                }
            }

            break;
        }
    }

    *outwalk++ = '"';
    vec[0].iov_len = outwalk - out;
    evbuffer_commit_space(data->out, vec, 1);

    jsonChildFunc(data);
}

static void jsonDictBeginFunc(tr_variant const* val, void* vdata)
{
    auto* data = static_cast<struct jsonWalk*>(vdata);

    jsonPushParent(data, val);
    evbuffer_add(data->out, "{", 1);

    if (val->val.l.count != 0)
    {
        jsonIndent(data);
    }
}

static void jsonListBeginFunc(tr_variant const* val, void* vdata)
{
    size_t const nChildren = tr_variantListSize(val);
    auto* data = static_cast<struct jsonWalk*>(vdata);

    jsonPushParent(data, val);
    evbuffer_add(data->out, "[", 1);

    if (nChildren != 0)
    {
        jsonIndent(data);
    }
}

static void jsonContainerEndFunc(tr_variant const* val, void* vdata)
{
    auto* data = static_cast<struct jsonWalk*>(vdata);

    jsonPopParent(data);

    jsonIndent(data);

    if (tr_variantIsDict(val))
    {
        evbuffer_add(data->out, "}", 1);
    }
    else /* list */
    {
        evbuffer_add(data->out, "]", 1);
    }

    jsonChildFunc(data);
}

static struct VariantWalkFuncs const walk_funcs = {
    jsonIntFunc, //
    jsonBoolFunc, //
    jsonRealFunc, //
    jsonStringFunc, //
    jsonDictBeginFunc, //
    jsonListBeginFunc, //
    jsonContainerEndFunc, //
};

void tr_variantToBufJson(tr_variant const* top, struct evbuffer* buf, bool lean)
{
    struct jsonWalk data;

    data.doIndent = !lean;
    data.out = buf;

    tr_variantWalk(top, &walk_funcs, &data, true);

    if (evbuffer_get_length(buf) != 0)
    {
        evbuffer_add_printf(buf, "\n");
    }
}<|MERGE_RESOLUTION|>--- conflicted
+++ resolved
@@ -38,11 +38,6 @@
     evbuffer* strbuf;
     int error;
     size_t keylen;
-<<<<<<< HEAD
-=======
-    struct evbuffer* keybuf;
-    struct evbuffer* strbuf;
->>>>>>> 1ba81938
     std::deque<tr_variant*> stack;
     tr_variant* top;
     int parse_opts;
@@ -349,11 +344,7 @@
     }
 }
 
-<<<<<<< HEAD
 int tr_variantParseJson(tr_variant& setme, int parse_opts, std::string_view benc, char const** setme_end)
-=======
-int tr_variantParseJson(tr_variant& setme, std::string_view benc, char const** setme_end)
->>>>>>> 1ba81938
 {
     TR_ASSERT((parse_opts & TR_VARIANT_PARSE_JSON) != 0);
 
@@ -369,11 +360,6 @@
     data.error = 0;
     data.has_content = false;
     data.key = nullptr;
-<<<<<<< HEAD
-=======
-    data.top = &setme;
-    data.stack = {};
->>>>>>> 1ba81938
     data.keybuf = evbuffer_new();
     data.parse_opts = parse_opts;
     data.preallocGuess = {};
