// This file Copyright © 2008-2022 Mnemosyne LLC.
// It may be used under GPLv2 (SPDX: GPL-2.0-only), GPLv3 (SPDX: GPL-3.0-only),
// or any future license endorsed by Mnemosyne LLC.
// License text can be found in the licenses/ folder.

#include <array>
#include <cctype>
#include <cerrno> /* EILSEQ, EINVAL */
#include <cmath> /* fabs() */
#include <cstdlib>
#include <cstring>
#include <deque>
#include <string>
#include <string_view>
#include <utility>

#define UTF_CPP_CPLUSPLUS 201703L
#include <utf8.h>

#include <fmt/compile.h>
#include <fmt/format.h>

#define LIBTRANSMISSION_VARIANT_MODULE

#include "transmission.h"

#include "error.h"
#include "jsonsl.h"
#include "log.h"
#include "quark.h"
#include "tr-assert.h"
#include "utils.h"
#include "variant-common.h"
#include "variant.h"

using namespace std::literals;

using Buffer = libtransmission::Buffer;

/* arbitrary value... this is much deeper than our code goes */
static auto constexpr MaxDepth = int{ 64 };

struct json_wrapper_data
{
    bool has_content;
    size_t size;
    std::string_view key;
    std::string keybuf;
    std::string strbuf;
    tr_error* error;
    std::deque<tr_variant*> stack;
    tr_variant* top;
    int parse_opts;

    /* A very common pattern is for a container's children to be similar,
     * e.g. they may all be objects with the same set of keys. So when
     * a container is popped off the stack, remember its size to use as
     * a preallocation heuristic for the next container at that depth. */
    std::array<size_t, MaxDepth> preallocGuess;
};

static tr_variant* get_node(struct jsonsl_st* jsn)
{
    auto* data = static_cast<struct json_wrapper_data*>(jsn->data);

    auto* parent = std::empty(data->stack) ? nullptr : data->stack.back();

    tr_variant* node = nullptr;
    if (parent == nullptr)
    {
        node = data->top;
    }
    else if (tr_variantIsList(parent))
    {
        node = tr_variantListAdd(parent);
    }
    else if (tr_variantIsDict(parent) && !std::empty(data->key))
    {
        node = tr_variantDictAdd(parent, tr_quark_new(data->key));
        data->key = ""sv;
    }

    return node;
}

static void error_handler(jsonsl_t jsn, jsonsl_error_t error, jsonsl_state_st* /*state*/, jsonsl_char_t const* buf)
{
    auto* data = static_cast<struct json_wrapper_data*>(jsn->data);

    tr_error_set(
        &data->error,
        EILSEQ,
        fmt::format(
            _("Couldn't parse JSON at position {position} '{text}': {error} ({error_code})"),
            fmt::arg("position", jsn->pos),
            fmt::arg("text", std::string_view{ buf, std::min(size_t{ 16U }, data->size - jsn->pos) }),
            fmt::arg("error", jsonsl_strerror(error)),
            fmt::arg("error_code", error)));
}

static int error_callback(jsonsl_t jsn, jsonsl_error_t error, struct jsonsl_state_st* state, jsonsl_char_t* at)
{
    error_handler(jsn, error, state, at);
    return 0; /* bail */
}

static void action_callback_PUSH(
    jsonsl_t jsn,
    jsonsl_action_t /*action*/,
    struct jsonsl_state_st* state,
    jsonsl_char_t const* /*buf*/)
{
    auto* const data = static_cast<json_wrapper_data*>(jsn->data);

    if ((state->type == JSONSL_T_LIST) || (state->type == JSONSL_T_OBJECT))
    {
        data->has_content = true;
        tr_variant* node = get_node(jsn);
        data->stack.push_back(node);

        size_t const depth = std::size(data->stack);
        size_t const n = depth < MaxDepth ? data->preallocGuess[depth] : 0;
        if (state->type == JSONSL_T_LIST)
        {
            tr_variantInitList(node, n);
        }
        else
        {
            tr_variantInitDict(node, n);
        }
    }
}

/* like sscanf(in+2, "%4x", &val) but less slow */
static bool decode_hex_string(char const* in, unsigned int* setme)
{
    TR_ASSERT(in != nullptr);

    unsigned int val = 0;
    char const* const end = in + 6;

    TR_ASSERT(in[0] == '\\');
    TR_ASSERT(in[1] == 'u');
    in += 2;

    do
    {
        val <<= 4;

        if ('0' <= *in && *in <= '9')
        {
            val += *in - '0';
        }
        else if ('a' <= *in && *in <= 'f')
        {
            val += *in - 'a' + 10U;
        }
        else if ('A' <= *in && *in <= 'F')
        {
            val += *in - 'A' + 10U;
        }
        else
        {
            return false;
        }
    } while (++in != end);

    *setme = val;
    return true;
}

static std::string_view extract_escaped_string(char const* in, size_t in_len, std::string& buf)
{
    char const* const in_end = in + in_len;

    buf.clear();

    while (in < in_end)
    {
        bool unescaped = false;

        if (*in == '\\' && in_end - in >= 2)
        {
            switch (in[1])
            {
            case 'b':
                buf.push_back('\b');
                in += 2;
                unescaped = true;
                break;

            case 'f':
                buf.push_back('\f');
                in += 2;
                unescaped = true;
                break;

            case 'n':
                buf.push_back('\n');
                in += 2;
                unescaped = true;
                break;

            case 'r':
                buf.push_back('\r');
                in += 2;
                unescaped = true;
                break;

            case 't':
                buf.push_back('\t');
                in += 2;
                unescaped = true;
                break;

            case '/':
                buf.push_back('/');
                in += 2;
                unescaped = true;
                break;

            case '"':
                buf.push_back('"');
                in += 2;
                unescaped = true;
                break;

            case '\\':
                buf.push_back('\\');
                in += 2;
                unescaped = true;
                break;

            case 'u':
                if (in_end - in >= 6)
                {
                    unsigned int val = 0;

                    if (decode_hex_string(in, &val))
                    {
                        try
                        {
                            auto buf8 = std::array<char, 8>{};
                            auto const it = utf8::append(val, std::data(buf8));
                            buf.append(std::data(buf8), it - std::data(buf8));
                        }
                        catch (utf8::exception const&) // invalid codepoint
                        {
                            buf.push_back('?');
                        }
                        unescaped = true;
                        in += 6;
                        break;
                    }
                }
            }
        }

        if (!unescaped)
        {
            buf.push_back(*in);
            ++in;
        }
    }

    return buf;
}

static std::pair<std::string_view, bool> extract_string(jsonsl_t jsn, struct jsonsl_state_st* state, std::string& buf)
{
    // figure out where the string is
    char const* in_begin = jsn->base + state->pos_begin;
    if (*in_begin == '"')
    {
        in_begin++;
    }

    char const* const in_end = jsn->base + state->pos_cur;
    size_t const in_len = in_end - in_begin;
    if (memchr(in_begin, '\\', in_len) == nullptr)
    {
        /* it's not escaped */
        return std::make_pair(std::string_view{ in_begin, in_len }, true);
    }

    return std::make_pair(extract_escaped_string(in_begin, in_len, buf), false);
}

static void action_callback_POP(
    jsonsl_t jsn,
    jsonsl_action_t /*action*/,
    struct jsonsl_state_st* state,
    jsonsl_char_t const* /*buf*/)
{
    auto* data = static_cast<struct json_wrapper_data*>(jsn->data);

    if (state->type == JSONSL_T_STRING)
    {
        auto const [str, inplace] = extract_string(jsn, state, data->strbuf);
        if (inplace && ((data->parse_opts & TR_VARIANT_PARSE_INPLACE) != 0))
        {
            tr_variantInitStrView(get_node(jsn), str);
        }
        else
        {
            tr_variantInitStr(get_node(jsn), str);
        }
        data->has_content = true;
    }
    else if (state->type == JSONSL_T_HKEY)
    {
        data->has_content = true;
        auto const [key, inplace] = extract_string(jsn, state, data->keybuf);
        data->key = key;
    }
    else if (state->type == JSONSL_T_LIST || state->type == JSONSL_T_OBJECT)
    {
        int const depth = std::size(data->stack);
        auto const* const v = data->stack.back();
        data->stack.pop_back();
        if (depth < MaxDepth)
        {
            data->preallocGuess[depth] = v->val.l.count;
        }
    }
    else if (state->type == JSONSL_T_SPECIAL)
    {
        if ((state->special_flags & JSONSL_SPECIALf_NUMNOINT) != 0)
        {
            auto sv = std::string_view{ jsn->base + state->pos_begin, jsn->pos - state->pos_begin };
            auto const val = tr_parseNum<double>(sv);
            tr_variantInitReal(get_node(jsn), val ? *val : double{});
        }
        else if ((state->special_flags & JSONSL_SPECIALf_NUMERIC) != 0)
        {
            char const* begin = jsn->base + state->pos_begin;
            data->has_content = true;
            tr_variantInitInt(get_node(jsn), std::strtoll(begin, nullptr, 10));
        }
        else if ((state->special_flags & JSONSL_SPECIALf_BOOLEAN) != 0)
        {
            bool const b = (state->special_flags & JSONSL_SPECIALf_TRUE) != 0;
            data->has_content = true;
            tr_variantInitBool(get_node(jsn), b);
        }
        else if ((state->special_flags & JSONSL_SPECIALf_NULL) != 0)
        {
            data->has_content = true;
            tr_variantInitQuark(get_node(jsn), TR_KEY_NONE);
        }
    }
}

bool tr_variantParseJson(tr_variant& setme, int parse_opts, std::string_view json, char const** setme_end, tr_error** error)
{
    TR_ASSERT((parse_opts & TR_VARIANT_PARSE_JSON) != 0);

    auto data = json_wrapper_data{};

    jsonsl_t jsn = jsonsl_new(MaxDepth);
    jsn->action_callback_PUSH = action_callback_PUSH;
    jsn->action_callback_POP = action_callback_POP;
    jsn->error_callback = error_callback;
    jsn->data = &data;
    jsonsl_enable_all_callbacks(jsn);

    data.error = nullptr;
    data.size = std::size(json);
    data.has_content = false;
    data.key = ""sv;
    data.parse_opts = parse_opts;
    data.preallocGuess = {};
    data.stack = {};
    data.top = &setme;

    /* parse it */
    jsonsl_feed(jsn, static_cast<jsonsl_char_t const*>(std::data(json)), std::size(json));

    /* EINVAL if there was no content */
    if (data.error == nullptr && !data.has_content)
    {
        tr_error_set(&data.error, EINVAL, "No content");
    }

    /* maybe set the end ptr */
    if (setme_end != nullptr)
    {
        *setme_end = std::data(json) + jsn->pos;
    }

    /* cleanup */
    auto const success = data.error == nullptr;
    if (data.error != nullptr)
    {
        tr_error_propagate(error, &data.error);
    }
    jsonsl_destroy(jsn);
    return success;
}

/****
*****
****/

struct ParentState
{
    int variantType;
    int childIndex;
    int childCount;
};

struct JsonWalk
{
<<<<<<< HEAD
    explicit JsonWalk(std::string& out_in)
        : out{ out_in }
    {
    }

    std::deque<ParentState> parents;
    std::string& out;
    bool doIndent;
=======
    bool doIndent = false;
    std::deque<ParentState> parents;
    evbuffer* out = nullptr;
>>>>>>> 7ee76a60
};

static void jsonIndent(struct JsonWalk* data)
{
    static auto buf = std::array<char, 1024>{};

    if (buf.front() == '\0')
    {
        memset(std::data(buf), ' ', std::size(buf));
        buf[0] = '\n';
    }

    if (data->doIndent)
    {
        data->out.append(std::data(buf), std::size(data->parents) * 4 + 1);
    }
}

static void jsonChildFunc(struct JsonWalk* data)
{
    if (!std::empty(data->parents))
    {
        auto& pstate = data->parents.back();

        switch (pstate.variantType)
        {
        case TR_VARIANT_TYPE_DICT:
            {
                int const i = pstate.childIndex;
                ++pstate.childIndex;

                if (i % 2 == 0)
                {
                    data->out.append(data->doIndent ? ": "sv : ":"sv);
                }
                else
                {
                    bool const is_last = pstate.childIndex == pstate.childCount;
                    if (!is_last)
                    {
                        data->out.append(","sv);
                        jsonIndent(data);
                    }
                }

                break;
            }

        case TR_VARIANT_TYPE_LIST:
            ++pstate.childIndex;
            if (bool const is_last = pstate.childIndex == pstate.childCount; !is_last)
            {
                data->out.append(","sv);
                jsonIndent(data);
            }

            break;

        default:
            break;
        }
    }
}

static void jsonPushParent(struct JsonWalk* data, tr_variant const* v)
{
    int const n_children = tr_variantIsDict(v) ? v->val.l.count * 2 : v->val.l.count;
    data->parents.push_back({ v->type, 0, n_children });
}

static void jsonPopParent(struct JsonWalk* data)
{
    data->parents.pop_back();
}

static void jsonIntFunc(tr_variant const* val, void* vdata)
{
    auto buf = std::array<char, 64>{};
    auto const out = fmt::format_to(std::data(buf), FMT_COMPILE("{:d}"), val->val.i);
    auto* const data = static_cast<JsonWalk*>(vdata);
    data->out.append(std::data(buf), static_cast<size_t>(out - std::data(buf)));
    jsonChildFunc(data);
}

static void jsonBoolFunc(tr_variant const* val, void* vdata)
{
    auto* data = static_cast<struct JsonWalk*>(vdata);

    if (val->val.b)
    {
        data->out.append("true"sv);
    }
    else
    {
        data->out.append("false"sv);
    }

    jsonChildFunc(data);
}

static void jsonRealFunc(tr_variant const* val, void* vdata)
{
    auto* data = static_cast<struct JsonWalk*>(vdata);

    if (fabs(val->val.d - (int)val->val.d) < 0.00001)
    {
        auto buf = std::array<char, 64>{};
        auto const out = fmt::format_to(std::data(buf), FMT_COMPILE("{:.0f}"), val->val.d);
        data->out.append(std::data(buf), static_cast<size_t>(out - std::data(buf)));
    }
    else
    {
        auto buf = std::array<char, 64>{};
        auto const out = fmt::format_to(std::data(buf), FMT_COMPILE("{:.4f}"), val->val.d);
        data->out.append(std::data(buf), static_cast<size_t>(out - std::data(buf)));
    }

    jsonChildFunc(data);
}

static void jsonStringFunc(tr_variant const* val, void* vdata)
{
    auto* data = static_cast<struct JsonWalk*>(vdata);

    auto sv = std::string_view{};
    (void)!tr_variantGetStrView(val, &sv);

    auto& out = data->out;
    out.reserve(std::size(data->out) + std::size(sv) * 6 + 2);
    out.push_back('"');

    for (; !std::empty(sv); sv.remove_prefix(1))
    {
        switch (sv.front())
        {
        case '\b':
            out.append(R"(\b)"sv);
            break;

        case '\f':
            out.append(R"(\f)"sv);
            break;

        case '\n':
            out.append(R"(\n)"sv);
            break;

        case '\r':
            out.append(R"(\r)"sv);
            break;

        case '\t':
            out.append(R"(\t)"sv);
            break;

        case '"':
            out.append(R"(")"sv);
            break;

        case '\\':
            out.append(R"(\\)"sv);
            break;

        default:
            if (isprint((unsigned char)sv.front()) != 0)
            {
                out.push_back(sv.front());
            }
            else
            {
                try
                {
                    auto arr = std::array<char, 16>{};
                    auto const* const begin8 = std::data(sv);
                    auto const* const end8 = begin8 + std::size(sv);
                    auto const* walk8 = begin8;
                    auto const uch32 = utf8::next(walk8, end8);
                    auto const result = fmt::format_to_n(std::data(arr), std::size(arr), FMT_COMPILE("\\u{:04x}"), uch32);
                    out.append(std::data(arr), result.size);
                    sv.remove_prefix(walk8 - begin8 - 1);
                }
                catch (utf8::exception const&)
                {
                    out.append("?"sv);
                }
            }
            break;
        }
    }

    out.push_back('"');

    jsonChildFunc(data);
}

static void jsonDictBeginFunc(tr_variant const* val, void* vdata)
{
    auto* data = static_cast<struct JsonWalk*>(vdata);

    jsonPushParent(data, val);
    data->out.push_back('{');

    if (val->val.l.count != 0)
    {
        jsonIndent(data);
    }
}

static void jsonListBeginFunc(tr_variant const* val, void* vdata)
{
    size_t const n_children = tr_variantListSize(val);
    auto* data = static_cast<struct JsonWalk*>(vdata);

    jsonPushParent(data, val);
    data->out.push_back('[');

    if (n_children != 0)
    {
        jsonIndent(data);
    }
}

static void jsonContainerEndFunc(tr_variant const* val, void* vdata)
{
    auto* data = static_cast<struct JsonWalk*>(vdata);

    jsonPopParent(data);

    jsonIndent(data);

    if (tr_variantIsDict(val))
    {
        data->out.push_back('}');
    }
    else /* list */
    {
        data->out.push_back(']');
    }

    jsonChildFunc(data);
}

static struct VariantWalkFuncs const walk_funcs = {
    jsonIntFunc, //
    jsonBoolFunc, //
    jsonRealFunc, //
    jsonStringFunc, //
    jsonDictBeginFunc, //
    jsonListBeginFunc, //
    jsonContainerEndFunc, //
};

std::string tr_variantToStrJson(tr_variant const* top, bool lean)
{
    auto str = std::string{};
    auto data = JsonWalk{ str };
    data.doIndent = !lean;

    tr_variantWalk(top, &walk_funcs, &data, true);

    if (!std::empty(str))
    {
        str.push_back('\n');
    }
    return str;
}<|MERGE_RESOLUTION|>--- conflicted
+++ resolved
@@ -29,6 +29,7 @@
 #include "log.h"
 #include "quark.h"
 #include "tr-assert.h"
+#include "tr-buffer.h"
 #include "utils.h"
 #include "variant-common.h"
 #include "variant.h"
@@ -411,7 +412,6 @@
 
 struct JsonWalk
 {
-<<<<<<< HEAD
     explicit JsonWalk(std::string& out_in)
         : out{ out_in }
     {
@@ -420,11 +420,6 @@
     std::deque<ParentState> parents;
     std::string& out;
     bool doIndent;
-=======
-    bool doIndent = false;
-    std::deque<ParentState> parents;
-    evbuffer* out = nullptr;
->>>>>>> 7ee76a60
 };
 
 static void jsonIndent(struct JsonWalk* data)
