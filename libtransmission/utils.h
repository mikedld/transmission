/*
 * This file Copyright (C) 2009-2017 Mnemosyne LLC
 *
 * It may be used under the GNU GPL versions 2 or 3
 * or any future license endorsed by Mnemosyne LLC.
 *
 */

#pragma once

#include <cinttypes>
#include <cstdarg>
#include <cstddef>
#include <ctime>
#include <optional>
#include <string>
#include <string_view>
#include <type_traits>
#include <vector>

#include "tr-macros.h"

/***
****
***/

struct evbuffer;
struct event;
struct timeval;

struct tr_error;

struct tr_disk_space;

/**
 * @addtogroup utils Utilities
 * @{
 */

char const* tr_strip_positional_args(char const* fmt);

#if !defined(_)
#if defined(HAVE_LIBINTL_H) && !defined(__APPLE__)
#include <libintl.h>
#define _(a) gettext(a)
#else
#define _(a) (a)
#endif
#endif

/* #define DISABLE_GETTEXT */
#ifndef DISABLE_GETTEXT
#if defined(_WIN32) || defined(TR_LIGHTWEIGHT)
#define DISABLE_GETTEXT
#endif
#endif
#ifdef DISABLE_GETTEXT
#undef _
#define _(a) tr_strip_positional_args(a)
#endif

/****
*****
****/

#define TR_N_ELEMENTS(ary) (sizeof(ary) / sizeof(*(ary)))

std::string_view tr_get_mime_type_for_filename(std::string_view filename);

/**
 * @brief Rich Salz's classic implementation of shell-style pattern matching for ?, \, [], and * characters.
 * @return 1 if the pattern matches, 0 if it doesn't, or -1 if an error occured
 */
bool tr_wildmat(char const* text, char const* pattern) TR_GNUC_NONNULL(1, 2);

/**
 * @brief Loads a file and returns its contents.
 * On failure, NULL is returned and errno is set.
 */
uint8_t* tr_loadFile(char const* filename, size_t* size, struct tr_error** error) TR_GNUC_MALLOC TR_GNUC_NONNULL(1);

/** @brief build a filename from a series of elements using the
           platform's correct directory separator. */
char* tr_buildPath(char const* first_element, ...) TR_GNUC_NULL_TERMINATED TR_GNUC_MALLOC;

template<typename... T, typename std::enable_if_t<(std::is_convertible_v<T, std::string_view> && ...), bool> = true>
std::string& tr_buildBuf(std::string& setme, T... args)
{
    setme.clear();
    auto const n = (std::size(std::string_view{ args }) + ...);
    if (setme.capacity() < n)
    {
        setme.reserve(n);
    }
    ((setme += args), ...);
    return setme;
}

/**
 * @brief Get disk capacity and free disk space (in bytes) for the specified folder.
 * @return struct with free and total as zero or positive integer on success, -1 in case of error.
 */
tr_disk_space tr_getDirSpace(std::string_view path);

/**
 * @brief Convenience wrapper around timer_add() to have a timer wake up in a number of seconds and microseconds
 * @param timer         the timer to set
 * @param seconds       seconds to wait
 * @param microseconds  microseconds to wait
 */
void tr_timerAdd(struct event* timer, int seconds, int microseconds) TR_GNUC_NONNULL(1);

/**
 * @brief Convenience wrapper around timer_add() to have a timer wake up in a number of milliseconds
 * @param timer         the timer to set
 * @param milliseconds  milliseconds to wait
 */
void tr_timerAddMsec(struct event* timer, int milliseconds) TR_GNUC_NONNULL(1);

/** @brief return the current date in milliseconds */
uint64_t tr_time_msec(void);

/** @brief sleep the specified number of milliseconds */
void tr_wait_msec(long int delay_milliseconds);

/**
 * @brief make a copy of 'str' whose non-utf8 content has been corrected or stripped
 * @return a newly-allocated string that must be freed with tr_free()
 * @param str the string to make a clean copy of
 */
char* tr_utf8clean(std::string_view str) TR_GNUC_MALLOC;

#ifdef _WIN32

char* tr_win32_native_to_utf8(wchar_t const* text, int text_size);
char* tr_win32_native_to_utf8_ex(
    wchar_t const* text,
    int text_size,
    int extra_chars_before,
    int extra_chars_after,
    int* real_result_size);
wchar_t* tr_win32_utf8_to_native(char const* text, int text_size);
wchar_t* tr_win32_utf8_to_native_ex(
    char const* text,
    int text_size,
    int extra_chars_before,
    int extra_chars_after,
    int* real_result_size);
char* tr_win32_format_message(uint32_t code);

void tr_win32_make_args_utf8(int* argc, char*** argv);

int tr_main_win32(int argc, char** argv, int (*real_main)(int, char**));

#define tr_main(...) \
    main_impl(__VA_ARGS__); \
    int main(int argc, char* argv[]) \
    { \
        return tr_main_win32(argc, argv, &main_impl); \
    } \
    int main_impl(__VA_ARGS__)

#else

#define tr_main main

#endif

/***
****
***/

/** @brief Portability wrapper around malloc() in which `0' is a safe argument */
void* tr_malloc(size_t size);

/** @brief Portability wrapper around calloc() in which `0' is a safe argument */
void* tr_malloc0(size_t size);

/** @brief Portability wrapper around reallocf() in which `0' is a safe argument */
void* tr_realloc(void* p, size_t size);

/** @brief Portability wrapper around free() in which `nullptr' is a safe argument */
void tr_free(void* p);

/** @brief Free pointers in a nullptr-terminated array (the array itself is not freed) */
void tr_free_ptrv(void* const* p);

/**
 * @brief make a newly-allocated copy of a chunk of memory
 * @param src the memory to copy
 * @param byteCount the number of bytes to copy
 * @return a newly-allocated copy of `src' that can be freed with tr_free()
 */
void* tr_memdup(void const* src, size_t byteCount);

#define tr_new(struct_type, n_structs) (static_cast<struct_type*>(tr_malloc(sizeof(struct_type) * (size_t)(n_structs))))

#define tr_new0(struct_type, n_structs) (static_cast<struct_type*>(tr_malloc0(sizeof(struct_type) * (size_t)(n_structs))))

#define tr_renew(struct_type, mem, n_structs) \
    (static_cast<struct_type*>(tr_realloc((mem), sizeof(struct_type) * (size_t)(n_structs))))

/**
 * @brief make a newly-allocated copy of a substring
 * @param in is a void* so that callers can pass in both signed & unsigned without a cast
 * @param len length of the substring to copy. if a length less than zero is passed in, strlen(len) is used
 * @return a newly-allocated copy of `in' that can be freed with tr_free()
 */
char* tr_strndup(void const* in, size_t len) TR_GNUC_MALLOC;

/**
 * @brief make a newly-allocated copy of a string
 * @param in is a void* so that callers can pass in both signed & unsigned without a cast
 * @return a newly-allocated copy of `in' that can be freed with tr_free()
 */
char* tr_strdup(void const* in);

/**
 * @brief like strcmp() but gracefully handles nullptr strings
 */
int tr_strcmp0(char const* str1, char const* str2);

constexpr bool tr_str_is_empty(char const* value)
{
    return value == nullptr || *value == '\0';
}

char* evbuffer_free_to_str(struct evbuffer* buf, size_t* result_len);

/**
 * @brief sprintf() a string into a newly-allocated buffer large enough to hold it
 * @return a newly-allocated string that can be freed with tr_free()
 */
char* tr_strdup_printf(char const* fmt, ...) TR_GNUC_MALLOC TR_GNUC_PRINTF(1, 2);
char* tr_strdup_vprintf(char const* fmt, va_list args) TR_GNUC_MALLOC TR_GNUC_PRINTF(1, 0);

/** @brief Portability wrapper for strlcpy() that uses the system implementation if available */
size_t tr_strlcpy(void* dst, void const* src, size_t siz);

/** @brief Portability wrapper for snprintf() that uses the system implementation if available */
int tr_snprintf(void* buf, size_t buflen, char const* fmt, ...) TR_GNUC_PRINTF(3, 4) TR_GNUC_NONNULL(1, 3);

/** @brief Convenience wrapper around strerorr() guaranteed to not return nullptr
    @param errnum the error number to describe */
char const* tr_strerror(int errnum);

/** @brief Returns true if the string ends with the specified case-insensitive suffix */
bool tr_str_has_suffix(char const* str, char const* suffix);

/** @brief Portability wrapper for memmem() that uses the system implementation if available */
char const* tr_memmem(char const* haystack, size_t haystack_len, char const* needle, size_t needle_len);

/** @brief Portability wrapper for strcasestr() that uses the system implementation if available */
char const* tr_strcasestr(char const* haystack, char const* needle);

/***
****  std::string_view utils
***/

<<<<<<< HEAD
#include <iostream>

=======
>>>>>>> 6571be2b
template<typename... T, typename std::enable_if_t<(std::is_convertible_v<T, std::string_view> && ...), bool> = true>
std::string tr_strvPath(T... args)
{
    auto setme = std::string{};
    auto const n_args = sizeof...(args);
    auto const n = n_args + (std::size(std::string_view{ args }) + ...);

    if (setme.capacity() < n)
    {
        setme.reserve(n);
    }
    auto const foo = [](std::string& setme, std::string_view a)
    {
        setme += a;
        setme += TR_PATH_DELIMITER;
    };
    (foo(setme, args), ...);
    setme.resize(setme.size() - 1);
    return setme;
}

template<typename... T, typename std::enable_if_t<(std::is_convertible_v<T, std::string_view> && ...), bool> = true>
std::string tr_strvJoin(T... args)
{
    auto setme = std::string{};
    auto const n = (std::size(std::string_view{ args }) + ...);
    if (setme.capacity() < n)
    {
        setme.reserve(n);
    }
    ((setme += args), ...);
    return setme;
}

template<typename T>
constexpr bool tr_strvContains(std::string_view sv, T key) // c++23
{
    return sv.find(key) != sv.npos;
}

constexpr bool tr_strvStartsWith(std::string_view sv, char key) // c++20
{
    return !std::empty(sv) && sv.front() == key;
}

constexpr bool tr_strvStartsWith(std::string_view sv, std::string_view key) // c++20
{
    return std::size(key) <= std::size(sv) && sv.substr(0, std::size(key)) == key;
}

constexpr bool tr_strvEndsWith(std::string_view sv, std::string_view key) // c++20
{
    return std::size(key) <= std::size(sv) && sv.substr(std::size(sv) - std::size(key)) == key;
}

constexpr bool tr_strvEndsWith(std::string_view sv, char key) // c++20
{
    return !std::empty(sv) && sv.back() == key;
}

constexpr std::string_view tr_strvSep(std::string_view* sv, char delim)
{
    auto pos = sv->find(delim);
    auto const ret = sv->substr(0, pos);
    sv->remove_prefix(pos != sv->npos ? pos + 1 : std::size(*sv));
    return ret;
}

constexpr bool tr_strvSep(std::string_view* sv, std::string_view* token, char delim)
{
    return !std::empty((*token = tr_strvSep(sv, delim)));
}

std::string_view tr_strvStrip(std::string_view sv);

char* tr_strvDup(std::string_view) TR_GNUC_MALLOC;

std::string tr_strvUtf8Clean(std::string_view sv);

/***
****
***/

/** @brief return TR_RATIO_NA, TR_RATIO_INF, or a number in [0..1]
    @return TR_RATIO_NA, TR_RATIO_INF, or a number in [0..1] */
double tr_getRatio(uint64_t numerator, uint64_t denominator);

/**
 * @brief Given a string like "1-4" or "1-4,6,9,14-51", this returns a
 *        newly-allocated array of all the integers in the set.
 * @return a newly-allocated array of integers that must be freed with tr_free(),
 *         or nullptr if a fragment of the string can't be parsed.
 *
 * For example, "5-8" will return [ 5, 6, 7, 8 ] and setmeCount will be 4.
 */
std::vector<int> tr_parseNumberRange(std::string_view str);

/**
 * @brief truncate a double value at a given number of decimal places.
 *
 * this can be used to prevent a printf() call from rounding up:
 * call with the decimal_places argument equal to the number of
 * decimal places in the printf()'s precision:
 *
 * - printf("%.2f%%", 99.999) ==> "100.00%"
 *
 * - printf("%.2f%%", tr_truncd(99.999, 2)) ==> "99.99%"
 *             ^                        ^
 *             |   These should match   |
 *             +------------------------+
 */
double tr_truncd(double x, int decimal_places);

/* return a percent formatted string of either x.xx, xx.x or xxx */
char* tr_strpercent(char* buf, double x, size_t buflen);

/**
 * @param buf      the buffer to write the string to
 * @param buflen   buf's size
 * @param ratio    the ratio to convert to a string
 * @param infinity the string represntation of "infinity"
 */
char* tr_strratio(char* buf, size_t buflen, double ratio, char const* infinity) TR_GNUC_NONNULL(1, 4);

/** @brief Portability wrapper for localtime_r() that uses the system implementation if available */
struct tm* tr_localtime_r(time_t const* _clock, struct tm* _result);

/** @brief Portability wrapper for gmtime_r() that uses the system implementation if available */
struct tm* tr_gmtime_r(time_t const* _clock, struct tm* _result);

/** @brief Portability wrapper for gettimeofday(), with tz argument dropped */
int tr_gettimeofday(struct timeval* tv);

/**
 * @brief move a file
 * @return `True` on success, `false` otherwise (with `error` set accordingly).
 */
bool tr_moveFile(char const* oldpath, char const* newpath, struct tr_error** error) TR_GNUC_NONNULL(1, 2);

/** @brief convenience function to remove an item from an array */
void tr_removeElementFromArray(void* array, size_t index_to_remove, size_t sizeof_element, size_t nmemb);

/***
****
***/

/** @brief Private libtransmission variable that's visible only for inlining in tr_time() */
extern time_t __tr_current_time;

/**
 * @brief very inexpensive form of time(nullptr)
 * @return the current epoch time in seconds
 *
 * This function returns a second counter that is updated once per second.
 * If something blocks the libtransmission thread for more than a second,
 * that counter may be thrown off, so this function is not guaranteed
 * to always be accurate. However, it is *much* faster when 100% accuracy
 * isn't needed
 */
static inline time_t tr_time(void)
{
    return __tr_current_time;
}

/** @brief Private libtransmission function to update tr_time()'s counter */
constexpr void tr_timeUpdate(time_t now)
{
    __tr_current_time = now;
}

/** @brief Portability wrapper for htonll() that uses the system implementation if available */
uint64_t tr_htonll(uint64_t);

/** @brief Portability wrapper for htonll() that uses the system implementation if available */
uint64_t tr_ntohll(uint64_t);

/***
****
***/

/* example: tr_formatter_size_init(1024, _("KiB"), _("MiB"), _("GiB"), _("TiB")); */

void tr_formatter_size_init(uint64_t kilo, char const* kb, char const* mb, char const* gb, char const* tb);

void tr_formatter_speed_init(size_t kilo, char const* kb, char const* mb, char const* gb, char const* tb);

void tr_formatter_mem_init(size_t kilo, char const* kb, char const* mb, char const* gb, char const* tb);

extern size_t tr_speed_K;
extern size_t tr_mem_K;
extern uint64_t tr_size_K; /* unused? */

/* format a speed from KBps into a user-readable string. */
char* tr_formatter_speed_KBps(char* buf, double KBps, size_t buflen);

/* format a memory size from bytes into a user-readable string. */
char* tr_formatter_mem_B(char* buf, size_t bytes, size_t buflen);

/* format a memory size from MB into a user-readable string. */
static inline char* tr_formatter_mem_MB(char* buf, double MBps, size_t buflen)
{
    return tr_formatter_mem_B(buf, (size_t)(MBps * tr_mem_K * tr_mem_K), buflen);
}

/* format a file size from bytes into a user-readable string. */
char* tr_formatter_size_B(char* buf, uint64_t bytes, size_t buflen);

void tr_formatter_get_units(void* dict);

/***
****
***/

/** @brief Check if environment variable exists. */
bool tr_env_key_exists(char const* key);

/** @brief Get environment variable value as int. */
int tr_env_get_int(char const* key, int default_value);

/** @brief Get environment variable value as string (should be freed afterwards). */
char* tr_env_get_string(char const* key, char const* default_value);

/***
****
***/

void tr_net_init(void);<|MERGE_RESOLUTION|>--- conflicted
+++ resolved
@@ -257,11 +257,6 @@
 ****  std::string_view utils
 ***/
 
-<<<<<<< HEAD
-#include <iostream>
-
-=======
->>>>>>> 6571be2b
 template<typename... T, typename std::enable_if_t<(std::is_convertible_v<T, std::string_view> && ...), bool> = true>
 std::string tr_strvPath(T... args)
 {
