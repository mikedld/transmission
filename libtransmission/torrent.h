// This file Copyright © 2009-2023 Mnemosyne LLC.
// It may be used under GPLv2 (SPDX: GPL-2.0-only), GPLv3 (SPDX: GPL-3.0-only),
// or any future license endorsed by Mnemosyne LLC.
// License text can be found in the licenses/ folder.

#pragma once

#ifndef __TRANSMISSION__
#error only libtransmission should #include this header.
#endif

#include <cstddef> // size_t
#include <ctime>
#include <optional>
#include <string>
#include <string_view>
#include <utility>
#include <vector>

#include "libtransmission/transmission.h"

#include "libtransmission/announce-list.h"
#include "libtransmission/bandwidth.h"
#include "libtransmission/bitfield.h"
#include "libtransmission/block-info.h"
#include "libtransmission/completion.h"
#include "libtransmission/crypto-utils.h"
#include "libtransmission/file-piece-map.h"
#include "libtransmission/interned-string.h"
#include "libtransmission/observable.h"
#include "libtransmission/log.h"
#include "libtransmission/session.h"
#include "libtransmission/torrent-magnet.h"
#include "libtransmission/torrent-metainfo.h"
#include "libtransmission/tr-assert.h"
#include "libtransmission/tr-macros.h"

class tr_swarm;
struct tr_error;
struct tr_magnet_info;
struct tr_metainfo_parsed;
struct tr_session;
struct tr_torrent;
struct tr_torrent_announcer;

// --- Package-visible

void tr_torrentFreeInSessionThread(tr_torrent* tor);

void tr_ctorInitTorrentPriorities(tr_ctor const* ctor, tr_torrent* tor);

void tr_ctorInitTorrentWanted(tr_ctor const* ctor, tr_torrent* tor);

bool tr_ctorSaveContents(tr_ctor const* ctor, std::string_view filename, tr_error** error);

tr_session* tr_ctorGetSession(tr_ctor const* ctor);

bool tr_ctorGetIncompleteDir(tr_ctor const* ctor, char const** setme_incomplete_dir);

// ---

void tr_torrentChangeMyPort(tr_torrent* tor);

[[nodiscard]] tr_torrent* tr_torrentFindFromObfuscatedHash(tr_session* session, tr_sha1_digest_t const& hash);

bool tr_torrentReqIsValid(tr_torrent const* tor, tr_piece_index_t index, uint32_t offset, uint32_t length);

[[nodiscard]] tr_block_span_t tr_torGetFileBlockSpan(tr_torrent const* tor, tr_file_index_t file);

void tr_torrentCheckSeedLimit(tr_torrent* tor);

/** save a torrent's .resume file if it's changed since the last time it was saved */
void tr_torrentSave(tr_torrent* tor);

enum tr_verify_state : uint8_t
{
    TR_VERIFY_NONE,
    TR_VERIFY_WAIT,
    TR_VERIFY_NOW
};

struct tr_incomplete_metadata;

/** @brief Torrent object */
struct tr_torrent final : public tr_completion::torrent_view
{
public:
    explicit tr_torrent(tr_torrent_metainfo&& tm)
        : metainfo_{ std::move(tm) }
        , completion{ this, &this->metainfo_.block_info() }
    {
    }

    void set_location(
        std::string_view location,
        bool move_from_old_path,
        double volatile* setme_progress,
        int volatile* setme_state);

    void rename_path(
        std::string_view oldpath,
        std::string_view newname,
        tr_torrent_rename_done_func callback,
        void* callback_user_data);

    tr_sha1_digest_t piece_hash(tr_piece_index_t i) const
    {
        return metainfo_.piece_hash(i);
    }

    // these functions should become private when possible,
    // but more refactoring is needed before that can happen
    // because much of tr_torrent's impl is in the non-member C bindings

    // Used to add metainfo to a magnet torrent.
    void set_metainfo(tr_torrent_metainfo tm);

    [[nodiscard]] auto unique_lock() const
    {
        return session->unique_lock();
    }

    /// SPEED LIMIT

    [[nodiscard]] constexpr auto& bandwidth() noexcept
    {
        return bandwidth_;
    }

    [[nodiscard]] constexpr auto const& bandwidth() const noexcept
    {
        return bandwidth_;
    }

    constexpr void set_speed_limit_bps(tr_direction dir, tr_bytes_per_second_t bytes_per_second)
    {
        if (bandwidth().set_desired_speed_bytes_per_second(dir, bytes_per_second))
        {
            set_dirty();
        }
    }

    constexpr void use_speed_limit(tr_direction dir, bool do_use)
    {
        if (bandwidth().set_limited(dir, do_use))
        {
            set_dirty();
        }
    }

    [[nodiscard]] constexpr auto speed_limit_bps(tr_direction dir) const
    {
        return bandwidth().get_desired_speed_bytes_per_second(dir);
    }

    [[nodiscard]] constexpr auto uses_session_limits() const noexcept
    {
        return bandwidth().are_parent_limits_honored(TR_UP);
    }

    [[nodiscard]] constexpr auto uses_speed_limit(tr_direction dir) const noexcept
    {
        return bandwidth().is_limited(dir);
    }

    /// BLOCK INFO

    [[nodiscard]] constexpr auto const& block_info() const noexcept
    {
        return metainfo_.block_info();
    }

    [[nodiscard]] constexpr auto block_count() const noexcept
    {
        return metainfo_.block_count();
    }
    [[nodiscard]] constexpr auto byte_loc(uint64_t byte) const noexcept
    {
        return metainfo_.byte_loc(byte);
    }
    [[nodiscard]] constexpr auto block_loc(tr_block_index_t block) const noexcept
    {
        return metainfo_.block_loc(block);
    }
    [[nodiscard]] constexpr auto piece_loc(tr_piece_index_t piece, uint32_t offset = 0, uint32_t length = 0) const noexcept
    {
        return metainfo_.piece_loc(piece, offset, length);
    }
    [[nodiscard]] constexpr auto block_size(tr_block_index_t block) const noexcept
    {
        return metainfo_.block_size(block);
    }
    [[nodiscard]] constexpr auto block_span_for_piece(tr_piece_index_t piece) const noexcept
    {
        return metainfo_.block_span_for_piece(piece);
    }
    [[nodiscard]] constexpr auto piece_count() const noexcept
    {
        return metainfo_.piece_count();
    }
    [[nodiscard]] constexpr auto piece_size() const noexcept
    {
        return metainfo_.piece_size();
    }
    [[nodiscard]] constexpr auto piece_size(tr_piece_index_t piece) const noexcept
    {
        return metainfo_.piece_size(piece);
    }
    [[nodiscard]] constexpr auto total_size() const noexcept
    {
        return metainfo_.total_size();
    }

    /// COMPLETION

    [[nodiscard]] auto left_until_done() const
    {
        return completion.left_until_done();
    }

    [[nodiscard]] auto size_when_done() const
    {
        return completion.size_when_done();
    }

    [[nodiscard]] constexpr auto has_metainfo() const noexcept
    {
        return completion.has_metainfo();
    }

    [[nodiscard]] constexpr auto has_all() const noexcept
    {
        return completion.has_all();
    }

    [[nodiscard]] constexpr auto has_none() const noexcept
    {
        return completion.has_none();
    }

    [[nodiscard]] auto has_piece(tr_piece_index_t piece) const
    {
        return completion.has_piece(piece);
    }

    [[nodiscard]] TR_CONSTEXPR20 auto has_block(tr_block_index_t block) const
    {
        return completion.has_block(block);
    }

    [[nodiscard]] auto count_missing_blocks_in_piece(tr_piece_index_t piece) const
    {
        return completion.count_missing_blocks_in_piece(piece);
    }

    [[nodiscard]] auto count_missing_bytes_in_piece(tr_piece_index_t piece) const
    {
        return completion.count_missing_bytes_in_piece(piece);
    }

    [[nodiscard]] constexpr auto has_total() const
    {
        return completion.has_total();
    }

    [[nodiscard]] auto create_piece_bitfield() const
    {
        return completion.create_piece_bitfield();
    }

    [[nodiscard]] constexpr bool is_done() const noexcept
    {
        return completeness != TR_LEECH;
    }

    [[nodiscard]] constexpr bool is_seed() const noexcept
    {
        return completeness == TR_SEED;
    }

    [[nodiscard]] constexpr bool is_partial_seed() const noexcept
    {
        return completeness == TR_PARTIAL_SEED;
    }

    [[nodiscard]] constexpr auto& blocks() const noexcept
    {
        return completion.blocks();
    }

    void amount_done_bins(float* tab, int n_tabs) const
    {
        return completion.amount_done(tab, n_tabs);
    }

    void set_blocks(tr_bitfield blocks);

    void set_has_piece(tr_piece_index_t piece, bool has)
    {
        completion.set_has_piece(piece, has);
    }

    /// FILE <-> PIECE

    [[nodiscard]] auto pieces_in_file(tr_file_index_t file) const
    {
        return fpm_.piece_span(file);
    }

    [[nodiscard]] auto file_offset(tr_block_info::Location loc) const
    {
        return fpm_.file_offset(loc.byte);
    }

    [[nodiscard]] auto byte_span(tr_file_index_t file) const
    {
        return fpm_.byte_span(file);
    }

    /// WANTED

    [[nodiscard]] bool piece_is_wanted(tr_piece_index_t piece) const final
    {
        return files_wanted_.piece_wanted(piece);
    }

    [[nodiscard]] TR_CONSTEXPR20 bool file_is_wanted(tr_file_index_t file) const
    {
        return files_wanted_.file_wanted(file);
    }

    void init_files_wanted(tr_file_index_t const* files, size_t n_files, bool wanted)
    {
        set_files_wanted(files, n_files, wanted, /*is_bootstrapping*/ true);
    }

    void set_files_wanted(tr_file_index_t const* files, size_t n_files, bool wanted)
    {
        set_files_wanted(files, n_files, wanted, /*is_bootstrapping*/ false);
    }

    void recheck_completeness(); // TODO(ckerr): should be private

    /// PRIORITIES

    [[nodiscard]] tr_priority_t piece_priority(tr_piece_index_t piece) const
    {
        return file_priorities_.piece_priority(piece);
    }

    void set_file_priorities(tr_file_index_t const* files, tr_file_index_t file_count, tr_priority_t priority)
    {
        file_priorities_.set(files, file_count, priority);
        set_dirty();
    }

    void set_file_priority(tr_file_index_t file, tr_priority_t priority)
    {
        file_priorities_.set(file, priority);
        set_dirty();
    }

    /// LOCATION

    [[nodiscard]] constexpr tr_interned_string current_dir() const noexcept
    {
        return current_dir_;
    }

    [[nodiscard]] constexpr tr_interned_string download_dir() const noexcept
    {
        return download_dir_;
    }

    [[nodiscard]] constexpr tr_interned_string incomplete_dir() const noexcept
    {
        return incomplete_dir_;
    }

    /// METAINFO - FILES

    [[nodiscard]] TR_CONSTEXPR20 auto file_count() const noexcept
    {
        return metainfo_.file_count();
    }

    [[nodiscard]] TR_CONSTEXPR20 auto const& file_subpath(tr_file_index_t i) const
    {
        return metainfo_.file_subpath(i);
    }

    [[nodiscard]] TR_CONSTEXPR20 auto file_size(tr_file_index_t i) const
    {
        return metainfo_.file_size(i);
    }

    void set_file_subpath(tr_file_index_t i, std::string_view subpath)
    {
        metainfo_.set_file_subpath(i, subpath);
    }

    [[nodiscard]] std::optional<tr_torrent_files::FoundFile> find_file(tr_file_index_t file_index) const;

    [[nodiscard]] bool has_any_local_data() const;

    /// METAINFO - TRACKERS

    [[nodiscard]] constexpr auto const& announce_list() const noexcept
    {
        return metainfo_.announce_list();
    }

    [[nodiscard]] constexpr auto& announce_list() noexcept
    {
        return metainfo_.announce_list();
    }

    [[nodiscard]] TR_CONSTEXPR20 auto tracker_count() const noexcept
    {
        return std::size(this->announce_list());
    }

    [[nodiscard]] TR_CONSTEXPR20 auto const& tracker(size_t i) const
    {
        return this->announce_list().at(i);
    }

    [[nodiscard]] auto tracker_list() const
    {
        return this->announce_list().to_string();
    }

    bool set_tracker_list(std::string_view text);

    void on_tracker_response(tr_tracker_event const* event);

    /// METAINFO - WEBSEEDS

    [[nodiscard]] TR_CONSTEXPR20 auto webseed_count() const noexcept
    {
        return metainfo_.webseed_count();
    }

    [[nodiscard]] TR_CONSTEXPR20 auto const& webseed(size_t i) const
    {
        return metainfo_.webseed(i);
    }

    /// METAINFO - OTHER

    void set_name(std::string_view name)
    {
        metainfo_.set_name(name);
    }

    [[nodiscard]] constexpr auto const& name() const noexcept
    {
        return metainfo_.name();
    }

    [[nodiscard]] constexpr auto const& info_hash() const noexcept
    {
        return metainfo_.info_hash();
    }

    [[nodiscard]] constexpr auto is_private() const noexcept
    {
        return metainfo_.is_private();
    }

    [[nodiscard]] constexpr auto is_public() const noexcept
    {
        return !this->is_private();
    }

    [[nodiscard]] constexpr auto const& info_hash_string() const noexcept
    {
        return metainfo_.info_hash_string();
    }

    [[nodiscard]] constexpr auto date_created() const noexcept
    {
        return metainfo_.date_created();
    }

    [[nodiscard]] auto torrent_file() const
    {
        return metainfo_.torrent_file(session->torrentDir());
    }

    [[nodiscard]] auto magnet_file() const
    {
        return metainfo_.magnet_file(session->torrentDir());
    }

    [[nodiscard]] auto resume_file() const
    {
        return metainfo_.resume_file(session->resumeDir());
    }

    [[nodiscard]] auto magnet() const
    {
        return metainfo_.magnet();
    }

    [[nodiscard]] constexpr auto const& comment() const noexcept
    {
        return metainfo_.comment();
    }

    [[nodiscard]] constexpr auto const& creator() const noexcept
    {
        return metainfo_.creator();
    }

    [[nodiscard]] constexpr auto const& source() const noexcept
    {
        return metainfo_.source();
    }

    [[nodiscard]] constexpr auto info_dict_size() const noexcept
    {
        return metainfo_.info_dict_size();
    }

    [[nodiscard]] constexpr auto info_dict_offset() const noexcept
    {
        return metainfo_.info_dict_offset();
    }

    /// METAINFO - PIECE CHECKSUMS

    [[nodiscard]] TR_CONSTEXPR20 bool is_piece_checked(tr_piece_index_t piece) const
    {
        return checked_pieces_.test(piece);
    }

    [[nodiscard]] bool check_piece(tr_piece_index_t piece);

    [[nodiscard]] bool ensure_piece_is_checked(tr_piece_index_t piece);

    void init_checked_pieces(tr_bitfield const& checked, time_t const* mtimes /*fileCount()*/);

    ///

    [[nodiscard]] constexpr auto is_queued() const noexcept
    {
        return this->is_queued_;
    }

    [[nodiscard]] constexpr auto queue_direction() const noexcept
    {
        return this->is_done() ? TR_UP : TR_DOWN;
    }

    [[nodiscard]] constexpr auto allows_pex() const noexcept
    {
        return this->is_public() && this->session->allows_pex();
    }

    [[nodiscard]] constexpr auto allows_dht() const noexcept
    {
        return this->is_public() && this->session->allowsDHT();
    }

    [[nodiscard]] constexpr auto allows_lpd() const noexcept // local peer discovery
    {
        return this->is_public() && this->session->allowsLPD();
    }

    [[nodiscard]] constexpr bool client_can_download() const
    {
        return this->is_piece_transfer_allowed(TR_PEER_TO_CLIENT);
    }

    [[nodiscard]] constexpr bool client_can_upload() const
    {
        return this->is_piece_transfer_allowed(TR_CLIENT_TO_PEER);
    }

    void set_local_error(std::string_view errmsg)
    {
        this->error = TR_STAT_LOCAL_ERROR;
        this->error_announce_url = TR_KEY_NONE;
        this->error_string = errmsg;
    }

    void set_download_dir(std::string_view path, bool is_new_torrent = false);

    void refresh_current_dir();

    void set_verify_state(tr_verify_state state);

    [[nodiscard]] constexpr auto verify_state() const noexcept
    {
        return verify_state_;
    }

    constexpr void set_verify_progress(float f) noexcept
    {
        verify_progress_ = f;
    }

    [[nodiscard]] constexpr std::optional<float> verify_progress() const noexcept
    {
        if (verify_state_ == TR_VERIFY_NOW)
        {
            return verify_progress_;
        }

        return {};
    }

    [[nodiscard]] constexpr auto id() const noexcept
    {
        return unique_id_;
    }

    constexpr void set_date_active(time_t t) noexcept
    {
        this->activityDate = t;

        if (this->anyDate < t)
        {
            this->anyDate = t;
        }
    }

    [[nodiscard]] constexpr auto activity() const noexcept
    {
        bool const is_seed = this->is_done();

        if (this->verify_state() == TR_VERIFY_NOW)
        {
            return TR_STATUS_CHECK;
        }

        if (this->verify_state() == TR_VERIFY_WAIT)
        {
            return TR_STATUS_CHECK_WAIT;
        }

        if (this->is_running())
        {
            return is_seed ? TR_STATUS_SEED : TR_STATUS_DOWNLOAD;
        }

        if (this->is_queued())
        {
            if (is_seed && this->session->queueEnabled(TR_UP))
            {
                return TR_STATUS_SEED_WAIT;
            }

            if (!is_seed && this->session->queueEnabled(TR_DOWN))
            {
                return TR_STATUS_DOWNLOAD_WAIT;
            }
        }

        return TR_STATUS_STOPPED;
    }

    void setLabels(std::vector<tr_quark> const& new_labels);

    /** Return the mime-type (e.g. "audio/x-flac") that matches more of the
        torrent's content than any other mime-type. */
    [[nodiscard]] std::string_view primary_mime_type() const;

    constexpr void set_sequential_download(bool is_sequential) noexcept
    {
        sequential_download_ = is_sequential;
    }

    [[nodiscard]] constexpr auto is_sequential_download() const noexcept
    {
        return sequential_download_;
    }

    [[nodiscard]] constexpr bool is_running() const noexcept
    {
        return is_running_;
    }

    [[nodiscard]] constexpr auto is_stopping() const noexcept
    {
        return is_stopping_;
    }

    [[nodiscard]] constexpr auto is_dirty() const noexcept
    {
        return is_dirty_;
    }

    constexpr void set_dirty(bool dirty = true) noexcept
    {
        is_dirty_ = dirty;
    }

    void mark_edited();
    void mark_changed();

    void set_bandwidth_group(std::string_view group_name) noexcept;

    [[nodiscard]] constexpr auto get_priority() const noexcept
    {
        return bandwidth().get_priority();
    }

    [[nodiscard]] constexpr auto const& bandwidth_group() const noexcept
    {
        return bandwidth_group_;
    }

    [[nodiscard]] constexpr auto peer_limit() const noexcept
    {
        return max_connected_peers_;
    }

    // --- idleness

    void set_idle_limit_mode(tr_idlelimit mode) noexcept
    {
        auto const is_valid = mode == TR_IDLELIMIT_GLOBAL || mode == TR_IDLELIMIT_SINGLE || mode == TR_IDLELIMIT_UNLIMITED;
        TR_ASSERT(is_valid);
        if (idle_limit_mode_ != mode && is_valid)
        {
            idle_limit_mode_ = mode;
            set_dirty();
        }
    }

    [[nodiscard]] constexpr auto idle_limit_mode() const noexcept
    {
        return idle_limit_mode_;
    }

    constexpr void set_idle_limit_minutes(uint16_t idle_minutes) noexcept
    {
        if ((idle_limit_minutes_ != idle_minutes) && (idle_minutes > 0))
        {
            idle_limit_minutes_ = idle_minutes;
            set_dirty();
        }
    }

    [[nodiscard]] constexpr auto idle_limit_minutes() const noexcept
    {
        return idle_limit_minutes_;
    }

    [[nodiscard]] constexpr std::optional<size_t> idle_seconds_left(time_t now) const noexcept
    {
        auto const idle_limit_minutes = effective_idle_limit_minutes();
        if (!idle_limit_minutes)
        {
            return {};
        }

        auto const idle_seconds = this->idle_seconds(now);
        if (!idle_seconds)
        {
            return {};
        }

        auto const idle_limit_seconds = size_t{ *idle_limit_minutes } * 60U;
        return idle_limit_seconds > *idle_seconds ? idle_limit_seconds - *idle_seconds : 0U;
    }

    // --- seed ratio

    constexpr void set_seed_ratio_mode(tr_ratiolimit mode) noexcept
    {
        auto const is_valid = mode == TR_RATIOLIMIT_GLOBAL || mode == TR_RATIOLIMIT_SINGLE || mode == TR_RATIOLIMIT_UNLIMITED;
        TR_ASSERT(is_valid);
        if (seed_ratio_mode_ != mode && is_valid)
        {
            seed_ratio_mode_ = mode;
            set_dirty();
        }
    }

    [[nodiscard]] constexpr auto seed_ratio_mode() const noexcept
    {
        return seed_ratio_mode_;
    }

    constexpr void set_seed_ratio(double desired_ratio)
    {
        if (static_cast<int>(seed_ratio_ * 100.0) != static_cast<int>(desired_ratio * 100.0))
        {
            seed_ratio_ = desired_ratio;
            set_dirty();
        }
    }

    [[nodiscard]] auto seed_ratio() const noexcept
    {
        return seed_ratio_;
    }

    [[nodiscard]] constexpr std::optional<double> effective_seed_ratio() const noexcept
    {
        auto const mode = seed_ratio_mode();

        if (mode == TR_RATIOLIMIT_SINGLE)
        {
            return seed_ratio_;
        }

        if (mode == TR_RATIOLIMIT_GLOBAL && session->isRatioLimited())
        {
            return session->desiredRatio();
        }

        return {};
    }

    // ---

    [[nodiscard]] constexpr auto seconds_downloading(time_t now) const noexcept
    {
        auto n_secs = seconds_downloading_before_current_start_;

        if (is_running())
        {
            if (doneDate > startDate)
            {
                n_secs += doneDate - startDate;
            }
            else if (doneDate == 0)
            {
                n_secs += now - startDate;
            }
        }

        return n_secs;
    }

    [[nodiscard]] constexpr auto seconds_seeding(time_t now) const noexcept
    {
        auto n_secs = seconds_seeding_before_current_start_;

        if (is_running())
        {
            if (doneDate > startDate)
            {
                n_secs += now - doneDate;
            }
            else if (doneDate != 0)
            {
                n_secs += now - startDate;
            }
        }

        return n_secs;
    }

    constexpr void set_needs_completeness_check() noexcept
    {
        needs_completeness_check_ = true;
    }

    void do_idle_work()
    {
        if (needs_completeness_check_)
        {
            needs_completeness_check_ = false;
            recheck_completeness();
        }

        if (is_stopping_)
        {
            tr_torrentStop(this);
        }
    }

    [[nodiscard]] constexpr auto announce_key() const noexcept
    {
        return announce_key_;
    }

    [[nodiscard]] constexpr tr_peer_id_t const& peer_id() const noexcept
    {
        return peer_id_;
    }

    // should be called when done modifying the torrent's announce list.
    void on_announce_list_changed()
    {
        mark_edited();
        session->announcer_->resetTorrent(this);
    }

    tr_torrent_metainfo metainfo_;

    tr_bandwidth bandwidth_;

    libtransmission::SimpleObservable<tr_torrent*, bool /*because_downloaded_last_piece*/> done_;
    libtransmission::SimpleObservable<tr_torrent*, tr_piece_index_t> got_bad_piece_;
    libtransmission::SimpleObservable<tr_torrent*, tr_piece_index_t> piece_completed_;
    libtransmission::SimpleObservable<tr_torrent*> doomed_;
    libtransmission::SimpleObservable<tr_torrent*> got_metainfo_;
    libtransmission::SimpleObservable<tr_torrent*> started_;
    libtransmission::SimpleObservable<tr_torrent*> stopped_;
    libtransmission::SimpleObservable<tr_torrent*> swarm_is_all_seeds_;

    tr_stat stats = {};

    // TODO(ckerr): make private once some of torrent.cc's `tr_torrentFoo()` methods are member functions
    tr_completion completion;

    // true iff the piece was verified more recently than any of the piece's
    // files' mtimes (file_mtimes_). If checked_pieces_.test(piece) is false,
    // it means that piece needs to be checked before its data is used.
    tr_bitfield checked_pieces_ = tr_bitfield{ 0 };

    tr_file_piece_map fpm_ = tr_file_piece_map{ metainfo_ };
    tr_file_priorities file_priorities_{ &fpm_ };
    tr_files_wanted files_wanted_{ &fpm_ };

    std::string error_string;

    using labels_t = std::vector<tr_quark>;
    labels_t labels;

    // when Transmission thinks the torrent's files were last changed
    std::vector<time_t> file_mtimes_;

    tr_sha1_digest_t obfuscated_hash = {};

    tr_session* session = nullptr;

    tr_torrent_announcer* torrent_announcer = nullptr;

    tr_swarm* swarm = nullptr;

    /* Used when the torrent has been created with a magnet link
     * and we're in the process of downloading the metainfo from
     * other peers */
    std::optional<tr_incomplete_metadata> incomplete_metadata;

    time_t lpdAnnounceAt = 0;

    time_t activityDate = 0;
    time_t addedDate = 0;
    time_t anyDate = 0;
    time_t doneDate = 0;
    time_t editDate = 0;
    time_t startDate = 0;

    time_t seconds_downloading_before_current_start_ = 0;
    time_t seconds_seeding_before_current_start_ = 0;

    uint64_t downloadedCur = 0;
    uint64_t downloadedPrev = 0;
    uint64_t uploadedCur = 0;
    uint64_t uploadedPrev = 0;
    uint64_t corruptCur = 0;
    uint64_t corruptPrev = 0;

    tr_interned_string error_announce_url;

    // Where the files are when the torrent is complete.
    tr_interned_string download_dir_;

    // Where the files are when the torrent is incomplete.
    // a value of TR_KEY_NONE indicates the 'incomplete_dir' feature is unused
    tr_interned_string incomplete_dir_;

    // Where the files are now.
    // Will equal either download_dir or incomplete_dir
    tr_interned_string current_dir_;

    tr_stat_errtype error = TR_STAT_OK;

    size_t queuePosition = 0;

    tr_torrent_id_t unique_id_ = 0;

    tr_completeness completeness = TR_LEECH;

    uint16_t max_connected_peers_ = TR_DEFAULT_PEER_LIMIT_TORRENT;

    bool finished_seeding_by_idle_ = false;

    bool is_deleting_ = false;
    bool is_dirty_ = false;
    bool is_queued_ = false;
    bool is_running_ = false;
    bool is_stopping_ = false;

    // start the torrent after all the startup scaffolding is done,
    // e.g. fetching metadata from peers and/or verifying the torrent
    bool start_when_stable = false;

private:
    friend tr_stat const* tr_torrentStat(tr_torrent* tor);

<<<<<<< HEAD
    // Helper class to smooth out speed estimates.
    // Used to prevent temporary speed changes from skewing the ETA too much.
    class SimpleSmoothedSpeed
    {
    public:
        constexpr auto update(uint64_t time_msec, tr_bytes_per_second_t speed_byps)
        {
            // If the old speed is too old, just replace it
            if (timestamp_msec_ + MaxAgeMSec <= time_msec)
            {
                timestamp_msec_ = time_msec;
                speed_byps_ = speed_byps;
            }

            // To prevent the smoothing from being overwhelmed by frequent calls
            // to update(), do nothing if not enough time elapsed since last update.
            else if (timestamp_msec_ + MinUpdateMSec <= time_msec)
            {
                timestamp_msec_ = time_msec;
                speed_byps_ = (speed_byps_ * 4U + speed_byps) / 5U;
            }

            return speed_byps_;
        }

    private:
        static auto constexpr MaxAgeMSec = 4000U;
        static auto constexpr MinUpdateMSec = 800U;

        uint64_t timestamp_msec_ = {};
        tr_bytes_per_second_t speed_byps_ = {};
    };

=======
>>>>>>> 93e8bf73
    [[nodiscard]] constexpr std::optional<uint16_t> effective_idle_limit_minutes() const noexcept
    {
        auto const mode = idle_limit_mode();

        if (mode == TR_IDLELIMIT_SINGLE)
        {
            return idle_limit_minutes();
        }

        if (mode == TR_IDLELIMIT_GLOBAL && session->isIdleLimited())
        {
            return session->idleLimitMinutes();
        }

        return {};
    }

    [[nodiscard]] constexpr std::optional<size_t> idle_seconds(time_t now) const noexcept
    {
        auto const activity = this->activity();

        if (activity == TR_STATUS_DOWNLOAD || activity == TR_STATUS_SEED)
        {
            if (auto const latest = std::max(startDate, activityDate); latest != 0)
            {
                TR_ASSERT(now >= latest);
                return now - latest;
            }
        }

        return {};
    }

    [[nodiscard]] constexpr bool is_piece_transfer_allowed(tr_direction direction) const noexcept
    {
        if (uses_speed_limit(direction) && speed_limit_bps(direction) <= 0)
        {
            return false;
        }

        if (uses_session_limits())
        {
            if (auto const limit = session->activeSpeedLimitBps(direction); limit && *limit == 0U)
            {
                return false;
            }
        }

        return true;
    }

    void set_files_wanted(tr_file_index_t const* files, size_t n_files, bool wanted, bool is_bootstrapping)
    {
        auto const lock = unique_lock();

        files_wanted_.set(files, n_files, wanted);
        completion.invalidate_size_when_done();

        if (!is_bootstrapping)
        {
            set_dirty();
            recheck_completeness();
        }
    }

    SimpleSmoothedSpeed eta_speed_;

    /* If the initiator of the connection receives a handshake in which the
     * peer_id does not match the expected peerid, then the initiator is
     * expected to drop the connection. Note that the initiator presumably
     * received the peer information from the tracker, which includes the
     * peer_id that was registered by the peer. The peer_id from the tracker
     * and in the handshake are expected to match.
     */
    tr_peer_id_t peer_id_ = tr_peerIdInit();

    tr_verify_state verify_state_ = TR_VERIFY_NONE;

    float verify_progress_ = -1.0F;
    float seed_ratio_ = 0.0F;

    uint16_t idle_limit_minutes_ = 0;

    tr_announce_key_t announce_key_ = tr_rand_obj<tr_announce_key_t>();

    tr_interned_string bandwidth_group_;

    tr_ratiolimit seed_ratio_mode_ = TR_RATIOLIMIT_GLOBAL;

    tr_idlelimit idle_limit_mode_ = TR_IDLELIMIT_GLOBAL;

    bool needs_completeness_check_ = true;

    bool sequential_download_ = false;
};

// ---

constexpr bool tr_isTorrent(tr_torrent const* tor)
{
    return tor != nullptr && tor->session != nullptr;
}

/**
 * Tell the `tr_torrent` that it's gotten a block
 */
void tr_torrentGotBlock(tr_torrent* tor, tr_block_index_t block);

tr_torrent_metainfo tr_ctorStealMetainfo(tr_ctor* ctor);

bool tr_ctorSetMetainfoFromFile(tr_ctor* ctor, std::string_view filename, tr_error** error = nullptr);
bool tr_ctorSetMetainfoFromMagnetLink(tr_ctor* ctor, std::string_view magnet_link, tr_error** error = nullptr);
void tr_ctorSetLabels(tr_ctor* ctor, tr_quark const* labels, size_t n_labels);
void tr_ctorSetBandwidthPriority(tr_ctor* ctor, tr_priority_t priority);
tr_priority_t tr_ctorGetBandwidthPriority(tr_ctor const* ctor);
tr_torrent::labels_t const& tr_ctorGetLabels(tr_ctor const* ctor);

void tr_torrentOnVerifyDone(tr_torrent* tor, bool aborted);

#define tr_logAddCriticalTor(tor, msg) tr_logAddCritical(msg, (tor)->name())
#define tr_logAddErrorTor(tor, msg) tr_logAddError(msg, (tor)->name())
#define tr_logAddWarnTor(tor, msg) tr_logAddWarn(msg, (tor)->name())
#define tr_logAddInfoTor(tor, msg) tr_logAddInfo(msg, (tor)->name())
#define tr_logAddDebugTor(tor, msg) tr_logAddDebug(msg, (tor)->name())
#define tr_logAddTraceTor(tor, msg) tr_logAddTrace(msg, (tor)->name())<|MERGE_RESOLUTION|>--- conflicted
+++ resolved
@@ -997,7 +997,6 @@
 private:
     friend tr_stat const* tr_torrentStat(tr_torrent* tor);
 
-<<<<<<< HEAD
     // Helper class to smooth out speed estimates.
     // Used to prevent temporary speed changes from skewing the ETA too much.
     class SimpleSmoothedSpeed
@@ -1031,8 +1030,6 @@
         tr_bytes_per_second_t speed_byps_ = {};
     };
 
-=======
->>>>>>> 93e8bf73
     [[nodiscard]] constexpr std::optional<uint16_t> effective_idle_limit_minutes() const noexcept
     {
         auto const mode = idle_limit_mode();
