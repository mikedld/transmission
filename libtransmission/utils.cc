--- conflicted
+++ resolved
@@ -7,24 +7,13 @@
 #include <array> // std::array
 #include <cctype> /* isdigit() */
 #include <cerrno>
-<<<<<<< HEAD
-#include <cfloat> /* DBL_DIG */
+#include <cfloat> // DBL_DIG
 #include <chrono>
-#include <clocale> /* localeconv() */
-#include <cmath> /* fabs(), floor() */
-#include <cstdint> /* SIZE_MAX */
-#include <cstdlib> /* getenv() */
-#include <cstring> /* strerror(), memset(), memmem() */
-#include <ctime> /* nanosleep() */
-#include <exception>
-=======
-#include <cfloat> // DBL_DIG
 #include <clocale> // localeconv()
 #include <cstdint> // SIZE_MAX
 #include <cstdlib> // getenv()
 #include <cstring> /* strerror() */
 #include <ctime> // nanosleep()
->>>>>>> 5db993d3
 #include <iterator> // std::back_inserter
 #include <set>
 #include <string>
@@ -33,12 +22,9 @@
 
 #ifdef _WIN32
 #include <shellapi.h> /* CommandLineToArgv() */
-<<<<<<< HEAD
 #include <shlwapi.h> /* StrStrIA() */
 #include <windows.h> /* Sleep(), GetEnvironmentVariable() */
 #include <ws2tcpip.h> /* WSAStartup() */
-=======
->>>>>>> 5db993d3
 #endif
 
 #ifdef HAVE_ICONV
