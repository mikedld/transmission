// This file Copyright © 2009-2022 Mnemosyne LLC.
// It may be used under GPLv2 (SPDX: GPL-2.0-only), GPLv3 (SPDX: GPL-3.0-only),
// or any future license endorsed by Mnemosyne LLC.
// License text can be found in the licenses/ folder.

#include <algorithm> // std::sort
#include <array> // std::array
#include <cerrno>
#include <cfloat> // DBL_DIG
#include <chrono>
#include <clocale> // localeconv()
#include <cstdint> // SIZE_MAX
#include <cstdlib> // getenv()
#include <cstring> /* strerror() */
#include <ctime> // nanosleep()
#include <set>
#include <string>
#include <string_view>
#include <vector>

#ifdef _WIN32
#include <windows.h> /* Sleep(), GetEnvironmentVariable() */

#include <shellapi.h> /* CommandLineToArgv() */
#include <ws2tcpip.h> /* WSAStartup() */
#endif

#ifndef _WIN32
#include <sys/stat.h> // mode_t
#endif

#ifdef HAVE_ICONV
#include <iconv.h>
#endif

#define UTF_CPP_CPLUSPLUS 201703L
#include <utf8.h>

#include <event2/buffer.h>
#include <event2/event.h>

#include <fmt/format.h>

#include <fast_float/fast_float.h>

#include "transmission.h"

#include "error-types.h"
#include "error.h"
#include "file.h"
#include "log.h"
#include "mime-types.h"
#include "net.h" // ntohl()
#include "platform-quota.h" /* tr_device_info_create(), tr_device_info_get_disk_space(), tr_device_info_free() */
#include "tr-assert.h"
#include "tr-strbuf.h"
#include "utils.h"
#include "variant.h"

using namespace std::literals;

time_t __tr_current_time = 0;

/***
****
***/

struct timeval tr_gettimeofday()
{
    auto const d = std::chrono::system_clock::now().time_since_epoch();
    auto const s = std::chrono::duration_cast<std::chrono::seconds>(d);
    auto ret = timeval{};
    ret.tv_sec = s.count();
    ret.tv_usec = std::chrono::duration_cast<std::chrono::microseconds>(d - s).count();
    return ret;
}

/***
****
***/

void* tr_malloc(size_t size)
{
    return size != 0 ? malloc(size) : nullptr;
}

void* tr_malloc0(size_t size)
{
    return size != 0 ? calloc(1, size) : nullptr;
}

void* tr_realloc(void* p, size_t size)
{
    void* result = size != 0 ? realloc(p, size) : nullptr;

    if (result == nullptr)
    {
        tr_free(p);
    }

    return result;
}

void tr_free(void* p)
{
    if (p != nullptr)
    {
        free(p);
    }
}

void* tr_memdup(void const* src, size_t byteCount)
{
    return memcpy(tr_malloc(byteCount), src, byteCount);
}

/***
****
***/

void tr_timerAdd(struct event& timer, int seconds, int microseconds)
{
    auto tv = timeval{};
    tv.tv_sec = seconds;
    tv.tv_usec = microseconds;

    TR_ASSERT(tv.tv_sec >= 0);
    TR_ASSERT(tv.tv_usec >= 0);
    TR_ASSERT(tv.tv_usec < 1000000);

    evtimer_add(&timer, &tv);
}

void tr_timerAddMsec(struct event& timer, int msec)
{
    int const seconds = msec / 1000;
    int const usec = (msec % 1000) * 1000;
    tr_timerAdd(timer, seconds, usec);
}

/**
***
**/

uint8_t* tr_loadFile(std::string_view path_in, size_t* size, tr_error** error)
{
    auto const path = tr_pathbuf{ path_in };

    /* try to stat the file */
    auto info = tr_sys_path_info{};
    tr_error* my_error = nullptr;
    if (!tr_sys_path_get_info(path.c_str(), 0, &info, &my_error))
    {
        tr_logAddError(fmt::format(
            _("Couldn't read '{path}': {error} ({error_code})"),
            fmt::arg("path", path),
            fmt::arg("error", my_error->message),
            fmt::arg("error_code", my_error->code)));
        tr_error_propagate(error, &my_error);
        return nullptr;
    }

    if (info.type != TR_SYS_PATH_IS_FILE)
    {
        tr_logAddError(fmt::format(_("Couldn't read '{path}': Not a regular file"), fmt::arg("path", path)));
        tr_error_set(error, TR_ERROR_EISDIR, "Not a regular file"sv);
        return nullptr;
    }

    /* file size should be able to fit into size_t */
    if constexpr (sizeof(info.size) > sizeof(*size))
    {
        TR_ASSERT(info.size <= SIZE_MAX);
    }

    /* Load the torrent file into our buffer */
    auto const fd = tr_sys_file_open(path.c_str(), TR_SYS_FILE_READ | TR_SYS_FILE_SEQUENTIAL, 0, &my_error);
    if (fd == TR_BAD_SYS_FILE)
    {
        tr_logAddError(fmt::format(
            _("Couldn't read '{path}': {error} ({error_code})"),
            fmt::arg("path", path),
            fmt::arg("error", my_error->message),
            fmt::arg("error_code", my_error->code)));
        tr_error_propagate(error, &my_error);
        return nullptr;
    }

    auto* buf = static_cast<uint8_t*>(tr_malloc(info.size + 1));
    if (!tr_sys_file_read(fd, buf, info.size, nullptr, &my_error))
    {
        tr_logAddError(fmt::format(
            _("Couldn't read '{path}': {error} ({error_code})"),
            fmt::arg("path", path),
            fmt::arg("error", my_error->message),
            fmt::arg("error_code", my_error->code)));
        tr_sys_file_close(fd);
        tr_free(buf);
        tr_error_propagate(error, &my_error);
        return nullptr;
    }

    tr_sys_file_close(fd);
    buf[info.size] = '\0';
    *size = info.size;
    return buf;
}

bool tr_loadFile(std::string_view path_in, std::vector<char>& setme, tr_error** error)
{
    auto const path = tr_pathbuf{ path_in };

    /* try to stat the file */
    auto info = tr_sys_path_info{};
    tr_error* my_error = nullptr;
<<<<<<< HEAD
    if (!tr_sys_path_get_info(path.c_str(), 0, &info, &my_error))
=======
    if (!tr_sys_path_get_info(path, 0, &info, &my_error))
>>>>>>> c0bb2d40
    {
        tr_logAddError(fmt::format(
            _("Couldn't read '{path}': {error} ({error_code})"),
            fmt::arg("path", path),
            fmt::arg("error", my_error->message),
            fmt::arg("error_code", my_error->code)));
        tr_error_propagate(error, &my_error);
        return false;
    }

    if (info.type != TR_SYS_PATH_IS_FILE)
    {
        tr_logAddError(fmt::format(_("Couldn't read '{path}': Not a regular file"), fmt::arg("path", path)));
        tr_error_set(error, TR_ERROR_EISDIR, "Not a regular file"sv);
        return false;
    }

    /* Load the torrent file into our buffer */
    auto const fd = tr_sys_file_open(path.c_str(), TR_SYS_FILE_READ | TR_SYS_FILE_SEQUENTIAL, 0, &my_error);
    if (fd == TR_BAD_SYS_FILE)
    {
        tr_logAddError(fmt::format(
            _("Couldn't read '{path}': {error} ({error_code})"),
            fmt::arg("path", path),
            fmt::arg("error", my_error->message),
            fmt::arg("error_code", my_error->code)));
        tr_error_propagate(error, &my_error);
        return false;
    }

    setme.resize(info.size);
    if (!tr_sys_file_read(fd, std::data(setme), info.size, nullptr, &my_error))
    {
        tr_logAddError(fmt::format(
            _("Couldn't read '{path}': {error} ({error_code})"),
            fmt::arg("path", path),
            fmt::arg("error", my_error->message),
            fmt::arg("error_code", my_error->code)));
        tr_sys_file_close(fd);
        tr_error_propagate(error, &my_error);
        return false;
    }

    tr_sys_file_close(fd);
    return true;
}

bool tr_saveFile(std::string_view filename_in, std::string_view contents, tr_error** error)
{
    auto const filename = tr_pathbuf{ filename_in };
    // follow symlinks to find the "real" file, to make sure the temporary
    // we build with tr_sys_file_open_temp() is created on the right partition
    if (char* const real_filename = tr_sys_path_resolve(filename.c_str()); real_filename != nullptr)
    {
        if (filename_in != real_filename)
        {
            auto const saved = tr_saveFile(real_filename, contents, error);
            tr_free(real_filename);
            return saved;
        }

        tr_free(real_filename);
    }

    // Write it to a temp file first.
    // This is a safeguard against edge cases, e.g. disk full, crash while writing, etc.
    auto tmp = tr_pathbuf{ filename.sv(), ".tmp.XXXXXX"sv };
    auto const fd = tr_sys_file_open_temp(std::data(tmp), error);
    if (fd == TR_BAD_SYS_FILE)
    {
        return false;
    }

    // Save the contents. This might take >1 pass.
    auto ok = bool{ true };
    while (!std::empty(contents))
    {
        auto n_written = uint64_t{};
        if (!tr_sys_file_write(fd, std::data(contents), std::size(contents), &n_written, error))
        {
            ok = false;
            break;
        }
        contents.remove_prefix(n_written);
    }

    // If we saved it to disk successfully, move it from '.tmp' to the correct filename
    if (!tr_sys_file_close(fd, error) || !ok || !tr_sys_path_rename(tmp, filename, error))
    {
        return false;
    }

    tr_logAddTrace(fmt::format("Saved '{}'", filename));
    return true;
}

tr_disk_space tr_dirSpace(std::string_view dir)
{
    if (std::empty(dir))
    {
        errno = EINVAL;
        return { -1, -1 };
    }

    return tr_device_info_get_disk_space(tr_device_info_create(dir));
}

/****
*****
****/

char* tr_strvDup(std::string_view in)
{
    auto const n = std::size(in);
    auto* const ret = tr_new(char, n + 1);
    std::copy(std::begin(in), std::end(in), ret);
    ret[n] = '\0';
    return ret;
}

char* tr_strdup(void const* in)
{
    return in == nullptr ? nullptr : tr_strvDup(static_cast<char const*>(in));
}

extern "C"
{
    int DoMatch(char const* text, char const* p);
}

/* User-level routine. returns whether or not 'text' and 'p' matched */
bool tr_wildmat(std::string_view text, std::string_view pattern)
{
    // TODO(ckerr): replace wildmat with base/strings/pattern.cc
    // wildmat wants these to be zero-terminated.
    return pattern == "*"sv || DoMatch(std::string{ text }.c_str(), std::string{ pattern }.c_str()) != 0;
}

char const* tr_strerror(int i)
{
    char const* ret = strerror(i);

    if (ret == nullptr)
    {
        ret = "Unknown Error";
    }

    return ret;
}

/****
*****
****/

std::string_view tr_strvStrip(std::string_view str)
{
    auto constexpr test = [](auto ch)
    {
        return isspace(ch);
    };

    auto const it = std::find_if_not(std::begin(str), std::end(str), test);
    str.remove_prefix(std::distance(std::begin(str), it));

    auto const rit = std::find_if_not(std::rbegin(str), std::rend(str), test);
    str.remove_suffix(std::distance(std::rbegin(str), rit));

    return str;
}

bool tr_str_has_suffix(char const* str, char const* suffix)
{
    if (str == nullptr)
    {
        return false;
    }

    if (suffix == nullptr)
    {
        return true;
    }

    auto const str_len = strlen(str);
    auto const suffix_len = strlen(suffix);

    if (str_len < suffix_len)
    {
        return false;
    }

    return evutil_ascii_strncasecmp(str + str_len - suffix_len, suffix, suffix_len) == 0;
}

/****
*****
****/

uint64_t tr_time_msec()
{
    auto const tv = tr_gettimeofday();
    return uint64_t(tv.tv_sec) * 1000 + (tv.tv_usec / 1000);
}

void tr_wait_msec(long int msec)
{
#ifdef _WIN32

    Sleep((DWORD)msec);

#else

    struct timespec ts;
    ts.tv_sec = msec / 1000;
    ts.tv_nsec = (msec % 1000) * 1000000;
    nanosleep(&ts, nullptr);

#endif
}

/***
****
***/

/*
 * Copy src to string dst of size siz. At most siz-1 characters
 * will be copied. Always NUL terminates (unless siz == 0).
 * Returns strlen (src); if retval >= siz, truncation occurred.
 */
size_t tr_strlcpy(void* vdst, void const* vsrc, size_t siz)
{
    auto* dst = static_cast<char*>(vdst);
    auto const* const src = static_cast<char const*>(vsrc);

    TR_ASSERT(dst != nullptr);
    TR_ASSERT(src != nullptr);

#ifdef HAVE_STRLCPY

    return strlcpy(dst, src, siz);

#else

    auto* d = dst;
    auto const* s = src;
    size_t n = siz;

    /* Copy as many bytes as will fit */
    if (n != 0)
    {
        while (--n != 0)
        {
            if ((*d++ = *s++) == '\0')
            {
                break;
            }
        }
    }

    /* Not enough room in dst, add NUL and traverse rest of src */
    if (n == 0)
    {
        if (siz != 0)
        {
            *d = '\0'; /* NUL-terminate dst */
        }

        while (*s++ != '\0')
        {
        }
    }

    return s - (char const*)src - 1; /* count does not include NUL */

#endif
}

/***
****
***/

double tr_getRatio(uint64_t numerator, uint64_t denominator)
{
    if (denominator > 0)
    {
        return numerator / (double)denominator;
    }

    if (numerator > 0)
    {
        return TR_RATIO_INF;
    }

    return TR_RATIO_NA;
}

/***
****
***/

void tr_removeElementFromArray(void* array, size_t index_to_remove, size_t sizeof_element, size_t nmemb)
{
    auto* a = static_cast<char*>(array);

    memmove(
        a + sizeof_element * index_to_remove,
        a + sizeof_element * (index_to_remove + 1),
        sizeof_element * (--nmemb - index_to_remove));
}

/***
****
***/

bool tr_utf8_validate(std::string_view sv, char const** good_end)
{
    auto const* begin = std::data(sv);
    auto const* const end = begin + std::size(sv);
    auto const* walk = begin;
    auto all_good = false;

    try
    {
        while (walk < end)
        {
            utf8::next(walk, end);
        }

        all_good = true;
    }
    catch (utf8::exception const&)
    {
        all_good = false;
    }

    if (good_end != nullptr)
    {
        *good_end = walk;
    }

    return all_good;
}

static char* strip_non_utf8(std::string_view sv)
{
    auto* const ret = tr_new(char, std::size(sv) + 1);
    if (ret != nullptr)
    {
        auto const it = utf8::unchecked::replace_invalid(std::data(sv), std::data(sv) + std::size(sv), ret, '?');
        *it = '\0';
    }
    return ret;
}

static char* to_utf8(std::string_view sv)
{
#ifdef HAVE_ICONV
    size_t const buflen = std::size(sv) * 4 + 10;
    auto* const out = tr_new(char, buflen);

    auto constexpr Encodings = std::array<char const*, 2>{ "CURRENT", "ISO-8859-15" };
    for (auto const* test_encoding : Encodings)
    {
        iconv_t cd = iconv_open("UTF-8", test_encoding);
        if (cd == (iconv_t)-1) // NOLINT(performance-no-int-to-ptr)
        {
            continue;
        }

#ifdef ICONV_SECOND_ARGUMENT_IS_CONST
        auto const* inbuf = std::data(sv);
#else
        auto* inbuf = const_cast<char*>(std::data(sv));
#endif
        char* outbuf = out;
        size_t inbytesleft = std::size(sv);
        size_t outbytesleft = buflen;
        auto const rv = iconv(cd, &inbuf, &inbytesleft, &outbuf, &outbytesleft);
        iconv_close(cd);
        if (rv != size_t(-1))
        {
            char* const ret = tr_strvDup({ out, buflen - outbytesleft });
            tr_free(out);
            return ret;
        }
    }

    tr_free(out);

#endif

    return strip_non_utf8(sv);
}

std::string& tr_strvUtf8Clean(std::string_view cleanme, std::string& setme)
{
    if (tr_utf8_validate(cleanme, nullptr))
    {
        setme = cleanme;
    }
    else
    {
        auto* const tmp = to_utf8(cleanme);
        setme.assign(tmp != nullptr ? tmp : "");
        tr_free(tmp);
    }

    return setme;
}

#ifdef _WIN32

char* tr_win32_native_to_utf8(wchar_t const* text, int text_size)
{
    return tr_win32_native_to_utf8_ex(text, text_size, 0, 0, nullptr);
}

char* tr_win32_native_to_utf8_ex(
    wchar_t const* text,
    int text_size,
    int extra_chars_before,
    int extra_chars_after,
    int* real_result_size)
{
    char* ret = nullptr;
    int size;

    if (text_size == -1)
    {
        text_size = wcslen(text);
    }

    size = WideCharToMultiByte(CP_UTF8, 0, text, text_size, nullptr, 0, nullptr, nullptr);

    if (size == 0)
    {
        goto fail;
    }

    ret = tr_new(char, size + extra_chars_before + extra_chars_after + 1);
    size = WideCharToMultiByte(CP_UTF8, 0, text, text_size, ret + extra_chars_before, size, nullptr, nullptr);

    if (size == 0)
    {
        goto fail;
    }

    ret[size + extra_chars_before + extra_chars_after] = '\0';

    if (real_result_size != nullptr)
    {
        *real_result_size = size;
    }

    return ret;

fail:
    tr_free(ret);

    return nullptr;
}

wchar_t* tr_win32_utf8_to_native(char const* text, int text_size)
{
    return tr_win32_utf8_to_native_ex(text, text_size, 0, 0, nullptr);
}

wchar_t* tr_win32_utf8_to_native_ex(
    char const* text,
    int text_size,
    int extra_chars_before,
    int extra_chars_after,
    int* real_result_size)
{
    wchar_t* ret = nullptr;
    int size;

    if (text_size == -1)
    {
        text_size = strlen(text);
    }

    size = MultiByteToWideChar(CP_UTF8, 0, text, text_size, nullptr, 0);

    if (size == 0)
    {
        goto fail;
    }

    ret = tr_new(wchar_t, size + extra_chars_before + extra_chars_after + 1);
    size = MultiByteToWideChar(CP_UTF8, 0, text, text_size, ret + extra_chars_before, size);

    if (size == 0)
    {
        goto fail;
    }

    ret[size + extra_chars_before + extra_chars_after] = L'\0';

    if (real_result_size != nullptr)
    {
        *real_result_size = size;
    }

    return ret;

fail:
    tr_free(ret);

    return nullptr;
}

char* tr_win32_format_message(uint32_t code)
{
    wchar_t* wide_text = nullptr;
    DWORD wide_size;
    char* text = nullptr;
    size_t text_size;

    wide_size = FormatMessageW(
        FORMAT_MESSAGE_ALLOCATE_BUFFER | FORMAT_MESSAGE_FROM_SYSTEM | FORMAT_MESSAGE_IGNORE_INSERTS,
        nullptr,
        code,
        0,
        (LPWSTR)&wide_text,
        0,
        nullptr);

    if (wide_size == 0)
    {
        return tr_strvDup(fmt::format(FMT_STRING("Unknown error ({:#08x})"), code));
    }

    if (wide_size != 0 && wide_text != nullptr)
    {
        text = tr_win32_native_to_utf8(wide_text, wide_size);
    }

    LocalFree(wide_text);

    if (text != nullptr)
    {
        /* Most (all?) messages contain "\r\n" in the end, chop it */
        text_size = strlen(text);

        while (text_size > 0 && isspace((uint8_t)text[text_size - 1]))
        {
            text[--text_size] = '\0';
        }
    }

    return text;
}

void tr_win32_make_args_utf8(int* argc, char*** argv)
{
    int my_argc;
    wchar_t** my_wide_argv;

    my_wide_argv = CommandLineToArgvW(GetCommandLineW(), &my_argc);

    if (my_wide_argv == nullptr)
    {
        return;
    }

    TR_ASSERT(*argc == my_argc);

    char** my_argv = tr_new(char*, my_argc + 1);
    int processed_argc = 0;

    for (int i = 0; i < my_argc; ++i, ++processed_argc)
    {
        my_argv[i] = tr_win32_native_to_utf8(my_wide_argv[i], -1);

        if (my_argv[i] == nullptr)
        {
            break;
        }
    }

    if (processed_argc < my_argc)
    {
        for (int i = 0; i < processed_argc; ++i)
        {
            tr_free(my_argv[i]);
        }

        tr_free(my_argv);
    }
    else
    {
        my_argv[my_argc] = nullptr;

        *argc = my_argc;
        *argv = my_argv;

        /* TODO: Add atexit handler to cleanup? */
    }

    LocalFree(my_wide_argv);
}

int tr_main_win32(int argc, char** argv, int (*real_main)(int, char**))
{
    tr_win32_make_args_utf8(&argc, &argv);
    SetConsoleCP(CP_UTF8);
    SetConsoleOutputCP(CP_UTF8);
    return (*real_main)(argc, argv);
}

#endif

/***
****
***/

struct number_range
{
    int low;
    int high;
};

/**
 * This should be a single number (ex. "6") or a range (ex. "6-9").
 * Anything else is an error and will return failure.
 */
static bool parseNumberSection(std::string_view str, number_range& range)
{
    auto constexpr Delimiter = "-"sv;

    auto const first = tr_parseNum<size_t>(str);
    if (!first)
    {
        return false;
    }

    range.low = range.high = *first;
    if (std::empty(str))
    {
        return true;
    }

    if (!tr_strvStartsWith(str, Delimiter))
    {
        return false;
    }

    str.remove_prefix(std::size(Delimiter));
    auto const second = tr_parseNum<size_t>(str);
    if (!second)
    {
        return false;
    }

    range.high = *second;
    return true;
}

/**
 * Given a string like "1-4" or "1-4,6,9,14-51", this allocates and returns an
 * array of setmeCount ints of all the values in the array.
 * For example, "5-8" will return [ 5, 6, 7, 8 ] and setmeCount will be 4.
 * It's the caller's responsibility to call tr_free () on the returned array.
 * If a fragment of the string can't be parsed, nullptr is returned.
 */
std::vector<int> tr_parseNumberRange(std::string_view str)
{
    auto values = std::set<int>{};
    auto token = std::string_view{};
    auto range = number_range{};
    while (tr_strvSep(&str, &token, ',') && parseNumberSection(token, range))
    {
        for (auto i = range.low; i <= range.high; ++i)
        {
            values.insert(i);
        }
    }

    return { std::begin(values), std::end(values) };
}

/***
****
***/

double tr_truncd(double x, int precision)
{
    auto buf = std::array<char, 128>{};
    auto const [out, len] = fmt::format_to_n(std::data(buf), std::size(buf) - 1, "{:.{}f}", x, DBL_DIG);
    *out = '\0';

    if (auto* const pt = strstr(std::data(buf), localeconv()->decimal_point); pt != nullptr)
    {
        pt[precision != 0 ? precision + 1 : 0] = '\0';
    }

    return atof(std::data(buf));
}

std::string tr_strpercent(double x)
{
    if (x < 5.0)
    {
        return fmt::format("{:.2f}", tr_truncd(x, 2));
    }

    if (x < 100.0)
    {
        return fmt::format("{:.1f}", tr_truncd(x, 1));
    }

    return fmt::format("{:.0f}", x);
}

std::string tr_strratio(double ratio, char const* infinity)
{
    if ((int)ratio == TR_RATIO_NA)
    {
        return _("None");
    }

    if ((int)ratio == TR_RATIO_INF)
    {
        auto buf = std::array<char, 64>{};
        tr_strlcpy(std::data(buf), infinity, std::size(buf));
        return std::data(buf);
    }

    return tr_strpercent(ratio);
}

/***
****
***/

bool tr_moveFile(std::string_view oldpath_in, std::string_view newpath_in, tr_error** error)
{
    auto const oldpath = tr_pathbuf{ oldpath_in };
    auto const newpath = tr_pathbuf{ newpath_in };

    // make sure the old file exists
    auto info = tr_sys_path_info{};
    if (!tr_sys_path_get_info(oldpath, 0, &info, error))
    {
        tr_error_prefix(error, "Unable to get information on old file: ");
        return false;
    }
    if (info.type != TR_SYS_PATH_IS_FILE)
    {
        tr_error_set(error, TR_ERROR_EINVAL, "Old path does not point to a file."sv);
        return false;
    }

    // ensure the target directory exists
<<<<<<< HEAD
    if (auto const newdir = tr_sys_path_dirname(newpath, error);
        std::empty(newdir) || !tr_sys_dir_create(newdir.c_str(), TR_SYS_DIR_CREATE_PARENTS, 0777, error))
=======
    auto newdir = tr_pathbuf{ newpath.sv() };
    newdir.popdir();
    if (!tr_sys_dir_create(newdir, TR_SYS_DIR_CREATE_PARENTS, 0777, error))
>>>>>>> c0bb2d40
    {
        tr_error_prefix(error, "Unable to create directory for new file: ");
        return false;
    }

    /* they might be on the same filesystem... */
    if (tr_sys_path_rename(oldpath, newpath))
    {
        return true;
    }

    /* Otherwise, copy the file. */
    if (!tr_sys_path_copy(oldpath, newpath, error))
    {
        tr_error_prefix(error, "Unable to copy: ");
        return false;
    }

    if (tr_error* my_error = nullptr; !tr_sys_path_remove(oldpath, &my_error))
    {
        tr_logAddError(fmt::format(
            _("Couldn't remove '{path}': {error} ({error_code})"),
            fmt::arg("path", oldpath),
            fmt::arg("error", my_error->message),
            fmt::arg("error_code", my_error->code)));
        tr_error_free(my_error);
    }

    return true;
}

/***
****
***/

uint64_t tr_htonll(uint64_t x)
{
#ifdef HAVE_HTONLL

    return htonll(x);

#else

    /* fallback code by bdonlan at https://stackoverflow.com/questions/809902/64-bit-ntohl-in-c/875505#875505 */
    union
    {
        uint32_t lx[2];
        uint64_t llx;
    } u;
    u.lx[0] = htonl(x >> 32);
    u.lx[1] = htonl(x & 0xFFFFFFFFULL);
    return u.llx;

#endif
}

uint64_t tr_ntohll(uint64_t x)
{
#ifdef HAVE_NTOHLL

    return ntohll(x);

#else

    /* fallback code by bdonlan at https://stackoverflow.com/questions/809902/64-bit-ntohl-in-c/875505#875505 */
    union
    {
        uint32_t lx[2];
        uint64_t llx;
    } u;
    u.llx = x;
    return ((uint64_t)ntohl(u.lx[0]) << 32) | (uint64_t)ntohl(u.lx[1]);

#endif
}

/***
****
****
****
***/

struct formatter_unit
{
    std::array<char, 16> name;
    uint64_t value;
};

using formatter_units = std::array<formatter_unit, 4>;

enum
{
    TR_FMT_KB,
    TR_FMT_MB,
    TR_FMT_GB,
    TR_FMT_TB
};

static void formatter_init(
    formatter_units& units,
    uint64_t kilo,
    char const* kb,
    char const* mb,
    char const* gb,
    char const* tb)
{
    uint64_t value = kilo;
    tr_strlcpy(std::data(units[TR_FMT_KB].name), kb, std::size(units[TR_FMT_KB].name));
    units[TR_FMT_KB].value = value;

    value *= kilo;
    tr_strlcpy(std::data(units[TR_FMT_MB].name), mb, std::size(units[TR_FMT_MB].name));
    units[TR_FMT_MB].value = value;

    value *= kilo;
    tr_strlcpy(std::data(units[TR_FMT_GB].name), gb, std::size(units[TR_FMT_GB].name));
    units[TR_FMT_GB].value = value;

    value *= kilo;
    tr_strlcpy(std::data(units[TR_FMT_TB].name), tb, std::size(units[TR_FMT_TB].name));
    units[TR_FMT_TB].value = value;
}

static char* formatter_get_size_str(formatter_units const& u, char* buf, uint64_t bytes, size_t buflen)
{
    formatter_unit const* unit = nullptr;

    if (bytes < u[1].value)
    {
        unit = std::data(u);
    }
    else if (bytes < u[2].value)
    {
        unit = &u[1];
    }
    else if (bytes < u[3].value)
    {
        unit = &u[2];
    }
    else
    {
        unit = &u[3];
    }

    double value = double(bytes) / unit->value;
    auto const* const units = std::data(unit->name);

    auto precision = int{};
    if (unit->value == 1)
    {
        precision = 0;
    }
    else if (value < 100)
    {
        precision = 2;
    }
    else
    {
        precision = 1;
    }

    auto const [out, len] = fmt::format_to_n(buf, buflen - 1, "{:.{}f} {:s}", value, precision, units);
    *out = '\0';
    return buf;
}

static formatter_units size_units;

void tr_formatter_size_init(uint64_t kilo, char const* kb, char const* mb, char const* gb, char const* tb)
{
    formatter_init(size_units, kilo, kb, mb, gb, tb);
}

std::string tr_formatter_size_B(uint64_t bytes)
{
    auto buf = std::array<char, 64>{};
    return formatter_get_size_str(size_units, std::data(buf), bytes, std::size(buf));
}

static formatter_units speed_units;

size_t tr_speed_K = 0;

void tr_formatter_speed_init(size_t kilo, char const* kb, char const* mb, char const* gb, char const* tb)
{
    tr_speed_K = kilo;
    formatter_init(speed_units, kilo, kb, mb, gb, tb);
}

std::string tr_formatter_speed_KBps(double KBps)
{
    auto speed = KBps;

    if (speed <= 999.95) // 0.0 KB to 999.9 KB
    {
        return fmt::format("{:d} {:s}", int(speed), std::data(speed_units[TR_FMT_KB].name));
    }

    double const K = speed_units[TR_FMT_KB].value;
    speed /= K;

    if (speed <= 99.995) // 0.98 MB to 99.99 MB
    {
        return fmt::format("{:.2f} {:s}", speed, std::data(speed_units[TR_FMT_MB].name));
    }

    if (speed <= 999.95) // 100.0 MB to 999.9 MB
    {
        return fmt::format("{:.1f} {:s}", speed, std::data(speed_units[TR_FMT_MB].name));
    }

    return fmt::format("{:.1f} {:s}", speed / K, std::data(speed_units[TR_FMT_GB].name));
}

static formatter_units mem_units;

size_t tr_mem_K = 0;

void tr_formatter_mem_init(size_t kilo, char const* kb, char const* mb, char const* gb, char const* tb)
{
    tr_mem_K = kilo;
    formatter_init(mem_units, kilo, kb, mb, gb, tb);
}

std::string tr_formatter_mem_B(size_t bytes_per_second)
{
    auto buf = std::array<char, 64>{};
    return formatter_get_size_str(mem_units, std::data(buf), bytes_per_second, std::size(buf));
}

void tr_formatter_get_units(void* vdict)
{
    auto* dict = static_cast<tr_variant*>(vdict);

    tr_variantDictReserve(dict, 6);

    tr_variantDictAddInt(dict, TR_KEY_memory_bytes, mem_units[TR_FMT_KB].value);
    tr_variant* l = tr_variantDictAddList(dict, TR_KEY_memory_units, std::size(mem_units));
    for (auto const& unit : mem_units)
    {
        tr_variantListAddStr(l, std::data(unit.name));
    }

    tr_variantDictAddInt(dict, TR_KEY_size_bytes, size_units[TR_FMT_KB].value);
    l = tr_variantDictAddList(dict, TR_KEY_size_units, std::size(size_units));
    for (auto const& unit : size_units)
    {
        tr_variantListAddStr(l, std::data(unit.name));
    }

    tr_variantDictAddInt(dict, TR_KEY_speed_bytes, speed_units[TR_FMT_KB].value);
    l = tr_variantDictAddList(dict, TR_KEY_speed_units, std::size(speed_units));
    for (auto const& unit : speed_units)
    {
        tr_variantListAddStr(l, std::data(unit.name));
    }
}

/***
****  ENVIRONMENT
***/

bool tr_env_key_exists(char const* key)
{
    TR_ASSERT(key != nullptr);

#ifdef _WIN32
    return GetEnvironmentVariableA(key, nullptr, 0) != 0;
#else
    return getenv(key) != nullptr;
#endif
}

int tr_env_get_int(char const* key, int default_value)
{
    TR_ASSERT(key != nullptr);

#ifdef _WIN32

    char value[16];

    if (GetEnvironmentVariableA(key, value, TR_N_ELEMENTS(value)) > 1)
    {
        return atoi(value);
    }

#else

    if (char const* value = getenv(key); !tr_str_is_empty(value))
    {
        return atoi(value);
    }

#endif

    return default_value;
}

char* tr_env_get_string(char const* key, char const* default_value)
{
    TR_ASSERT(key != nullptr);

#ifdef _WIN32

    wchar_t* wide_key = tr_win32_utf8_to_native(key, -1);
    char* value = nullptr;

    if (wide_key != nullptr)
    {
        DWORD const size = GetEnvironmentVariableW(wide_key, nullptr, 0);

        if (size != 0)
        {
            wchar_t* const wide_value = tr_new(wchar_t, size);

            if (GetEnvironmentVariableW(wide_key, wide_value, size) == size - 1)
            {
                value = tr_win32_native_to_utf8(wide_value, size);
            }

            tr_free(wide_value);
        }

        tr_free(wide_key);
    }

    if (value == nullptr && default_value != nullptr)
    {
        value = tr_strdup(default_value);
    }

    return value;

#else

    char const* value = getenv(key);

    if (value == nullptr)
    {
        value = default_value;
    }

    return value != nullptr ? tr_strvDup(value) : nullptr;

#endif
}

/***
****
***/

void tr_net_init()
{
    static bool initialized = false;

    if (!initialized)
    {
#ifdef _WIN32
        WSADATA wsaData;
        WSAStartup(MAKEWORD(2, 2), &wsaData);
#endif

        initialized = true;
    }
}

/// mime-type

std::string_view tr_get_mime_type_for_filename(std::string_view filename)
{
    auto constexpr compare = [](mime_type_suffix const& entry, auto const& suffix)
    {
        return entry.suffix < suffix;
    };

    if (auto const pos = filename.rfind('.'); pos != std::string_view::npos)
    {
        auto const suffix_lc = tr_strlower(filename.substr(pos + 1));
        auto const it = std::lower_bound(std::begin(mime_type_suffixes), std::end(mime_type_suffixes), suffix_lc, compare);
        if (it != std::end(mime_type_suffixes) && suffix_lc == it->suffix)
        {
            return it->mime_type;
        }
    }

    // https://developer.mozilla.org/en-US/docs/Web/HTTP/Basics_of_HTTP/MIME_types/Common_types
    // application/octet-stream is the default value.
    // An unknown file type should use this type.
    auto constexpr Fallback = "application/octet-stream"sv;
    return Fallback;
}

/// parseNum()

#if defined(__GNUC__) && !__has_include(<charconv>)

#include <iomanip> // std::setbase
#include <sstream>

template<typename T, std::enable_if_t<std::is_integral<T>::value, bool> = true>
[[nodiscard]] std::optional<T> tr_parseNum(std::string_view& sv, int base)
{
    auto val = T{};
    auto const str = std::string(std::data(sv), std::min(std::size(sv), size_t{ 64 }));
    auto sstream = std::stringstream{ str };
    auto const oldpos = sstream.tellg();
    /* The base parameter only works for bases 8, 10 and 16.
       All other bases will be converted to 0 which activates the
       prefix based parsing and therefore decimal in our usual cases.
       This differs from the from_chars solution below. */
    sstream >> std::setbase(base) >> val;
    auto const newpos = sstream.tellg();
    if ((newpos == oldpos) || (sstream.fail() && !sstream.eof()))
    {
        return std::nullopt;
    }
    sv.remove_prefix(sstream.eof() ? std::size(sv) : newpos - oldpos);
    return val;
}

#else // #if defined(__GNUC__) && !__has_include(<charconv>)

#include <charconv> // std::from_chars()

template<typename T, std::enable_if_t<std::is_integral<T>::value, bool>>
[[nodiscard]] std::optional<T> tr_parseNum(std::string_view& sv, int base)
{
    auto val = T{};
    auto const* const begin_ch = std::data(sv);
    auto const* const end_ch = begin_ch + std::size(sv);
    /* The base parameter works for any base from 2 to 36 (inclusive).
       This is different from the behaviour of the stringstream
       based solution above. */
    auto const result = std::from_chars(begin_ch, end_ch, val, base);
    if (result.ec != std::errc{})
    {
        return std::nullopt;
    }
    sv.remove_prefix(result.ptr - std::data(sv));
    return val;
}

#endif // #if defined(__GNUC__) && !__has_include(<charconv>)

template std::optional<int64_t> tr_parseNum(std::string_view& sv, int base);
template std::optional<int> tr_parseNum(std::string_view& sv, int base);
template std::optional<size_t> tr_parseNum(std::string_view& sv, int base);

#ifndef _WIN32
template std::optional<mode_t> tr_parseNum(std::string_view& sv, int base);
#endif

template<typename T, std::enable_if_t<std::is_floating_point<T>::value, bool>>
[[nodiscard]] std::optional<T> tr_parseNum(std::string_view& sv)
{
    auto const* const begin_ch = std::data(sv);
    auto const* const end_ch = begin_ch + std::size(sv);
    auto val = T{};
    auto const result = fast_float::from_chars(begin_ch, end_ch, val);
    if (result.ec != std::errc{})
    {
        return std::nullopt;
    }
    sv.remove_prefix(result.ptr - std::data(sv));
    return val;
}

template std::optional<double> tr_parseNum(std::string_view& sv);<|MERGE_RESOLUTION|>--- conflicted
+++ resolved
@@ -213,11 +213,7 @@
     /* try to stat the file */
     auto info = tr_sys_path_info{};
     tr_error* my_error = nullptr;
-<<<<<<< HEAD
-    if (!tr_sys_path_get_info(path.c_str(), 0, &info, &my_error))
-=======
     if (!tr_sys_path_get_info(path, 0, &info, &my_error))
->>>>>>> c0bb2d40
     {
         tr_logAddError(fmt::format(
             _("Couldn't read '{path}': {error} ({error_code})"),
@@ -972,14 +968,9 @@
     }
 
     // ensure the target directory exists
-<<<<<<< HEAD
-    if (auto const newdir = tr_sys_path_dirname(newpath, error);
-        std::empty(newdir) || !tr_sys_dir_create(newdir.c_str(), TR_SYS_DIR_CREATE_PARENTS, 0777, error))
-=======
     auto newdir = tr_pathbuf{ newpath.sv() };
     newdir.popdir();
     if (!tr_sys_dir_create(newdir, TR_SYS_DIR_CREATE_PARENTS, 0777, error))
->>>>>>> c0bb2d40
     {
         tr_error_prefix(error, "Unable to create directory for new file: ");
         return false;
