// This file Copyright © Mnemosyne LLC.
// It may be used under GPLv2 (SPDX: GPL-2.0-only), GPLv3 (SPDX: GPL-3.0-only),
// or any future license endorsed by Mnemosyne LLC.
// License text can be found in the licenses/ folder.

#include <algorithm> // for std::sort, std::transform
#include <array> // std::array
#include <cctype>
#include <cfloat> // DBL_DIG
#include <chrono>
#include <cstdint> // SIZE_MAX
#include <cstdlib> // getenv()
#include <cstring> /* strerror() */
#include <ctime>
#include <exception>
#include <iostream>
#include <iterator> // for std::back_inserter
#include <locale>
#include <memory>
#include <optional>
#include <set>
#include <stdexcept> // std::runtime_error
#include <string>
#include <string_view>
#include <system_error>
#include <type_traits>
#include <vector>

#ifdef _WIN32
#include <windows.h> /* Sleep(), GetEnvironmentVariable() */
#include <ws2tcpip.h> /* htonl(), ntohl() */

#include <shellapi.h> /* CommandLineToArgv() */
#else
#include <arpa/inet.h>
#endif

#define UTF_CPP_CPLUSPLUS 201703L
#include <utf8.h>

#include <curl/curl.h>

#include <fmt/core.h>

#include <fast_float/fast_float.h>
#include <wildmat.h>

#include "libtransmission/transmission.h"

#include "libtransmission/error-types.h"
#include "libtransmission/error.h"
#include "libtransmission/file.h"
#include "libtransmission/log.h"
#include "libtransmission/mime-types.h"
#include "libtransmission/tr-assert.h"
#include "libtransmission/tr-strbuf.h"
#include "libtransmission/utils.h"
#include "libtransmission/values.h"

using namespace std::literals;
using namespace libtransmission::Values;

time_t libtransmission::detail::tr_time::current_time = {};

// ---

namespace libtransmission::Values
{

// default values; can be overridden by client apps
Config::Units<MemoryUnits> Config::Memory{ Config::Base::Kibi, "B"sv, "KiB"sv, "MiB"sv, "GiB"sv, "TiB"sv };
Config::Units<SpeedUnits> Config::Speed{ Config::Base::Kilo, "B/s"sv, "kB/s"sv, "MB/s"sv, "GB/s"sv, "TB/s"sv };
Config::Units<StorageUnits> Config::Storage{ Config::Base::Kilo, "B"sv, "kB"sv, "MB"sv, "GB"sv, "TB"sv };

} // namespace libtransmission::Values

// ---

std::optional<std::locale> tr_locale_set_global(char const* locale_name) noexcept
{
    try
    {
        return tr_locale_set_global(std::locale{ locale_name });
    }
    catch (std::runtime_error const&)
    {
        return {};
    }
}

std::optional<std::locale> tr_locale_set_global(std::locale const& locale) noexcept
{
    try
    {
        auto old_locale = std::locale::global(locale);

        std::cout.imbue(std::locale{});
        std::cerr.imbue(std::locale{});

        return old_locale;
    }
    catch (std::exception const&)
    {
        return {};
    }
}

// ---

bool tr_file_read(std::string_view filename, std::vector<char>& contents, tr_error* error)
{
    auto const szfilename = tr_pathbuf{ filename };

    /* try to stat the file */
    auto local_error = tr_error{};
    if (error == nullptr)
    {
        error = &local_error;
    }

    auto const info = tr_sys_path_get_info(szfilename, 0, error);
    if (*error)
    {
        tr_logAddError(fmt::format(
            _("Couldn't read '{path}': {error} ({error_code})"),
            fmt::arg("path", filename),
            fmt::arg("error", error->message()),
            fmt::arg("error_code", error->code())));
        return false;
    }

    if (!info || !info->isFile())
    {
        tr_logAddError(fmt::format(_("Couldn't read '{path}': Not a regular file"), fmt::arg("path", filename)));
        error->set(TR_ERROR_EISDIR, "Not a regular file"sv);
        return false;
    }

    /* Load the torrent file into our buffer */
    auto const fd = tr_sys_file_open(szfilename, TR_SYS_FILE_READ | TR_SYS_FILE_SEQUENTIAL, 0, error);
    if (fd == TR_BAD_SYS_FILE)
    {
        tr_logAddError(fmt::format(
            _("Couldn't read '{path}': {error} ({error_code})"),
            fmt::arg("path", filename),
            fmt::arg("error", error->message()),
            fmt::arg("error_code", error->code())));
        return false;
    }

    contents.resize(info->size);
    if (!tr_sys_file_read(fd, std::data(contents), info->size, nullptr, error))
    {
        tr_logAddError(fmt::format(
            _("Couldn't read '{path}': {error} ({error_code})"),
            fmt::arg("path", filename),
            fmt::arg("error", error->message()),
            fmt::arg("error_code", error->code())));
        tr_sys_file_close(fd);
        return false;
    }

    tr_sys_file_close(fd);
    return true;
}

bool tr_file_save(std::string_view filename, std::string_view contents, tr_error* error)
{
    // follow symlinks to find the "real" file, to make sure the temporary
    // we build with tr_sys_file_open_temp() is created on the right partition
    if (auto const realname = tr_sys_path_resolve(filename); !std::empty(realname) && realname != filename)
    {
        return tr_file_save(realname, contents, error);
    }

    // Write it to a temp file first.
    // This is a safeguard against edge cases, e.g. disk full, crash while writing, etc.
    auto tmp = tr_pathbuf{ filename, ".tmp.XXXXXX"sv };
    auto const fd = tr_sys_file_open_temp(std::data(tmp), error);
    if (fd == TR_BAD_SYS_FILE)
    {
        return false;
    }

    // Save the contents. This might take >1 pass.
    auto ok = bool{ true };
    while (!std::empty(contents))
    {
        auto n_written = uint64_t{};
        if (!tr_sys_file_write(fd, std::data(contents), std::size(contents), &n_written, error))
        {
            ok = false;
            break;
        }
        contents.remove_prefix(n_written);
    }

    // If we saved it to disk successfully, move it from '.tmp' to the correct filename
    if (!tr_sys_file_close(fd, error) || !ok || !tr_sys_path_rename(tmp, tr_pathbuf{ filename }, error))
    {
        return false;
    }

    tr_logAddTrace(fmt::format("Saved '{}'", filename));
    return true;
}

// ---

size_t tr_strv_to_buf(std::string_view src, char* buf, size_t buflen)
{
    size_t const len = std::size(src);

    if (buflen >= len)
    {
        auto const out = std::copy(std::begin(src), std::end(src), buf);

        if (buflen > len)
        {
            *out = '\0';
        }
    }

    return len;
}

/* User-level routine. returns whether or not 'text' and 'p' matched */
bool tr_wildmat(std::string_view text, std::string_view pattern)
{
    // TODO(ckerr): replace wildmat with base/strings/pattern.cc
    // wildmat wants these to be zero-terminated.
    return pattern == "*"sv || DoMatch(std::string{ text }.c_str(), std::string{ pattern }.c_str()) > 0;
}

char const* tr_strerror(int errnum)
{
    if (char const* const ret = strerror(errnum); ret != nullptr)
    {
        return ret;
    }

    return "Unknown Error";
}

// ---

std::string_view tr_strv_strip(std::string_view str)
{
    auto constexpr Test = [](auto ch)
    {
        return isspace(static_cast<unsigned char>(ch));
    };

    auto const it = std::find_if_not(std::begin(str), std::end(str), Test);
    str.remove_prefix(std::distance(std::begin(str), it));

    auto const rit = std::find_if_not(std::rbegin(str), std::rend(str), Test);
    str.remove_suffix(std::distance(std::rbegin(str), rit));

    return str;
}

// ---

uint64_t tr_time_msec()
{
    return std::chrono::system_clock::now().time_since_epoch() / 1ms;
}

// ---

double tr_getRatio(uint64_t numerator, uint64_t denominator)
{
    if (denominator > 0)
    {
        return numerator / static_cast<double>(denominator);
    }

    if (numerator > 0)
    {
        return TR_RATIO_INF;
    }

    return TR_RATIO_NA;
}

// ---

#if !(defined(__APPLE__) && defined(__clang__))

std::string tr_strv_convert_utf8(std::string_view sv)
{
    return tr_strv_replace_invalid(sv);
}

#endif

std::string tr_strv_replace_invalid(std::string_view sv, uint32_t replacement)
{
    // stripping characters after first \0
    if (auto first_null = sv.find('\0'); first_null != std::string::npos)
    {
        sv = { std::data(sv), first_null };
    }
    auto out = std::string{};
    out.reserve(std::size(sv));
    utf8::unchecked::replace_invalid(std::data(sv), std::data(sv) + std::size(sv), std::back_inserter(out), replacement);
    return out;
}

#ifdef _WIN32

std::string tr_win32_native_to_utf8(std::wstring_view in)
{
    auto out = std::string{};
    out.resize(WideCharToMultiByte(CP_UTF8, 0, std::data(in), std::size(in), nullptr, 0, nullptr, nullptr));
    [[maybe_unused]] auto
        len = WideCharToMultiByte(CP_UTF8, 0, std::data(in), std::size(in), std::data(out), std::size(out), nullptr, nullptr);
    TR_ASSERT(len == std::size(out));
    return out;
}

std::wstring tr_win32_utf8_to_native(std::string_view in)
{
    auto out = std::wstring{};
    out.resize(MultiByteToWideChar(CP_UTF8, 0, std::data(in), std::size(in), nullptr, 0));
    [[maybe_unused]] auto len = MultiByteToWideChar(CP_UTF8, 0, std::data(in), std::size(in), std::data(out), std::size(out));
    TR_ASSERT(len == std::size(out));
    return out;
}

std::string tr_win32_format_message(uint32_t code)
{
    wchar_t* wide_text = nullptr;
    auto const wide_size = FormatMessageW(
        FORMAT_MESSAGE_ALLOCATE_BUFFER | FORMAT_MESSAGE_FROM_SYSTEM | FORMAT_MESSAGE_IGNORE_INSERTS,
        nullptr,
        code,
        0,
        (LPWSTR)&wide_text,
        0,
        nullptr);

    if (wide_size == 0)
    {
        return fmt::format("Unknown error ({:#08x})", code);
    }

    auto text = std::string{};

    if (wide_size != 0 && wide_text != nullptr)
    {
        text = tr_win32_native_to_utf8({ wide_text, wide_size });
    }

    LocalFree(wide_text);

    // Most (all?) messages contain "\r\n" in the end, chop it
    while (!std::empty(text) && isspace(text.back()))
    {
        text.resize(text.size() - 1);
    }

    return text;
}

namespace
{
namespace tr_main_win32_impl
{

std::optional<std::vector<std::string>> win32MakeUtf8Argv()
{
    int argc;
    auto argv = std::vector<std::string>{};
    if (wchar_t** wargv = CommandLineToArgvW(GetCommandLineW(), &argc); wargv != nullptr)
    {
        for (int i = 0; i < argc; ++i)
        {
            if (wargv[i] == nullptr)
            {
                break;
            }

            auto str = tr_win32_native_to_utf8(wargv[i]);
            if (std::empty(str))
            {
                break;
            }

            argv.emplace_back(std::move(str));
        }

        LocalFree(wargv);
    }

    if (static_cast<int>(std::size(argv)) == argc)
    {
        return argv;
    }

    return {};
}

} // namespace tr_main_win32_impl
} // namespace

int tr_main_win32(int argc, char** argv, int (*real_main)(int, char**))
{
    using namespace tr_main_win32_impl;

    SetConsoleCP(CP_UTF8);
    SetConsoleOutputCP(CP_UTF8);

    // build an argv from GetCommandLineW + CommandLineToArgvW
    if (auto argv_strs = win32MakeUtf8Argv(); argv_strs)
    {
        auto argv_cstrs = std::vector<char*>{};
        argv_cstrs.reserve(std::size(*argv_strs));
        std::transform(
            std::begin(*argv_strs),
            std::end(*argv_strs),
            std::back_inserter(argv_cstrs),
            [](auto& str) { return std::data(str); });
        argv_cstrs.push_back(nullptr); // argv is nullptr-terminated
        return (*real_main)(std::size(*argv_strs), std::data(argv_cstrs));
    }

    return (*real_main)(argc, argv);
}

#endif

// ---

namespace
{
namespace tr_num_parse_range_impl
{

struct number_range
{
    int low;
    int high;
};

/**
 * This should be a single number (ex. "6") or a range (ex. "6-9").
 * Anything else is an error and will return failure.
 */
bool parseNumberSection(std::string_view str, number_range& range)
{
    auto constexpr Delimiter = "-"sv;

    auto const first = tr_num_parse<int>(str, &str);
    if (!first)
    {
        return false;
    }

    range.low = range.high = *first;
    if (std::empty(str))
    {
        return true;
    }

    if (!tr_strv_starts_with(str, Delimiter))
    {
        return false;
    }

    str.remove_prefix(std::size(Delimiter));
    auto const second = tr_num_parse<int>(str);
    if (!second)
    {
        return false;
    }

    range.high = *second;
    return true;
}

} // namespace tr_num_parse_range_impl
} // namespace

/**
 * Given a string like "1-4" or "1-4,6,9,14-51", this allocates and returns an
 * array of setmeCount ints of all the values in the array.
 * For example, "5-8" will return [ 5, 6, 7, 8 ] and setmeCount will be 4.
 * If a fragment of the string can't be parsed, nullptr is returned.
 */
std::vector<int> tr_num_parse_range(std::string_view str)
{
    using namespace tr_num_parse_range_impl;

    auto values = std::set<int>{};
    auto token = std::string_view{};
    auto range = number_range{};
    while (tr_strv_sep(&str, &token, ',') && parseNumberSection(token, range))
    {
        for (auto i = range.low; i <= range.high; ++i)
        {
            values.insert(i);
        }
    }

    return { std::begin(values), std::end(values) };
}

// ---

double tr_truncd(double x, int decimal_places)
{
    auto buf = std::array<char, 128>{};
    auto const [out, len] = fmt::format_to_n(std::data(buf), std::size(buf) - 1, "{:.{}f}", x, DBL_DIG);
    *out = '\0';

    if (auto* const pt = strchr(std::data(buf), '.'); pt != nullptr)
    {
        pt[decimal_places != 0 ? decimal_places + 1 : 0] = '\0';
    }

    return tr_num_parse<double>(std::data(buf)).value_or(0.0);
}

std::string tr_strpercent(double x)
{
    if (x < 5.0)
    {
        return fmt::format("{:.2Lf}", tr_truncd(x, 2));
    }

    if (x < 100.0)
    {
        return fmt::format("{:.1Lf}", tr_truncd(x, 1));
    }

    return fmt::format("{:.0Lf}", x);
}

std::string tr_strratio(double ratio, char const* infinity)
{
    if ((int)ratio == TR_RATIO_NA)
    {
        return _("None");
    }

    if ((int)ratio == TR_RATIO_INF)
    {
        return infinity != nullptr ? infinity : "";
    }

    return tr_strpercent(ratio);
}

// ---

<<<<<<< HEAD
namespace
{
namespace tr_file_move_impl
=======
bool tr_file_move(std::string_view oldpath_in, std::string_view newpath_in, tr_error* error)
>>>>>>> dce0d371
{

<<<<<<< HEAD
bool pathChecks(std::string_view& oldpath, std::string_view& newpath, tr_error** error)
{
=======
    auto local_error = tr_error{};
    if (error == nullptr)
    {
        error = &local_error;
    }

>>>>>>> dce0d371
    // make sure the old file exists
    auto const info = tr_sys_path_get_info(oldpath, 0, error);
    if (!info)
    {
        error->prefix_message("Unable to get information on old file: ");
        return false;
    }
    if (!info->isFile())
    {
        error->set(TR_ERROR_EINVAL, "Old path does not point to a file."sv);
        return false;
    }

    // ensure the target directory exists
    auto newdir = tr_pathbuf{ newpath };
    newdir.popdir();
    if (!tr_sys_dir_create(newdir, TR_SYS_DIR_CREATE_PARENTS, 0777, error))
    {
        error->prefix_message("Unable to create directory for new file: ");
        return false;
    }

    return true;
}

} // namespace tr_file_move_impl
} // namespace

bool tr_file_move_strict(std::string_view oldpath_in, std::string_view newpath_in, tr_error** error)
{
    if (!tr_file_move_impl::pathChecks(oldpath_in, newpath_in, error))
    {
        return false;
    }

    auto const oldpath = tr_pathbuf{ oldpath_in };
    auto const newpath = tr_pathbuf{ newpath_in };

    /* do the actual moving */
    if (!tr_sys_path_rename(oldpath, newpath, error))
    {
        tr_error_prefix(error, "Unable to move file: ");
        return false;
    }

    return true;
}

bool tr_file_move(std::string_view oldpath_in, std::string_view newpath_in, tr_error** error)
{
    if (!tr_file_move_impl::pathChecks(oldpath_in, newpath_in, error))
    {
        return false;
    }

    auto const oldpath = tr_pathbuf{ oldpath_in };
    auto const newpath = tr_pathbuf{ newpath_in };

    /* they might be on the same filesystem... */
    if (tr_sys_path_rename(oldpath, newpath))
    {
        return true;
    }

    /* Otherwise, copy the file. */
    if (!tr_sys_path_copy(oldpath, newpath, error))
    {
        error->prefix_message("Unable to copy: ");
        return false;
    }

    if (auto log_error = tr_error{}; !tr_sys_path_remove(oldpath, &log_error))
    {
        tr_logAddError(fmt::format(
            _("Couldn't remove '{path}': {error} ({error_code})"),
            fmt::arg("path", oldpath),
            fmt::arg("error", log_error.message()),
            fmt::arg("error_code", log_error.code())));
    }

    return true;
}

// ---

uint64_t tr_htonll(uint64_t hostlonglong)
{
#ifdef HAVE_HTONLL

    return htonll(hostlonglong);

#else

    /* fallback code by bdonlan at https://stackoverflow.com/questions/809902/64-bit-ntohl-in-c/875505#875505 */
    union
    {
        std::array<uint32_t, 2> lx;
        uint64_t llx;
    } u = {};
    u.lx[0] = htonl(hostlonglong >> 32);
    u.lx[1] = htonl(hostlonglong & 0xFFFFFFFFULL);
    return u.llx;

#endif
}

uint64_t tr_ntohll(uint64_t netlonglong)
{
#ifdef HAVE_NTOHLL

    return ntohll(netlonglong);

#else

    /* fallback code by bdonlan at https://stackoverflow.com/questions/809902/64-bit-ntohl-in-c/875505#875505 */
    union
    {
        std::array<uint32_t, 2> lx;
        uint64_t llx;
    } u = {};
    u.llx = netlonglong;
    return ((uint64_t)ntohl(u.lx[0]) << 32) | (uint64_t)ntohl(u.lx[1]);

#endif
}

// --- ENVIRONMENT

bool tr_env_key_exists(char const* key)
{
    TR_ASSERT(key != nullptr);

#ifdef _WIN32
    return GetEnvironmentVariableA(key, nullptr, 0) != 0;
#else
    return getenv(key) != nullptr;
#endif
}

std::string tr_env_get_string(std::string_view key, std::string_view default_value)
{
#ifdef _WIN32

    if (auto const wide_key = tr_win32_utf8_to_native(key); !std::empty(wide_key))
    {
        if (auto const size = GetEnvironmentVariableW(wide_key.c_str(), nullptr, 0); size != 0)
        {
            auto wide_val = std::wstring{};
            wide_val.resize(size);
            if (GetEnvironmentVariableW(wide_key.c_str(), std::data(wide_val), std::size(wide_val)) == std::size(wide_val) - 1)
            {
                TR_ASSERT(wide_val.back() == L'\0');
                wide_val.resize(std::size(wide_val) - 1);
                return tr_win32_native_to_utf8(wide_val);
            }
        }
    }

#else

    auto const szkey = tr_strbuf<char, 256>{ key };

    if (auto const* const value = getenv(szkey); value != nullptr)
    {
        return value;
    }

#endif

    return std::string{ default_value };
}

// ---

tr_net_init_mgr::tr_net_init_mgr()
{
    // try to init curl with default settings (currently ssl support + win32 sockets)
    // but if that fails, we need to init win32 sockets as a bare minimum
    if (curl_global_init(CURL_GLOBAL_ALL) != CURLE_OK)
    {
        curl_global_init(CURL_GLOBAL_WIN32);
    }
}

tr_net_init_mgr::~tr_net_init_mgr()
{
    curl_global_cleanup();
}

std::unique_ptr<tr_net_init_mgr> tr_net_init_mgr::create()
{
    if (!initialised)
    {
        initialised = true;
        return std::unique_ptr<tr_net_init_mgr>{ new tr_net_init_mgr };
    }
    return {};
}

bool tr_net_init_mgr::initialised = false;

std::unique_ptr<tr_net_init_mgr> tr_lib_init()
{
    return tr_net_init_mgr::create();
}

// --- mime-type

std::string_view tr_get_mime_type_for_filename(std::string_view filename)
{
    auto constexpr Compare = [](mime_type_suffix const& entry, auto const& suffix)
    {
        return entry.suffix < suffix;
    };

    if (auto const pos = filename.rfind('.'); pos != std::string_view::npos)
    {
        auto const suffix_lc = tr_strlower(filename.substr(pos + 1));
        auto const it = std::lower_bound(std::begin(mime_type_suffixes), std::end(mime_type_suffixes), suffix_lc, Compare);
        if (it != std::end(mime_type_suffixes) && suffix_lc == it->suffix)
        {
            return it->mime_type;
        }
    }

    // https://developer.mozilla.org/en-US/docs/Web/HTTP/Basics_of_HTTP/MIME_types/Common_types
    // application/octet-stream is the default value.
    // An unknown file type should use this type.
    auto constexpr Fallback = "application/octet-stream"sv;
    return Fallback;
}

// --- parseNum()

#if defined(__GNUC__) && !__has_include(<charconv>)

#include <iomanip> // std::setbase
#include <sstream>

template<typename T, std::enable_if_t<std::is_integral_v<T>, bool> = true>
[[nodiscard]] std::optional<T> tr_num_parse(std::string_view str, std::string_view* remainder, int base)
{
    auto val = T{};
    auto const tmpstr = std::string(std::data(str), std::min(std::size(str), size_t{ 64 }));
    auto sstream = std::stringstream{ tmpstr };
    auto const oldpos = sstream.tellg();
    /* The base parameter only works for bases 8, 10 and 16.
       All other bases will be converted to 0 which activates the
       prefix based parsing and therefore decimal in our usual cases.
       This differs from the from_chars solution below. */
    sstream >> std::setbase(base) >> val;
    auto const newpos = sstream.tellg();
    if ((newpos == oldpos) || (sstream.fail() && !sstream.eof()))
    {
        return std::nullopt;
    }
    if (remainder != nullptr)
    {
        *remainder = str;
        remainder->remove_prefix(sstream.eof() ? std::size(str) : newpos - oldpos);
    }
    return val;
}

#else // #if defined(__GNUC__) && !__has_include(<charconv>)

#include <charconv> // std::from_chars()

template<typename T, std::enable_if_t<std::is_integral_v<T>, bool>>
[[nodiscard]] std::optional<T> tr_num_parse(std::string_view str, std::string_view* remainder, int base)
{
    auto val = T{};
    auto const* const begin_ch = std::data(str);
    auto const* const end_ch = begin_ch + std::size(str);
    /* The base parameter works for any base from 2 to 36 (inclusive).
       This is different from the behaviour of the stringstream
       based solution above. */
    auto const result = std::from_chars(begin_ch, end_ch, val, base);
    if (result.ec != std::errc{})
    {
        return std::nullopt;
    }
    if (remainder != nullptr)
    {
        *remainder = str;
        remainder->remove_prefix(result.ptr - std::data(str));
    }
    return val;
}

#endif // #if defined(__GNUC__) && !__has_include(<charconv>)

template std::optional<long long> tr_num_parse(std::string_view str, std::string_view* remainder, int base);
template std::optional<long> tr_num_parse(std::string_view str, std::string_view* remainder, int base);
template std::optional<int> tr_num_parse(std::string_view str, std::string_view* remainder, int base);
template std::optional<char> tr_num_parse(std::string_view str, std::string_view* remainder, int base);

template std::optional<unsigned long long> tr_num_parse(std::string_view str, std::string_view* remainder, int base);
template std::optional<unsigned long> tr_num_parse(std::string_view str, std::string_view* remainder, int base);
template std::optional<unsigned int> tr_num_parse(std::string_view str, std::string_view* remainder, int base);
template std::optional<unsigned short> tr_num_parse(std::string_view str, std::string_view* remainder, int base);
template std::optional<unsigned char> tr_num_parse(std::string_view str, std::string_view* remainder, int base);

template<typename T, std::enable_if_t<std::is_floating_point_v<T>, bool>>
[[nodiscard]] std::optional<T> tr_num_parse(std::string_view str, std::string_view* remainder)
{
    auto const* const begin_ch = std::data(str);
    auto const* const end_ch = begin_ch + std::size(str);
    auto val = T{};
    auto const result = fast_float::from_chars(begin_ch, end_ch, val);
    if (result.ec != std::errc{})
    {
        return std::nullopt;
    }
    if (remainder != nullptr)
    {
        *remainder = str;
        remainder->remove_prefix(result.ptr - std::data(str));
    }
    return val;
}

template std::optional<double> tr_num_parse(std::string_view sv, std::string_view* remainder);<|MERGE_RESOLUTION|>--- conflicted
+++ resolved
@@ -555,26 +555,19 @@
 
 // ---
 
-<<<<<<< HEAD
 namespace
 {
 namespace tr_file_move_impl
-=======
-bool tr_file_move(std::string_view oldpath_in, std::string_view newpath_in, tr_error* error)
->>>>>>> dce0d371
-{
-
-<<<<<<< HEAD
-bool pathChecks(std::string_view& oldpath, std::string_view& newpath, tr_error** error)
-{
-=======
+{
+
+bool pathChecks(std::string_view& oldpath, std::string_view& newpath, tr_error* error)
+{
     auto local_error = tr_error{};
     if (error == nullptr)
     {
         error = &local_error;
     }
 
->>>>>>> dce0d371
     // make sure the old file exists
     auto const info = tr_sys_path_get_info(oldpath, 0, error);
     if (!info)
@@ -603,7 +596,7 @@
 } // namespace tr_file_move_impl
 } // namespace
 
-bool tr_file_move_strict(std::string_view oldpath_in, std::string_view newpath_in, tr_error** error)
+bool tr_file_move_strict(std::string_view oldpath_in, std::string_view newpath_in, tr_error* error)
 {
     if (!tr_file_move_impl::pathChecks(oldpath_in, newpath_in, error))
     {
@@ -616,14 +609,14 @@
     /* do the actual moving */
     if (!tr_sys_path_rename(oldpath, newpath, error))
     {
-        tr_error_prefix(error, "Unable to move file: ");
+        error->prefix_message("Unable to move file: ");
         return false;
     }
 
     return true;
 }
 
-bool tr_file_move(std::string_view oldpath_in, std::string_view newpath_in, tr_error** error)
+bool tr_file_move(std::string_view oldpath_in, std::string_view newpath_in, tr_error* error)
 {
     if (!tr_file_move_impl::pathChecks(oldpath_in, newpath_in, error))
     {
