--- conflicted
+++ resolved
@@ -134,15 +134,9 @@
 
     ReadState done(bool is_connected)
     {
-<<<<<<< HEAD
-        peer_io_->clear_callbacks();
-
         // The responding client of a handshake usually starts sending BT messages immediately after
         // the handshake, so we need to return READ_NOW to ensure those messages are processed.
         return fire_done(is_connected) ? READ_NOW : READ_ERR;
-=======
-        return fire_done(is_connected) ? READ_LATER : READ_ERR;
->>>>>>> eb1829a3
     }
 
     [[nodiscard]] auto is_incoming() const noexcept
