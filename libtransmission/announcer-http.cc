// This file Copyright © 2010-2022 Mnemosyne LLC.
// It may be used under GPLv2 (SPDX: GPL-2.0-only), GPLv3 (SPDX: GPL-3.0-only),
// or any future license endorsed by Mnemosyne LLC.
// License text can be found in the licenses/ folder.

#include <climits> /* USHRT_MAX */
#include <cstdio> /* fprintf() */
#include <cstring> /* strchr(), memcmp(), memcpy() */
#include <iostream>
#include <iomanip>
#include <optional>
#include <string>
#include <string_view>

#include <curl/curl.h>

#include <event2/buffer.h>
#include <event2/http.h> /* for HTTP_OK */

#include <fmt/core.h>

#define LIBTRANSMISSION_ANNOUNCER_MODULE

#include "transmission.h"

#include "announcer-common.h"
#include "benc.h"
#include "crypto-utils.h"
#include "error.h"
#include "log.h"
#include "net.h" /* tr_globalIPv6() */
#include "peer-mgr.h" /* pex */
#include "quark.h"
#include "torrent.h"
#include "tr-assert.h"
#include "utils.h"
#include "web-utils.h"
#include "web.h"

using namespace std::literals;

/****
*****
*****  ANNOUNCE
*****
****/

static char const* get_event_string(tr_announce_request const* req)
{
    return req->partial_seed && (req->event != TR_ANNOUNCE_EVENT_STOPPED) ? "paused" : tr_announce_event_get_string(req->event);
}

static std::string announce_url_new(tr_session const* session, tr_announce_request const* req)
{
    auto const announce_sv = req->announce_url.sv();

    auto escaped_info_hash = std::array<char, SHA_DIGEST_LENGTH * 3 + 1>{};
    tr_http_escape_sha1(std::data(escaped_info_hash), req->info_hash);

    auto* const buf = evbuffer_new();
    evbuffer_expand(buf, 1024);
    evbuffer_add_printf(
        buf,
        "%" TR_PRIsv
        "%c"
        "info_hash=%s"
        "&peer_id=%" TR_PRIsv
        "&port=%d"
        "&uploaded=%" PRIu64 //
        "&downloaded=%" PRIu64 //
        "&left=%" PRIu64
        "&numwant=%d"
        "&key=%x"
        "&compact=1"
        "&supportcrypto=1",
        TR_PRIsv_ARG(announce_sv),
        announce_sv.find('?') == std::string_view::npos ? '?' : '&',
        std::data(escaped_info_hash),
        TR_PRIsv_ARG(req->peer_id),
        req->port,
        req->up,
        req->down,
        req->leftUntilComplete,
        req->numwant,
        req->key);

    if (session->encryptionMode == TR_ENCRYPTION_REQUIRED)
    {
        evbuffer_add_printf(buf, "&requirecrypto=1");
    }

    if (req->corrupt != 0)
    {
        evbuffer_add_printf(buf, "&corrupt=%" PRIu64, req->corrupt);
    }

    if (char const* str = get_event_string(req); !tr_str_is_empty(str))
    {
        evbuffer_add_printf(buf, "&event=%s", str);
    }

    if (!std::empty(req->tracker_id))
    {
        evbuffer_add_printf(buf, "&trackerid=%" TR_PRIsv, TR_PRIsv_ARG(req->tracker_id));
    }

    return evbuffer_free_to_str(buf);
}

static std::string format_ipv4_url_arg(tr_address const& ipv4_address)
{
    std::array<char, INET_ADDRSTRLEN> readable;
    evutil_inet_ntop(AF_INET, &ipv4_address.addr, readable.data(), readable.size());

    return "&ipv4="s + readable.data();
}

static std::string format_ipv6_url_arg(unsigned char const* ipv6_address)
{
    std::array<char, INET6_ADDRSTRLEN> readable;
    evutil_inet_ntop(AF_INET6, ipv6_address, readable.data(), readable.size());

    auto arg = "&ipv6="s;
    tr_http_escape(arg, std::data(readable), true);

    return arg;
}

static void verboseLog(std::string_view description, tr_direction direction, std::string_view message)
{
    auto& out = std::cerr;
    static bool const verbose = tr_env_key_exists("TR_CURL_VERBOSE");
    if (!verbose)
    {
        return;
    }

    auto const direction_sv = direction == TR_DOWN ? "<< "sv : ">> "sv;
    out << description << std::endl << "[raw]"sv << direction_sv;
    for (unsigned char ch : message)
    {
        if (isprint(ch) != 0)
        {
            out << ch;
        }
        else
        {
            out << R"(\x)" << std::hex << std::setw(2) << std::setfill('0') << unsigned(ch) << std::dec << std::setw(1)
                << std::setfill(' ');
        }
    }
    out << std::endl << "[b64]"sv << direction_sv << tr_base64_encode(message) << std::endl;
}

static auto constexpr MaxBencDepth = 8;

void tr_announcerParseHttpAnnounceResponse(tr_announce_response& response, std::string_view benc, char const* log_name)
{
    verboseLog("Announce response:", TR_DOWN, benc);

    struct AnnounceHandler final : public transmission::benc::BasicHandler<MaxBencDepth>
    {
        using BasicHandler = transmission::benc::BasicHandler<MaxBencDepth>;

        tr_announce_response& response_;
        std::optional<size_t> row_;
        tr_pex pex_ = {};

        explicit AnnounceHandler(tr_announce_response& response)
            : response_{ response }
        {
        }

        bool StartDict(Context const& context) override
        {
            BasicHandler::StartDict(context);

            pex_ = {};

            return true;
        }

        bool EndDict(Context const& context) override
        {
            BasicHandler::EndDict(context);

            if (tr_address_is_valid_for_peers(&pex_.addr, pex_.port))
            {
                response_.pex.push_back(pex_);
                pex_ = {};
            }

            return true;
        }

        bool Int64(int64_t value, Context const& context) override
        {
            if (auto const key = currentKey(); key == "interval")
            {
                response_.interval = value;
            }
            else if (key == "min interval"sv)
            {
                response_.min_interval = value;
            }
            else if (key == "complete"sv)
            {
                response_.seeders = value;
            }
            else if (key == "incomplete"sv)
            {
                response_.leechers = value;
            }
            else if (key == "downloaded"sv)
            {
                response_.downloads = value;
            }
            else if (key == "port"sv)
            {
                pex_.port = htons(uint16_t(value));
            }
            else if (!tr_error_is_set(context.error))
            {
                auto const msg = tr_strvJoin("unexpected int: key["sv, key, "] value["sv, std::to_string(value), "]"sv);
                tr_error_set(context.error, EINVAL, msg);
            }

            return true;
        }

        bool String(std::string_view value, Context const& context) override
        {
            if (auto const key = currentKey(); key == "failure reason"sv)
            {
                response_.errmsg = value;
            }
            else if (key == "warning message"sv)
            {
                response_.warning = value;
            }
            else if (key == "tracker id"sv)
            {
                response_.tracker_id = value;
            }
            else if (key == "peers"sv)
            {
                response_.pex = tr_peerMgrCompactToPex(std::data(value), std::size(value), nullptr, 0);
            }
            else if (key == "peers6"sv)
            {
                response_.pex6 = tr_peerMgrCompact6ToPex(std::data(value), std::size(value), nullptr, 0);
            }
            else if (key == "ip")
            {
                tr_address_from_string(&pex_.addr, value);
            }
            else if (key == "peer id")
            {
                // unused
            }
            else if (key == "external ip"sv && std::size(value) == 4)
            {
                response_.external_ip = tr_address::from_4byte_ipv4(value);
            }
            else if (!tr_error_is_set(context.error))
            {
                tr_error_set(context.error, EINVAL, tr_strvJoin("unexpected str: key["sv, key, "] value["sv, value, "]"sv));
            }

            return true;
        }
    };

    auto stack = transmission::benc::ParserStack<MaxBencDepth>{};
    auto handler = AnnounceHandler{ response };
    tr_error* error = nullptr;
    transmission::benc::parse(benc, stack, handler, nullptr, &error);
    if (error != nullptr)
    {
        auto const errmsg = fmt::format(
            _("Couldn't parse announce response: {error} ({error_code})"),
            fmt::arg("error", error->message),
            fmt::arg("error_code", error->code));
        tr_logAddNamedWarn(log_name, errmsg);
        tr_error_clear(&error);
    }
}

struct announce_data
{
    tr_sha1_digest_t info_hash;
    std::optional<tr_announce_response> previous_response;

    tr_announce_response_func response_func;
    void* response_func_user_data;
    bool http_success = false;

    uint8_t requests_sent_count;
    uint8_t requests_answered_count;

    char log_name[128];
};

static bool handleAnnounceResponse(tr_web::FetchResponse const& web_response, tr_announce_response* const response)
{
    auto const& [status, body, did_connect, did_timeout, vdata] = web_response;
    auto* data = static_cast<struct announce_data*>(vdata);

    response->did_connect = did_connect;
    response->did_timeout = did_timeout;
    tr_logAddNamedTrace(data->log_name, "Got announce response");

    if (status != HTTP_OK)
    {
        auto const* const response_str = tr_webGetResponseStr(status);
        response->errmsg = tr_strvJoin("Tracker HTTP response "sv, std::to_string(status), " ("sv, response_str, ")"sv);

        return false;
    }

    tr_announcerParseHttpAnnounceResponse(*response, body, data->log_name);

    if (!std::empty(response->pex6))
    {
        tr_logAddNamedTrace(data->log_name, fmt::format("got a peers6 length of {}", std::size(response->pex6)));
    }

    if (!std::empty(response->pex))
    {
        tr_logAddNamedTrace(data->log_name, fmt::format("got a peers length of {}", std::size(response->pex)));
    }

    return true;
}

static void onAnnounceDone(tr_web::FetchResponse const& web_response)
{
    auto const& [status, body, did_connect, did_timeout, vdata] = web_response;
    auto* data = static_cast<struct announce_data*>(vdata);

    ++data->requests_answered_count;

    // If another request already succeeded (or we don't have a registered callback),
    // skip processing this response:
    if (!data->http_success && data->response_func != nullptr)
    {
        tr_announce_response response;
        response.info_hash = data->info_hash;

        data->http_success = handleAnnounceResponse(web_response, &response);

        if (data->http_success)
        {
            data->response_func(&response, data->response_func_user_data);
        }
        else if (data->requests_answered_count == data->requests_sent_count)
        {
            auto const* response_used = &response;

            // All requests have been answered, but none were successfull.
            // Choose the one that went further to report.
            if (data->previous_response && !response.did_connect && !response.did_timeout)
            {
                response_used = &*data->previous_response;
            }

            data->response_func(response_used, data->response_func_user_data);
        }
        else
        {
            // There is still one request pending that might succeed, so store
            // the response for later. There is only room for 1 previous response,
            // because there can be at most 2 requests.
            TR_ASSERT(!data->previous_response);
            data->previous_response = std::move(response);
        }
    }
    else
    {
        logtrace(data->log_name, "Ignoring redundant announce response");
    }

    // Free data if no more responses are expected:
    if (data->requests_answered_count == data->requests_sent_count)
    {
        delete data;
    }
}

void tr_tracker_http_announce(
    tr_session* session,
    tr_announce_request const* request,
    tr_announce_response_func response_func,
    void* response_func_user_data)
{
    auto* const d = new announce_data();
    d->response_func = response_func;
    d->response_func_user_data = response_func_user_data;
    d->info_hash = request->info_hash;
    tr_strlcpy(d->log_name, request->log_name, sizeof(d->log_name));

<<<<<<< HEAD
    /* There are two alternative techniques for announcing both IPv4 and
       IPv6 addresses. Previous version of BEP-7 suggests adding "ipv4="
       and "ipv6=" parameters to the announce URL, while OpenTracker and
       newer version of BEP-7 requires that peers announce once per each
       public address they want to use.

       We should ensure that we send the announce both via IPv6 and IPv4,
       and to be safe we also add the "ipv6=" and "ipv4=" parameters, if
       we already have them. Our global IPv6 address is computed for the
       LTEP handshake, so this comes for free. Our public IPv4 address
       may have been returned from a previous announce and stored in the
       session.
     */
    auto url_base = announce_url_new(session, request);

    auto options = tr_web::FetchOptions{ url_base, onAnnounceDone, d };
=======
    auto const url = announce_url_new(session, request);
    tr_logAddNamedTrace(request->log_name, fmt::format("Sending announce to libcurl: '{}'", url));

    auto options = tr_web::FetchOptions{ url, onAnnounceDone, d };
>>>>>>> 4f2472cd
    options.timeout_secs = 90L;
    options.sndbuf = 1024;
    options.rcvbuf = 3072;

    auto ipv6 = tr_globalIPv6(session);

#if LIBCURL_VERSION_NUM < CURL_VERSION_BITS(7, 77, 0)
    /*
     * Before Curl 7.77.0, if we explicitly choose the IP version we want
     * to use, it is still possible that the wrong one is used. The workaround
     * is expensive (disabling DNS cache), so instead we have to make do with
     * a request that we don't know if will go through IPv6 or IPv4.
     */
    if (ipv6 != nullptr)
    {
        if (auto public_ipv4 = session->externalIP(); public_ipv4.has_value())
        {
            options.url += format_ipv4_url_arg(*public_ipv4);
        }
        options.url += format_ipv6_url_arg(ipv6);
    }
#else
    if (ipv6 != nullptr)
    {
        d->requests_sent_count = 2;

        // First try to send the announce via IPv4:
        logtrace(request->log_name, "Sending IPv4 announce to libcurl: \"%" TR_PRIsv "\"", TR_PRIsv_ARG(options.url));

        auto ipv4_options = options;
        // Set the "&ipv6=" argument
        ipv4_options.url += format_ipv6_url_arg(ipv6);
        // Set protocol to IPv4
        ipv4_options.ip_proto = tr_web::FetchOptions::IPProtocol::V4;
        session->web->fetch(std::move(ipv4_options));

        // Then maybe set the "&ipv4=..." part and try to send via IPv6:
        if (auto public_ipv4 = session->externalIP(); public_ipv4.has_value())
        {
            options.url += format_ipv4_url_arg(*public_ipv4);
        }
        options.ip_proto = tr_web::FetchOptions::IPProtocol::V6;
        logtrace(request->log_name, "Sending IPv6 announce to libcurl: \"%" TR_PRIsv "\"", TR_PRIsv_ARG(options.url));
    }
    else
#endif
    {
        d->requests_sent_count = 1;

        // Don't care about IP version when announcing
        logtrace(request->log_name, "Sending announce to libcurl: \"%" TR_PRIsv "\"", TR_PRIsv_ARG(options.url));
    }
    session->web->fetch(std::move(options));
}

/****
*****
*****  SCRAPE
*****
****/

void tr_announcerParseHttpScrapeResponse(tr_scrape_response& response, std::string_view benc, char const* log_name)
{
    verboseLog("Scrape response:", TR_DOWN, benc);

    struct ScrapeHandler final : public transmission::benc::BasicHandler<MaxBencDepth>
    {
        using BasicHandler = transmission::benc::BasicHandler<MaxBencDepth>;

        tr_scrape_response& response_;
        std::optional<size_t> row_;

        explicit ScrapeHandler(tr_scrape_response& response)
            : response_{ response }
        {
        }

        bool Key(std::string_view value, Context const& context) override
        {
            BasicHandler::Key(value, context);

            if (auto needle = tr_sha1_digest_t{}; depth() == 2 && key(1) == "files"sv && std::size(value) == std::size(needle))
            {
                std::copy_n(reinterpret_cast<std::byte const*>(std::data(value)), std::size(value), std::data(needle));
                auto const it = std::find_if(
                    std::begin(response_.rows),
                    std::end(response_.rows),
                    [needle](auto const& row) { return row.info_hash == needle; });

                if (it == std::end(response_.rows))
                {
                    row_.reset();
                }
                else
                {
                    row_ = std::distance(std::begin(response_.rows), it);
                }
            }

            return true;
        }

        bool Int64(int64_t value, Context const& context) override
        {
            if (auto const key = currentKey(); row_ && key == "complete"sv)
            {
                response_.rows[*row_].seeders = value;
            }
            else if (row_ && key == "downloaded"sv)
            {
                response_.rows[*row_].downloads = value;
            }
            else if (row_ && key == "incomplete"sv)
            {
                response_.rows[*row_].leechers = value;
            }
            else if (row_ && key == "downloaders"sv)
            {
                response_.rows[*row_].downloaders = value;
            }
            else if (key == "min_request_interval"sv)
            {
                response_.min_request_interval = value;
            }
            else if (!tr_error_is_set(context.error))
            {
                auto const errmsg = tr_strvJoin("unexpected int: key["sv, key, "] value["sv, std::to_string(value), "]"sv);
                tr_error_set(context.error, EINVAL, errmsg);
            }

            return true;
        }

        bool String(std::string_view value, Context const& context) override
        {
            if (auto const key = currentKey(); depth() == 1 && key == "failure reason"sv)
            {
                response_.errmsg = value;
            }
            else if (!tr_error_is_set(context.error))
            {
                tr_error_set(context.error, EINVAL, tr_strvJoin("unexpected string: key["sv, key, "] value["sv, value, "]"sv));
            }

            return true;
        }
    };

    auto stack = transmission::benc::ParserStack<MaxBencDepth>{};
    auto handler = ScrapeHandler{ response };
    tr_error* error = nullptr;
    transmission::benc::parse(benc, stack, handler, nullptr, &error);
    if (error != nullptr)
    {
        tr_logAddNamedWarn(
            log_name,
            fmt::format(
                _("Couldn't parse scrape response: {error} ({error_code})"),
                fmt::arg("error", error->message),
                fmt::arg("error_code", error->code)));
        tr_error_clear(&error);
    }
}

struct scrape_data
{
    tr_scrape_response response;
    tr_scrape_response_func response_func;
    void* response_func_user_data;
    char log_name[128];
};

static void onScrapeDone(tr_web::FetchResponse const& web_response)
{
    auto const& [status, body, did_connect, did_timeout, vdata] = web_response;
    auto* const data = static_cast<struct scrape_data*>(vdata);

    tr_scrape_response& response = data->response;
    response.did_connect = did_connect;
    response.did_timeout = did_timeout;

    auto const scrape_url_sv = response.scrape_url.sv();
    tr_logAddNamedTrace(data->log_name, fmt::format("Got scrape response for '{}'", scrape_url_sv));

    if (status != HTTP_OK)
    {
        auto const* const response_str = tr_webGetResponseStr(status);
        response.errmsg = tr_strvJoin("Tracker HTTP response "sv, std::to_string(status), " ("sv, response_str, ")"sv);
    }
    else if (!std::empty(body))
    {
        tr_announcerParseHttpScrapeResponse(response, body, data->log_name);
    }

    if (data->response_func != nullptr)
    {
        data->response_func(&data->response, data->response_func_user_data);
    }

    delete data;
}

static std::string scrape_url_new(tr_scrape_request const* req)
{
    auto const sv = req->scrape_url.sv();

    auto* const buf = evbuffer_new();
    evbuffer_add(buf, std::data(sv), std::size(sv));

    char delimiter = sv.find('?') == std::string_view::npos ? '?' : '&';
    for (int i = 0; i < req->info_hash_count; ++i)
    {
        char str[SHA_DIGEST_LENGTH * 3 + 1];
        tr_http_escape_sha1(str, req->info_hash[i]);
        evbuffer_add_printf(buf, "%cinfo_hash=%s", delimiter, str);
        delimiter = '&';
    }

    return evbuffer_free_to_str(buf);
}

void tr_tracker_http_scrape(
    tr_session* session,
    tr_scrape_request const* request,
    tr_scrape_response_func response_func,
    void* response_func_user_data)
{
    auto* d = new scrape_data();
    d->response.scrape_url = request->scrape_url;
    d->response_func = response_func;
    d->response_func_user_data = response_func_user_data;
    d->response.row_count = request->info_hash_count;

    for (int i = 0; i < d->response.row_count; ++i)
    {
        d->response.rows[i].info_hash = request->info_hash[i];
        d->response.rows[i].seeders = -1;
        d->response.rows[i].leechers = -1;
        d->response.rows[i].downloads = -1;
    }

    tr_strlcpy(d->log_name, request->log_name, sizeof(d->log_name));

    auto const url = scrape_url_new(request);
    tr_logAddNamedTrace(request->log_name, fmt::format("Sending scrape to libcurl: '{}'", url));

    auto options = tr_web::FetchOptions{ url, onScrapeDone, d };
    options.timeout_secs = 30L;
    options.sndbuf = 4096;
    options.rcvbuf = 4096;
    session->web->fetch(std::move(options));
}<|MERGE_RESOLUTION|>--- conflicted
+++ resolved
@@ -377,7 +377,7 @@
     }
     else
     {
-        logtrace(data->log_name, "Ignoring redundant announce response");
+        tr_logAddNamedTrace(data->log_name, "Ignoring redundant announce response");
     }
 
     // Free data if no more responses are expected:
@@ -399,7 +399,6 @@
     d->info_hash = request->info_hash;
     tr_strlcpy(d->log_name, request->log_name, sizeof(d->log_name));
 
-<<<<<<< HEAD
     /* There are two alternative techniques for announcing both IPv4 and
        IPv6 addresses. Previous version of BEP-7 suggests adding "ipv4="
        and "ipv6=" parameters to the announce URL, while OpenTracker and
@@ -416,15 +415,15 @@
     auto url_base = announce_url_new(session, request);
 
     auto options = tr_web::FetchOptions{ url_base, onAnnounceDone, d };
-=======
-    auto const url = announce_url_new(session, request);
-    tr_logAddNamedTrace(request->log_name, fmt::format("Sending announce to libcurl: '{}'", url));
-
-    auto options = tr_web::FetchOptions{ url, onAnnounceDone, d };
->>>>>>> 4f2472cd
     options.timeout_secs = 90L;
     options.sndbuf = 1024;
     options.rcvbuf = 3072;
+
+    auto do_make_request = [&](std::string_view const& protocol_name, tr_web::FetchOptions&& options)
+    {
+        tr_logAddNamedTrace(request->log_name, fmt::format("Sending {} announce to libcurl: '{}'", protocol_name, options.url));
+        session->web->fetch(std::move(options));
+    };
 
     auto ipv6 = tr_globalIPv6(session);
 
@@ -449,14 +448,12 @@
         d->requests_sent_count = 2;
 
         // First try to send the announce via IPv4:
-        logtrace(request->log_name, "Sending IPv4 announce to libcurl: \"%" TR_PRIsv "\"", TR_PRIsv_ARG(options.url));
-
         auto ipv4_options = options;
         // Set the "&ipv6=" argument
         ipv4_options.url += format_ipv6_url_arg(ipv6);
         // Set protocol to IPv4
         ipv4_options.ip_proto = tr_web::FetchOptions::IPProtocol::V4;
-        session->web->fetch(std::move(ipv4_options));
+        do_make_request("IPv4"sv, std::move(ipv4_options));
 
         // Then maybe set the "&ipv4=..." part and try to send via IPv6:
         if (auto public_ipv4 = session->externalIP(); public_ipv4.has_value())
@@ -464,17 +461,14 @@
             options.url += format_ipv4_url_arg(*public_ipv4);
         }
         options.ip_proto = tr_web::FetchOptions::IPProtocol::V6;
-        logtrace(request->log_name, "Sending IPv6 announce to libcurl: \"%" TR_PRIsv "\"", TR_PRIsv_ARG(options.url));
+        do_make_request("IPv6"sv, std::move(options));
     }
     else
 #endif
     {
         d->requests_sent_count = 1;
-
-        // Don't care about IP version when announcing
-        logtrace(request->log_name, "Sending announce to libcurl: \"%" TR_PRIsv "\"", TR_PRIsv_ARG(options.url));
-    }
-    session->web->fetch(std::move(options));
+        do_make_request(""sv, std::move(options));
+    }
 }
 
 /****
