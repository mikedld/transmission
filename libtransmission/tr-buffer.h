--- conflicted
+++ resolved
@@ -200,22 +200,11 @@
 
     size_t add_socket(tr_socket_t sockfd, size_t n_bytes, tr_error** error = nullptr)
     {
-<<<<<<< HEAD
         if (n_bytes == 0U)
         {
             return {};
         }
 
-        auto const [buf, buflen] = reserve_space(n_bytes);
-        if (auto const n_read = recv(sockfd, reinterpret_cast<char*>(buf), std::min(buflen, n_bytes), 0); n_read >= 0U)
-        {
-            commit_space(n_read);
-            return n_read;
-        }
-
-        auto const err = sockerrno;
-        tr_error_set(error, err, tr_net_strerror(err));
-=======
         auto const [buf, buflen] = reserve_space(n_bytes);
         auto const n_read = recv(sockfd, reinterpret_cast<char*>(buf), std::min(n_bytes, buflen), 0);
         auto const err = sockerrno;
@@ -237,27 +226,25 @@
             tr_error_set(error, err, tr_net_strerror(err));
         }
 
->>>>>>> 87472672
         return {};
     }
 };
 
-#if 0
-class Buffer final
+class EvBuffer final
     : public BufferReader<std::byte>
     , public BufferWriter<std::byte>
 {
 public:
     using value_type = std::byte;
 
-    Buffer() = default;
-    Buffer(Buffer&&) = default;
-    Buffer(Buffer const&) = delete;
-    Buffer& operator=(Buffer&&) = default;
-    Buffer& operator=(Buffer const&) = delete;
+    EvBuffer() = default;
+    EvBuffer(EvBuffer&&) = default;
+    EvBuffer(EvBuffer const&) = delete;
+    EvBuffer& operator=(EvBuffer&&) = default;
+    EvBuffer& operator=(EvBuffer const&) = delete;
 
     template<typename T>
-    explicit Buffer(T const& data)
+    explicit EvBuffer(T const& data)
     {
         add(data);
     }
@@ -295,17 +282,13 @@
         reserved_space_.reset();
     }
 
-<<<<<<< HEAD
-    //
-
 private:
     evhelpers::evbuffer_unique_ptr buf_{ evbuffer_new() };
     std::optional<evbuffer_iovec> reserved_space_;
 };
-#endif
 
 template<size_t N, typename value_type = std::byte>
-class SmallBuffer
+class SmallBuffer final
     : public BufferReader<value_type>
     , public BufferWriter<value_type>
 {
@@ -353,8 +336,6 @@
         end_pos_ += n_bytes;
     }
 
-=======
->>>>>>> 87472672
 private:
     sfl::small_vector<value_type, N> buf_ = {};
     size_t begin_pos_ = {};
