---
# Many of these checks are disabled only because the code hasn't been
# cleaned up yet. Pull requests welcomed.
Checks: >
  modernize-loop-convert,
  modernize-pass-by-value,
  modernize-use-default-member-init,
  modernize-use-nullptr,
  modernize-use-override,
<<<<<<< HEAD
  readability-avoid-const-params-in-decls,
  readability-else-after-return
=======
  modernize-use-using
>>>>>>> ab82e155
<|MERGE_RESOLUTION|>--- conflicted
+++ resolved
@@ -7,9 +7,6 @@
   modernize-use-default-member-init,
   modernize-use-nullptr,
   modernize-use-override,
-<<<<<<< HEAD
+  modernize-use-using,
   readability-avoid-const-params-in-decls,
   readability-else-after-return
-=======
-  modernize-use-using
->>>>>>> ab82e155
