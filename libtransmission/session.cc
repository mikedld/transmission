/*
 * This file Copyright (C) 2008-2014 Mnemosyne LLC
 *
 * It may be used under the GNU GPL versions 2 or 3
 * or any future license endorsed by Mnemosyne LLC.
 *
 */

#include <algorithm> // std::partial_sort
#include <errno.h> /* ENOENT */
#include <limits.h> /* INT_MAX */
#include <stdlib.h>
#include <string.h> /* memcpy */
#include <vector>

#include <signal.h>

#ifndef _WIN32
#include <sys/types.h> /* umask() */
#include <sys/stat.h> /* umask() */
#endif

#include <event2/dns.h> /* evdns_base_free() */
#include <event2/event.h>

#include <stdint.h>
#include <libutp/utp.h>

// #define TR_SHOW_DEPRECATED
#include "transmission.h"
#include "announcer.h"
#include "bandwidth.h"
#include "blocklist.h"
#include "cache.h"
#include "crypto-utils.h"
#include "error.h"
#include "error-types.h"
#include "fdlimit.h"
#include "file.h"
#include "list.h"
#include "log.h"
#include "net.h"
#include "peer-io.h"
#include "peer-mgr.h"
#include "platform.h" /* tr_lock, tr_getTorrentDir() */
#include "platform-quota.h" /* tr_device_info_free() */
#include "port-forwarding.h"
#include "ptrarray.h"
#include "rpc-server.h"
#include "session.h"
#include "session-id.h"
#include "stats.h"
#include "torrent.h"
#include "tr-assert.h"
#include "tr-dht.h" /* tr_dhtUpkeep() */
#include "tr-udp.h"
#include "tr-utp.h"
#include "tr-lpd.h"
#include "trevent.h"
#include "utils.h"
#include "variant.h"
#include "verify.h"
#include "version.h"
#include "web.h"

enum
{
#ifdef TR_LIGHTWEIGHT
    DEFAULT_CACHE_SIZE_MB = 2,
    DEFAULT_PREFETCH_ENABLED = false,
#else
    DEFAULT_CACHE_SIZE_MB = 4,
    DEFAULT_PREFETCH_ENABLED = true,
#endif
    SAVE_INTERVAL_SECS = 360
};

#define dbgmsg(...) tr_logAddDeepNamed(nullptr, __VA_ARGS__)

static tr_port getRandomPort(tr_session* s)
{
    return tr_rand_int_weak(s->randomPortHigh - s->randomPortLow + 1) + s->randomPortLow;
}

/* Generate a peer id : "-TRxyzb-" + 12 random alphanumeric
   characters, where x is the major version number, y is the
   minor version number, z is the maintenance number, and b
   designates beta (Azureus-style) */
void tr_peerIdInit(uint8_t* buf)
{
    int val;
    int total = 0;
    char const* pool = "0123456789abcdefghijklmnopqrstuvwxyz";
    int const base = 36;

    memcpy(buf, PEERID_PREFIX, 8);

    tr_rand_buffer(buf + 8, 11);

    for (int i = 8; i < 19; ++i)
    {
        val = buf[i] % base;
        total += val;
        buf[i] = pool[val];
    }

    val = total % base != 0 ? base - total % base : 0;
    buf[19] = pool[val];
    buf[20] = '\0';
}

/***
****
***/

tr_encryption_mode tr_sessionGetEncryption(tr_session* session)
{
    TR_ASSERT(session != nullptr);

    return session->encryptionMode;
}

void tr_sessionSetEncryption(tr_session* session, tr_encryption_mode mode)
{
    TR_ASSERT(session != nullptr);
    TR_ASSERT(mode == TR_ENCRYPTION_PREFERRED || mode == TR_ENCRYPTION_REQUIRED || mode == TR_CLEAR_PREFERRED);

    session->encryptionMode = mode;
}

/***
****
***/

struct tr_bindinfo
{
    tr_socket_t socket;
    tr_address addr;
    struct event* ev;
};

static void close_bindinfo(struct tr_bindinfo* b)
{
    if (b != nullptr && b->socket != TR_BAD_SOCKET)
    {
        event_free(b->ev);
        b->ev = nullptr;
        tr_netCloseSocket(b->socket);
    }
}

static void close_incoming_peer_port(tr_session* session)
{
    close_bindinfo(session->bind_ipv4);
    close_bindinfo(session->bind_ipv6);
}

static void free_incoming_peer_port(tr_session* session)
{
    close_bindinfo(session->bind_ipv4);
    tr_free(session->bind_ipv4);
    session->bind_ipv4 = nullptr;

    close_bindinfo(session->bind_ipv6);
    tr_free(session->bind_ipv6);
    session->bind_ipv6 = nullptr;
}

static void accept_incoming_peer(evutil_socket_t fd, short what, void* vsession)
{
    TR_UNUSED(what);

    tr_socket_t clientSocket;
    tr_port clientPort;
    tr_address clientAddr;
    auto* session = static_cast<tr_session*>(vsession);

    clientSocket = tr_netAccept(session, fd, &clientAddr, &clientPort);

    if (clientSocket != TR_BAD_SOCKET)
    {
        if (tr_logGetDeepEnabled())
        {
            char addrstr[TR_ADDRSTRLEN];
            tr_address_and_port_to_string(addrstr, sizeof(addrstr), &clientAddr, clientPort);
            tr_logAddDeep(
                __FILE__,
                __LINE__,
                nullptr,
                "new incoming connection %" PRIdMAX " (%s)",
                (intmax_t)clientSocket,
                addrstr);
        }

        tr_peerMgrAddIncoming(session->peerMgr, &clientAddr, clientPort, tr_peer_socket_tcp_create(clientSocket));
    }
}

static void open_incoming_peer_port(tr_session* session)
{
    struct tr_bindinfo* b;

    /* bind an ipv4 port to listen for incoming peers... */
    b = session->bind_ipv4;
    b->socket = tr_netBindTCP(&b->addr, session->private_peer_port, false);

    if (b->socket != TR_BAD_SOCKET)
    {
        b->ev = event_new(session->event_base, b->socket, EV_READ | EV_PERSIST, accept_incoming_peer, session);
        event_add(b->ev, nullptr);
    }

    /* and do the exact same thing for ipv6, if it's supported... */
    if (tr_net_hasIPv6(session->private_peer_port))
    {
        b = session->bind_ipv6;
        b->socket = tr_netBindTCP(&b->addr, session->private_peer_port, false);

        if (b->socket != TR_BAD_SOCKET)
        {
            b->ev = event_new(session->event_base, b->socket, EV_READ | EV_PERSIST, accept_incoming_peer, session);
            event_add(b->ev, nullptr);
        }
    }
}

tr_address const* tr_sessionGetPublicAddress(tr_session const* session, int tr_af_type, bool* is_default_value)
{
    char const* default_value;
    struct tr_bindinfo const* bindinfo;

    switch (tr_af_type)
    {
    case TR_AF_INET:
        bindinfo = session->bind_ipv4;
        default_value = TR_DEFAULT_BIND_ADDRESS_IPV4;
        break;

    case TR_AF_INET6:
        bindinfo = session->bind_ipv6;
        default_value = TR_DEFAULT_BIND_ADDRESS_IPV6;
        break;

    default:
        bindinfo = nullptr;
        default_value = "";
        break;
    }

    if (is_default_value != nullptr && bindinfo != nullptr)
    {
        *is_default_value = tr_strcmp0(default_value, tr_address_to_string(&bindinfo->addr)) == 0;
    }

    return bindinfo != nullptr ? &bindinfo->addr : nullptr;
}

/***
****
***/

#ifdef TR_LIGHTWEIGHT
#define TR_DEFAULT_ENCRYPTION TR_CLEAR_PREFERRED
#else
#define TR_DEFAULT_ENCRYPTION TR_ENCRYPTION_PREFERRED
#endif

static int parse_tos(char const* str)
{
    char* p;
    int value;

    if (evutil_ascii_strcasecmp(str, "") == 0)
    {
        return 0;
    }

    if (evutil_ascii_strcasecmp(str, "default") == 0)
    {
        return 0;
    }

    if (evutil_ascii_strcasecmp(str, "lowcost") == 0)
    {
        return TR_IPTOS_LOWCOST;
    }

    if (evutil_ascii_strcasecmp(str, "mincost") == 0)
    {
        return TR_IPTOS_LOWCOST;
    }

    if (evutil_ascii_strcasecmp(str, "throughput") == 0)
    {
        return TR_IPTOS_THRUPUT;
    }

    if (evutil_ascii_strcasecmp(str, "reliability") == 0)
    {
        return TR_IPTOS_RELIABLE;
    }

    if (evutil_ascii_strcasecmp(str, "lowdelay") == 0)
    {
        return TR_IPTOS_LOWDELAY;
    }

    value = strtol(str, &p, 0);

    if (p == nullptr || p == str)
    {
        return 0;
    }

    return value;
}

static char const* format_tos(int value)
{
    static char buf[8];

    switch (value)
    {
    case 0:
        return "default";

    case TR_IPTOS_LOWCOST:
        return "lowcost";

    case TR_IPTOS_THRUPUT:
        return "throughput";

    case TR_IPTOS_RELIABLE:
        return "reliability";

    case TR_IPTOS_LOWDELAY:
        return "lowdelay";

    default:
        tr_snprintf(buf, 8, "%d", value);
        return buf;
    }
}

void tr_sessionGetDefaultSettings(tr_variant* d)
{
    TR_ASSERT(tr_variantIsDict(d));

    tr_variantDictReserve(d, 63);
    tr_variantDictAddBool(d, TR_KEY_blocklist_enabled, false);
    tr_variantDictAddStr(d, TR_KEY_blocklist_url, "http://www.example.com/blocklist");
    tr_variantDictAddInt(d, TR_KEY_cache_size_mb, DEFAULT_CACHE_SIZE_MB);
    tr_variantDictAddBool(d, TR_KEY_dht_enabled, true);
    tr_variantDictAddBool(d, TR_KEY_utp_enabled, true);
    tr_variantDictAddBool(d, TR_KEY_lpd_enabled, false);
    tr_variantDictAddStr(d, TR_KEY_download_dir, tr_getDefaultDownloadDir());
    tr_variantDictAddInt(d, TR_KEY_speed_limit_down, 100);
    tr_variantDictAddBool(d, TR_KEY_speed_limit_down_enabled, false);
    tr_variantDictAddInt(d, TR_KEY_encryption, TR_DEFAULT_ENCRYPTION);
    tr_variantDictAddInt(d, TR_KEY_idle_seeding_limit, 30);
    tr_variantDictAddBool(d, TR_KEY_idle_seeding_limit_enabled, false);
    tr_variantDictAddStr(d, TR_KEY_incomplete_dir, tr_getDefaultDownloadDir());
    tr_variantDictAddBool(d, TR_KEY_incomplete_dir_enabled, false);
    tr_variantDictAddInt(d, TR_KEY_message_level, TR_LOG_INFO);
    tr_variantDictAddInt(d, TR_KEY_download_queue_size, 5);
    tr_variantDictAddBool(d, TR_KEY_download_queue_enabled, true);
    tr_variantDictAddInt(d, TR_KEY_peer_limit_global, atoi(TR_DEFAULT_PEER_LIMIT_GLOBAL_STR));
    tr_variantDictAddInt(d, TR_KEY_peer_limit_per_torrent, atoi(TR_DEFAULT_PEER_LIMIT_TORRENT_STR));
    tr_variantDictAddInt(d, TR_KEY_peer_port, atoi(TR_DEFAULT_PEER_PORT_STR));
    tr_variantDictAddBool(d, TR_KEY_peer_port_random_on_start, false);
    tr_variantDictAddInt(d, TR_KEY_peer_port_random_low, 49152);
    tr_variantDictAddInt(d, TR_KEY_peer_port_random_high, 65535);
    tr_variantDictAddStr(d, TR_KEY_peer_socket_tos, TR_DEFAULT_PEER_SOCKET_TOS_STR);
    tr_variantDictAddBool(d, TR_KEY_pex_enabled, true);
    tr_variantDictAddBool(d, TR_KEY_port_forwarding_enabled, true);
    tr_variantDictAddInt(d, TR_KEY_preallocation, TR_PREALLOCATE_SPARSE);
    tr_variantDictAddBool(d, TR_KEY_prefetch_enabled, DEFAULT_PREFETCH_ENABLED);
    tr_variantDictAddInt(d, TR_KEY_peer_id_ttl_hours, 6);
    tr_variantDictAddBool(d, TR_KEY_queue_stalled_enabled, true);
    tr_variantDictAddInt(d, TR_KEY_queue_stalled_minutes, 30);
    tr_variantDictAddReal(d, TR_KEY_ratio_limit, 2.0);
    tr_variantDictAddBool(d, TR_KEY_ratio_limit_enabled, false);
    tr_variantDictAddBool(d, TR_KEY_rename_partial_files, true);
    tr_variantDictAddBool(d, TR_KEY_rpc_authentication_required, false);
    tr_variantDictAddStr(d, TR_KEY_rpc_bind_address, "0.0.0.0");
    tr_variantDictAddBool(d, TR_KEY_rpc_enabled, false);
    tr_variantDictAddStr(d, TR_KEY_rpc_password, "");
    tr_variantDictAddStr(d, TR_KEY_rpc_username, "");
    tr_variantDictAddStr(d, TR_KEY_rpc_whitelist, TR_DEFAULT_RPC_WHITELIST);
    tr_variantDictAddBool(d, TR_KEY_rpc_whitelist_enabled, true);
    tr_variantDictAddStr(d, TR_KEY_rpc_host_whitelist, TR_DEFAULT_RPC_HOST_WHITELIST);
    tr_variantDictAddBool(d, TR_KEY_rpc_host_whitelist_enabled, true);
    tr_variantDictAddInt(d, TR_KEY_rpc_port, TR_DEFAULT_RPC_PORT);
    tr_variantDictAddStr(d, TR_KEY_rpc_url, TR_DEFAULT_RPC_URL_STR);
    tr_variantDictAddBool(d, TR_KEY_scrape_paused_torrents_enabled, true);
    tr_variantDictAddStr(d, TR_KEY_script_torrent_done_filename, "");
    tr_variantDictAddBool(d, TR_KEY_script_torrent_done_enabled, false);
    tr_variantDictAddInt(d, TR_KEY_seed_queue_size, 10);
    tr_variantDictAddBool(d, TR_KEY_seed_queue_enabled, false);
    tr_variantDictAddBool(d, TR_KEY_alt_speed_enabled, false);
    tr_variantDictAddInt(d, TR_KEY_alt_speed_up, 50); /* half the regular */
    tr_variantDictAddInt(d, TR_KEY_alt_speed_down, 50); /* half the regular */
    tr_variantDictAddInt(d, TR_KEY_alt_speed_time_begin, 540); /* 9am */
    tr_variantDictAddBool(d, TR_KEY_alt_speed_time_enabled, false);
    tr_variantDictAddInt(d, TR_KEY_alt_speed_time_end, 1020); /* 5pm */
    tr_variantDictAddInt(d, TR_KEY_alt_speed_time_day, TR_SCHED_ALL);
    tr_variantDictAddInt(d, TR_KEY_speed_limit_up, 100);
    tr_variantDictAddBool(d, TR_KEY_speed_limit_up_enabled, false);
    tr_variantDictAddInt(d, TR_KEY_umask, 022);
    tr_variantDictAddInt(d, TR_KEY_upload_slots_per_torrent, 14);
    tr_variantDictAddStr(d, TR_KEY_bind_address_ipv4, TR_DEFAULT_BIND_ADDRESS_IPV4);
    tr_variantDictAddStr(d, TR_KEY_bind_address_ipv6, TR_DEFAULT_BIND_ADDRESS_IPV6);
    tr_variantDictAddBool(d, TR_KEY_start_added_torrents, true);
    tr_variantDictAddBool(d, TR_KEY_trash_original_torrent_files, false);
    tr_variantDictAddInt(d, TR_KEY_anti_brute_force_threshold, 100);
    tr_variantDictAddBool(d, TR_KEY_anti_brute_force_enabled, true);
}

void tr_sessionGetSettings(tr_session* s, tr_variant* d)
{
    TR_ASSERT(tr_variantIsDict(d));

    tr_variantDictReserve(d, 63);
    tr_variantDictAddBool(d, TR_KEY_blocklist_enabled, tr_blocklistIsEnabled(s));
    tr_variantDictAddStr(d, TR_KEY_blocklist_url, tr_blocklistGetURL(s));
    tr_variantDictAddInt(d, TR_KEY_cache_size_mb, tr_sessionGetCacheLimit_MB(s));
    tr_variantDictAddBool(d, TR_KEY_dht_enabled, s->isDHTEnabled);
    tr_variantDictAddBool(d, TR_KEY_utp_enabled, s->isUTPEnabled);
    tr_variantDictAddBool(d, TR_KEY_lpd_enabled, s->isLPDEnabled);
    tr_variantDictAddStr(d, TR_KEY_download_dir, tr_sessionGetDownloadDir(s));
    tr_variantDictAddInt(d, TR_KEY_download_queue_size, tr_sessionGetQueueSize(s, TR_DOWN));
    tr_variantDictAddBool(d, TR_KEY_download_queue_enabled, tr_sessionGetQueueEnabled(s, TR_DOWN));
    tr_variantDictAddInt(d, TR_KEY_speed_limit_down, tr_sessionGetSpeedLimit_KBps(s, TR_DOWN));
    tr_variantDictAddBool(d, TR_KEY_speed_limit_down_enabled, tr_sessionIsSpeedLimited(s, TR_DOWN));
    tr_variantDictAddInt(d, TR_KEY_encryption, s->encryptionMode);
    tr_variantDictAddInt(d, TR_KEY_idle_seeding_limit, tr_sessionGetIdleLimit(s));
    tr_variantDictAddBool(d, TR_KEY_idle_seeding_limit_enabled, tr_sessionIsIdleLimited(s));
    tr_variantDictAddStr(d, TR_KEY_incomplete_dir, tr_sessionGetIncompleteDir(s));
    tr_variantDictAddBool(d, TR_KEY_incomplete_dir_enabled, tr_sessionIsIncompleteDirEnabled(s));
    tr_variantDictAddInt(d, TR_KEY_message_level, tr_logGetLevel());
    tr_variantDictAddInt(d, TR_KEY_peer_limit_global, s->peerLimit);
    tr_variantDictAddInt(d, TR_KEY_peer_limit_per_torrent, s->peerLimitPerTorrent);
    tr_variantDictAddInt(d, TR_KEY_peer_port, tr_sessionGetPeerPort(s));
    tr_variantDictAddBool(d, TR_KEY_peer_port_random_on_start, s->isPortRandom);
    tr_variantDictAddInt(d, TR_KEY_peer_port_random_low, s->randomPortLow);
    tr_variantDictAddInt(d, TR_KEY_peer_port_random_high, s->randomPortHigh);
    tr_variantDictAddStr(d, TR_KEY_peer_socket_tos, format_tos(s->peerSocketTOS));
    tr_variantDictAddStr(d, TR_KEY_peer_congestion_algorithm, s->peer_congestion_algorithm);
    tr_variantDictAddBool(d, TR_KEY_pex_enabled, s->isPexEnabled);
    tr_variantDictAddBool(d, TR_KEY_port_forwarding_enabled, tr_sessionIsPortForwardingEnabled(s));
    tr_variantDictAddInt(d, TR_KEY_preallocation, s->preallocationMode);
    tr_variantDictAddBool(d, TR_KEY_prefetch_enabled, s->isPrefetchEnabled);
    tr_variantDictAddInt(d, TR_KEY_peer_id_ttl_hours, s->peer_id_ttl_hours);
    tr_variantDictAddBool(d, TR_KEY_queue_stalled_enabled, tr_sessionGetQueueStalledEnabled(s));
    tr_variantDictAddInt(d, TR_KEY_queue_stalled_minutes, tr_sessionGetQueueStalledMinutes(s));
    tr_variantDictAddReal(d, TR_KEY_ratio_limit, s->desiredRatio);
    tr_variantDictAddBool(d, TR_KEY_ratio_limit_enabled, s->isRatioLimited);
    tr_variantDictAddBool(d, TR_KEY_rename_partial_files, tr_sessionIsIncompleteFileNamingEnabled(s));
    tr_variantDictAddBool(d, TR_KEY_rpc_authentication_required, tr_sessionIsRPCPasswordEnabled(s));
    tr_variantDictAddStr(d, TR_KEY_rpc_bind_address, tr_sessionGetRPCBindAddress(s));
    tr_variantDictAddBool(d, TR_KEY_rpc_enabled, tr_sessionIsRPCEnabled(s));
    tr_variantDictAddStr(d, TR_KEY_rpc_password, tr_sessionGetRPCPassword(s));
    tr_variantDictAddInt(d, TR_KEY_rpc_port, tr_sessionGetRPCPort(s));
    tr_variantDictAddStr(d, TR_KEY_rpc_url, tr_sessionGetRPCUrl(s));
    tr_variantDictAddStr(d, TR_KEY_rpc_username, tr_sessionGetRPCUsername(s));
    tr_variantDictAddStr(d, TR_KEY_rpc_whitelist, tr_sessionGetRPCWhitelist(s));
    tr_variantDictAddBool(d, TR_KEY_rpc_whitelist_enabled, tr_sessionGetRPCWhitelistEnabled(s));
    tr_variantDictAddBool(d, TR_KEY_scrape_paused_torrents_enabled, s->scrapePausedTorrents);
    tr_variantDictAddBool(d, TR_KEY_script_torrent_done_enabled, tr_sessionIsTorrentDoneScriptEnabled(s));
    tr_variantDictAddStr(d, TR_KEY_script_torrent_done_filename, tr_sessionGetTorrentDoneScript(s));
    tr_variantDictAddInt(d, TR_KEY_seed_queue_size, tr_sessionGetQueueSize(s, TR_UP));
    tr_variantDictAddBool(d, TR_KEY_seed_queue_enabled, tr_sessionGetQueueEnabled(s, TR_UP));
    tr_variantDictAddBool(d, TR_KEY_alt_speed_enabled, tr_sessionUsesAltSpeed(s));
    tr_variantDictAddInt(d, TR_KEY_alt_speed_up, tr_sessionGetAltSpeed_KBps(s, TR_UP));
    tr_variantDictAddInt(d, TR_KEY_alt_speed_down, tr_sessionGetAltSpeed_KBps(s, TR_DOWN));
    tr_variantDictAddInt(d, TR_KEY_alt_speed_time_begin, tr_sessionGetAltSpeedBegin(s));
    tr_variantDictAddBool(d, TR_KEY_alt_speed_time_enabled, tr_sessionUsesAltSpeedTime(s));
    tr_variantDictAddInt(d, TR_KEY_alt_speed_time_end, tr_sessionGetAltSpeedEnd(s));
    tr_variantDictAddInt(d, TR_KEY_alt_speed_time_day, tr_sessionGetAltSpeedDay(s));
    tr_variantDictAddInt(d, TR_KEY_speed_limit_up, tr_sessionGetSpeedLimit_KBps(s, TR_UP));
    tr_variantDictAddBool(d, TR_KEY_speed_limit_up_enabled, tr_sessionIsSpeedLimited(s, TR_UP));
    tr_variantDictAddInt(d, TR_KEY_umask, s->umask);
    tr_variantDictAddInt(d, TR_KEY_upload_slots_per_torrent, s->uploadSlotsPerTorrent);
    tr_variantDictAddStr(d, TR_KEY_bind_address_ipv4, tr_address_to_string(&s->bind_ipv4->addr));
    tr_variantDictAddStr(d, TR_KEY_bind_address_ipv6, tr_address_to_string(&s->bind_ipv6->addr));
    tr_variantDictAddBool(d, TR_KEY_start_added_torrents, !tr_sessionGetPaused(s));
    tr_variantDictAddBool(d, TR_KEY_trash_original_torrent_files, tr_sessionGetDeleteSource(s));
    tr_variantDictAddInt(d, TR_KEY_anti_brute_force_threshold, tr_sessionGetAntiBruteForceThreshold(s));
    tr_variantDictAddBool(d, TR_KEY_anti_brute_force_enabled, tr_sessionGetAntiBruteForceEnabled(s));
}

bool tr_sessionLoadSettings(tr_variant* dict, char const* configDir, char const* appName)
{
    TR_ASSERT(tr_variantIsDict(dict));

    char* filename;
    tr_variant oldDict;
    tr_variant fileSettings;
    bool success;
    tr_error* error = nullptr;

    /* initializing the defaults: caller may have passed in some app-level defaults.
     * preserve those and use the session defaults to fill in any missing gaps. */
    oldDict = *dict;
    tr_variantInitDict(dict, 0);
    tr_sessionGetDefaultSettings(dict);
    tr_variantMergeDicts(dict, &oldDict);
    tr_variantFree(&oldDict);

    /* if caller didn't specify a config dir, use the default */
    if (tr_str_is_empty(configDir))
    {
        configDir = tr_getDefaultConfigDir(appName);
    }

    /* file settings override the defaults */
    filename = tr_buildPath(configDir, "settings.json", nullptr);

    if (tr_variantFromFile(&fileSettings, TR_VARIANT_FMT_JSON, filename, &error))
    {
        tr_variantMergeDicts(dict, &fileSettings);
        tr_variantFree(&fileSettings);
        success = true;
    }
    else
    {
        success = TR_ERROR_IS_ENOENT(error->code);
        tr_error_free(error);
    }

    /* cleanup */
    tr_free(filename);
    return success;
}

void tr_sessionSaveSettings(tr_session* session, char const* configDir, tr_variant const* clientSettings)
{
    TR_ASSERT(tr_variantIsDict(clientSettings));

    tr_variant settings;
    char* filename = tr_buildPath(configDir, "settings.json", nullptr);

    tr_variantInitDict(&settings, 0);

    /* the existing file settings are the fallback values */
    {
        tr_variant fileSettings;

        if (tr_variantFromFile(&fileSettings, TR_VARIANT_FMT_JSON, filename, nullptr))
        {
            tr_variantMergeDicts(&settings, &fileSettings);
            tr_variantFree(&fileSettings);
        }
    }

    /* the client's settings override the file settings */
    tr_variantMergeDicts(&settings, clientSettings);

    /* the session's true values override the file & client settings */
    {
        tr_variant sessionSettings;
        tr_variantInitDict(&sessionSettings, 0);
        tr_sessionGetSettings(session, &sessionSettings);
        tr_variantMergeDicts(&settings, &sessionSettings);
        tr_variantFree(&sessionSettings);
    }

    /* save the result */
    tr_variantToFile(&settings, TR_VARIANT_FMT_JSON, filename);

    /* cleanup */
    tr_free(filename);
    tr_variantFree(&settings);
}

/***
****
***/

/**
 * Periodically save the .resume files of any torrents whose
 * status has recently changed. This prevents loss of metadata
 * in the case of a crash, unclean shutdown, clumsy user, etc.
 */
static void onSaveTimer(evutil_socket_t fd, short what, void* vsession)
{
    TR_UNUSED(fd);
    TR_UNUSED(what);

    tr_torrent* tor = nullptr;
    auto* session = static_cast<tr_session*>(vsession);

    if (tr_cacheFlushDone(session->cache) != 0)
    {
        tr_logAddError("Error while flushing completed pieces from cache");
    }

    while ((tor = tr_torrentNext(session, tor)) != nullptr)
    {
        tr_torrentSave(tor);
    }

    tr_statsSaveDirty(session);

    tr_timerAdd(session->saveTimer, SAVE_INTERVAL_SECS, 0);
}

/***
****
***/

static void tr_sessionInitImpl(void*);

struct init_data
{
    bool done;
    bool messageQueuingEnabled;
    tr_session* session;
    char const* configDir;
    tr_variant* clientSettings;
};

tr_session* tr_sessionInit(char const* configDir, bool messageQueuingEnabled, tr_variant* clientSettings)
{
    TR_ASSERT(tr_variantIsDict(clientSettings));

    int64_t i;
    tr_session* session;
    struct init_data data;

    tr_timeUpdate(time(nullptr));

    /* initialize the bare skeleton of the session object */
    session = tr_new0(tr_session, 1);
    session->udp_socket = TR_BAD_SOCKET;
    session->udp6_socket = TR_BAD_SOCKET;
    session->lock = tr_lockNew();
    session->cache = tr_cacheNew(1024 * 1024 * 2);
    session->magicNumber = SESSION_MAGIC_NUMBER;
    session->session_id = tr_session_id_new();
    session->torrentsSortedByHash = {};
    session->torrentsSortedByHashString = {};
    session->torrentsSortedById = {};
    tr_bandwidthConstruct(&session->bandwidth, session, nullptr);
    tr_variantInitList(&session->removedTorrents, 0);

    /* nice to start logging at the very beginning */
    if (tr_variantDictFindInt(clientSettings, TR_KEY_message_level, &i))
    {
        tr_logSetLevel(tr_log_level(i));
    }

    /* start the libtransmission thread */
    tr_net_init(); /* must go before tr_eventInit */
    tr_eventInit(session);
    TR_ASSERT(session->events != nullptr);

    /* run the rest in the libtransmission thread */
    data.done = false;
    data.session = session;
    data.configDir = configDir;
    data.messageQueuingEnabled = messageQueuingEnabled;
    data.clientSettings = clientSettings;
    tr_runInEventThread(session, tr_sessionInitImpl, &data);

    while (!data.done)
    {
        tr_wait_msec(50);
    }

    return session;
}

static void turtleCheckClock(tr_session* s, struct tr_turtle_info* t);

static void onNowTimer(evutil_socket_t fd, short what, void* vsession)
{
    TR_UNUSED(fd);
    TR_UNUSED(what);

    auto* session = static_cast<tr_session*>(vsession);

    TR_ASSERT(tr_isSession(session));
    TR_ASSERT(session->nowTimer != nullptr);

    int usec;
    int const min = 100;
    int const max = 999999;
    struct timeval tv;
    tr_torrent* tor = nullptr;
    time_t const now = time(nullptr);

    /**
    ***  tr_session things to do once per second
    **/

    tr_timeUpdate(now);

    tr_dhtUpkeep(session);

    if (session->turtle.isClockEnabled)
    {
        turtleCheckClock(session, &session->turtle);
    }

    while ((tor = tr_torrentNext(session, tor)) != nullptr)
    {
        if (tor->isRunning)
        {
            if (tr_torrentIsSeed(tor))
            {
                ++tor->secondsSeeding;
            }
            else
            {
                ++tor->secondsDownloading;
            }
        }
    }

    /**
    ***  Set the timer
    **/

    /* schedule the next timer for right after the next second begins */
    tr_gettimeofday(&tv);
    usec = 1000000 - tv.tv_usec;

    if (usec > max)
    {
        usec = max;
    }

    if (usec < min)
    {
        usec = min;
    }

    tr_timerAdd(session->nowTimer, 0, usec);
}

static void loadBlocklists(tr_session* session);

static void tr_sessionInitImpl(void* vdata)
{
    auto* data = static_cast<struct init_data*>(vdata);
    tr_variant const* const clientSettings = data->clientSettings;
    tr_session* session = data->session;

    TR_ASSERT(tr_amInEventThread(session));
    TR_ASSERT(tr_variantIsDict(clientSettings));

    dbgmsg("tr_sessionInit: the session's top-level bandwidth object is %p", (void*)&session->bandwidth);

    tr_variant settings;

    tr_variantInitDict(&settings, 0);
    tr_sessionGetDefaultSettings(&settings);
    tr_variantMergeDicts(&settings, clientSettings);

    TR_ASSERT(session->event_base != nullptr);
    session->nowTimer = evtimer_new(session->event_base, onNowTimer, session);
    onNowTimer(0, 0, session);

#ifndef _WIN32
    /* Don't exit when writing on a broken socket */
    signal(SIGPIPE, SIG_IGN);
#endif

    tr_logSetQueueEnabled(data->messageQueuingEnabled);

    tr_setConfigDir(session, data->configDir);

    session->peerMgr = tr_peerMgrNew(session);

    session->shared = tr_sharedInit(session);

    /**
    ***  Blocklist
    **/

    {
        char* filename = tr_buildPath(session->configDir, "blocklists", nullptr);
        tr_sys_dir_create(filename, TR_SYS_DIR_CREATE_PARENTS, 0777, nullptr);
        tr_free(filename);
        loadBlocklists(session);
    }

    TR_ASSERT(tr_isSession(session));

    session->saveTimer = evtimer_new(session->event_base, onSaveTimer, session);
    tr_timerAdd(session->saveTimer, SAVE_INTERVAL_SECS, 0);

    tr_announcerInit(session);

    /* first %s is the application name
       second %s is the version number */
    tr_logAddInfo(_("%s %s started"), TR_NAME, LONG_VERSION_STRING);

    tr_statsInit(session);

    tr_sessionSet(session, &settings);

    tr_udpInit(session);

    if (session->isLPDEnabled)
    {
        tr_lpdInit(session, &session->bind_ipv4->addr);
    }

    /* cleanup */
    tr_variantFree(&settings);
    data->done = true;
}

static void turtleBootstrap(tr_session*, struct tr_turtle_info*);
static void setPeerPort(tr_session* session, tr_port port);

static void sessionSetImpl(void* vdata)
{
    auto* data = static_cast<struct init_data*>(vdata);
    tr_session* session = data->session;
    tr_variant* settings = data->clientSettings;

    TR_ASSERT(tr_isSession(session));
    TR_ASSERT(tr_variantIsDict(settings));
    TR_ASSERT(tr_amInEventThread(session));

    int64_t i;
    double d;
    bool boolVal;
    char const* str;
    struct tr_bindinfo b;
    struct tr_turtle_info* turtle = &session->turtle;

    if (tr_variantDictFindInt(settings, TR_KEY_message_level, &i))
    {
        tr_logSetLevel(tr_log_level(i));
    }

#ifndef _WIN32

    if (tr_variantDictFindInt(settings, TR_KEY_umask, &i))
    {
        session->umask = (mode_t)i;
        umask(session->umask);
    }

#endif

    /* misc features */
    if (tr_variantDictFindInt(settings, TR_KEY_cache_size_mb, &i))
    {
        tr_sessionSetCacheLimit_MB(session, i);
    }

    if (tr_variantDictFindInt(settings, TR_KEY_peer_limit_per_torrent, &i))
    {
        tr_sessionSetPeerLimitPerTorrent(session, i);
    }

    if (tr_variantDictFindBool(settings, TR_KEY_pex_enabled, &boolVal))
    {
        tr_sessionSetPexEnabled(session, boolVal);
    }

    if (tr_variantDictFindBool(settings, TR_KEY_dht_enabled, &boolVal))
    {
        tr_sessionSetDHTEnabled(session, boolVal);
    }

    if (tr_variantDictFindBool(settings, TR_KEY_utp_enabled, &boolVal))
    {
        tr_sessionSetUTPEnabled(session, boolVal);
    }

    if (tr_variantDictFindBool(settings, TR_KEY_lpd_enabled, &boolVal))
    {
        tr_sessionSetLPDEnabled(session, boolVal);
    }

    if (tr_variantDictFindInt(settings, TR_KEY_encryption, &i))
    {
        tr_sessionSetEncryption(session, tr_encryption_mode(i));
    }

    if (tr_variantDictFindStr(settings, TR_KEY_peer_socket_tos, &str, nullptr))
    {
        session->peerSocketTOS = parse_tos(str);
    }

    if (tr_variantDictFindStr(settings, TR_KEY_peer_congestion_algorithm, &str, nullptr))
    {
        session->peer_congestion_algorithm = tr_strdup(str);
    }
    else
    {
        session->peer_congestion_algorithm = tr_strdup("");
    }

    if (tr_variantDictFindBool(settings, TR_KEY_blocklist_enabled, &boolVal))
    {
        tr_blocklistSetEnabled(session, boolVal);
    }

    if (tr_variantDictFindStr(settings, TR_KEY_blocklist_url, &str, nullptr))
    {
        tr_blocklistSetURL(session, str);
    }

    if (tr_variantDictFindBool(settings, TR_KEY_start_added_torrents, &boolVal))
    {
        tr_sessionSetPaused(session, !boolVal);
    }

    if (tr_variantDictFindBool(settings, TR_KEY_trash_original_torrent_files, &boolVal))
    {
        tr_sessionSetDeleteSource(session, boolVal);
    }

    if (tr_variantDictFindInt(settings, TR_KEY_peer_id_ttl_hours, &i))
    {
        session->peer_id_ttl_hours = i;
    }

    /* torrent queues */
    if (tr_variantDictFindInt(settings, TR_KEY_queue_stalled_minutes, &i))
    {
        tr_sessionSetQueueStalledMinutes(session, i);
    }

    if (tr_variantDictFindBool(settings, TR_KEY_queue_stalled_enabled, &boolVal))
    {
        tr_sessionSetQueueStalledEnabled(session, boolVal);
    }

    if (tr_variantDictFindInt(settings, TR_KEY_download_queue_size, &i))
    {
        tr_sessionSetQueueSize(session, TR_DOWN, i);
    }

    if (tr_variantDictFindBool(settings, TR_KEY_download_queue_enabled, &boolVal))
    {
        tr_sessionSetQueueEnabled(session, TR_DOWN, boolVal);
    }

    if (tr_variantDictFindInt(settings, TR_KEY_seed_queue_size, &i))
    {
        tr_sessionSetQueueSize(session, TR_UP, i);
    }

    if (tr_variantDictFindBool(settings, TR_KEY_seed_queue_enabled, &boolVal))
    {
        tr_sessionSetQueueEnabled(session, TR_UP, boolVal);
    }

    /* files and directories */
    if (tr_variantDictFindBool(settings, TR_KEY_prefetch_enabled, &boolVal))
    {
        session->isPrefetchEnabled = boolVal;
    }

    if (tr_variantDictFindInt(settings, TR_KEY_preallocation, &i))
    {
        session->preallocationMode = tr_preallocation_mode(i);
    }

    if (tr_variantDictFindStr(settings, TR_KEY_download_dir, &str, nullptr))
    {
        tr_sessionSetDownloadDir(session, str);
    }

    if (tr_variantDictFindStr(settings, TR_KEY_incomplete_dir, &str, nullptr))
    {
        tr_sessionSetIncompleteDir(session, str);
    }

    if (tr_variantDictFindBool(settings, TR_KEY_incomplete_dir_enabled, &boolVal))
    {
        tr_sessionSetIncompleteDirEnabled(session, boolVal);
    }

    if (tr_variantDictFindBool(settings, TR_KEY_rename_partial_files, &boolVal))
    {
        tr_sessionSetIncompleteFileNamingEnabled(session, boolVal);
    }

    /* rpc server */
    if (session->rpcServer != nullptr) /* close the old one */
    {
        tr_rpcClose(&session->rpcServer);
    }

    session->rpcServer = tr_rpcInit(session, settings);

    /* public addresses */

    free_incoming_peer_port(session);

    if (!tr_variantDictFindStr(settings, TR_KEY_bind_address_ipv4, &str, nullptr) || !tr_address_from_string(&b.addr, str) ||
        b.addr.type != TR_AF_INET)
    {
        b.addr = tr_inaddr_any;
    }

    b.socket = TR_BAD_SOCKET;
    session->bind_ipv4 = static_cast<struct tr_bindinfo*>(tr_memdup(&b, sizeof(struct tr_bindinfo)));

    if (!tr_variantDictFindStr(settings, TR_KEY_bind_address_ipv6, &str, nullptr) || !tr_address_from_string(&b.addr, str) ||
        b.addr.type != TR_AF_INET6)
    {
        b.addr = tr_in6addr_any;
    }

    b.socket = TR_BAD_SOCKET;
    session->bind_ipv6 = static_cast<tr_bindinfo*>(tr_memdup(&b, sizeof(struct tr_bindinfo)));

    /* incoming peer port */
    if (tr_variantDictFindInt(settings, TR_KEY_peer_port_random_low, &i))
    {
        session->randomPortLow = i;
    }

    if (tr_variantDictFindInt(settings, TR_KEY_peer_port_random_high, &i))
    {
        session->randomPortHigh = i;
    }

    if (tr_variantDictFindBool(settings, TR_KEY_peer_port_random_on_start, &boolVal))
    {
        tr_sessionSetPeerPortRandomOnStart(session, boolVal);
    }

    if (!tr_variantDictFindInt(settings, TR_KEY_peer_port, &i))
    {
        i = session->private_peer_port;
    }

    setPeerPort(session, boolVal ? getRandomPort(session) : i);

    if (tr_variantDictFindBool(settings, TR_KEY_port_forwarding_enabled, &boolVal))
    {
        tr_sessionSetPortForwardingEnabled(session, boolVal);
    }

    if (tr_variantDictFindInt(settings, TR_KEY_peer_limit_global, &i))
    {
        session->peerLimit = i;
    }

    /**
    **/

    if (tr_variantDictFindInt(settings, TR_KEY_upload_slots_per_torrent, &i))
    {
        session->uploadSlotsPerTorrent = i;
    }

    if (tr_variantDictFindInt(settings, TR_KEY_speed_limit_up, &i))
    {
        tr_sessionSetSpeedLimit_KBps(session, TR_UP, i);
    }

    if (tr_variantDictFindBool(settings, TR_KEY_speed_limit_up_enabled, &boolVal))
    {
        tr_sessionLimitSpeed(session, TR_UP, boolVal);
    }

    if (tr_variantDictFindInt(settings, TR_KEY_speed_limit_down, &i))
    {
        tr_sessionSetSpeedLimit_KBps(session, TR_DOWN, i);
    }

    if (tr_variantDictFindBool(settings, TR_KEY_speed_limit_down_enabled, &boolVal))
    {
        tr_sessionLimitSpeed(session, TR_DOWN, boolVal);
    }

    if (tr_variantDictFindReal(settings, TR_KEY_ratio_limit, &d))
    {
        tr_sessionSetRatioLimit(session, d);
    }

    if (tr_variantDictFindBool(settings, TR_KEY_ratio_limit_enabled, &boolVal))
    {
        tr_sessionSetRatioLimited(session, boolVal);
    }

    if (tr_variantDictFindInt(settings, TR_KEY_idle_seeding_limit, &i))
    {
        tr_sessionSetIdleLimit(session, i);
    }

    if (tr_variantDictFindBool(settings, TR_KEY_idle_seeding_limit_enabled, &boolVal))
    {
        tr_sessionSetIdleLimited(session, boolVal);
    }

    /**
    ***  Turtle Mode
    **/

    /* update the turtle mode's fields */
    if (tr_variantDictFindInt(settings, TR_KEY_alt_speed_up, &i))
    {
        turtle->speedLimit_Bps[TR_UP] = toSpeedBytes(i);
    }

    if (tr_variantDictFindInt(settings, TR_KEY_alt_speed_down, &i))
    {
        turtle->speedLimit_Bps[TR_DOWN] = toSpeedBytes(i);
    }

    if (tr_variantDictFindInt(settings, TR_KEY_alt_speed_time_begin, &i))
    {
        turtle->beginMinute = i;
    }

    if (tr_variantDictFindInt(settings, TR_KEY_alt_speed_time_end, &i))
    {
        turtle->endMinute = i;
    }

    if (tr_variantDictFindInt(settings, TR_KEY_alt_speed_time_day, &i))
    {
        turtle->days = tr_sched_day(i);
    }

    if (tr_variantDictFindBool(settings, TR_KEY_alt_speed_time_enabled, &boolVal))
    {
        turtle->isClockEnabled = boolVal;
    }

    if (tr_variantDictFindBool(settings, TR_KEY_alt_speed_enabled, &boolVal))
    {
        turtle->isEnabled = boolVal;
    }

    turtleBootstrap(session, turtle);

    /**
    ***  Scripts
    **/

    if (tr_variantDictFindBool(settings, TR_KEY_script_torrent_done_enabled, &boolVal))
    {
        tr_sessionSetTorrentDoneScriptEnabled(session, boolVal);
    }

    if (tr_variantDictFindStr(settings, TR_KEY_script_torrent_done_filename, &str, nullptr))
    {
        tr_sessionSetTorrentDoneScript(session, str);
    }

    if (tr_variantDictFindBool(settings, TR_KEY_scrape_paused_torrents_enabled, &boolVal))
    {
        session->scrapePausedTorrents = boolVal;
    }

    /**
    ***  BruteForce
    **/

    if (tr_variantDictFindInt(settings, TR_KEY_anti_brute_force_threshold, &i))
    {
        tr_sessionSetAntiBruteForceThreshold(session, i);
    }

    if (tr_variantDictFindBool(settings, TR_KEY_anti_brute_force_enabled, &boolVal))
    {
        tr_sessionSetAntiBruteForceEnabled(session, boolVal);
    }

    data->done = true;
}

void tr_sessionSet(tr_session* session, tr_variant* settings)
{
    struct init_data data;
    data.done = false;
    data.session = session;
    data.clientSettings = settings;

    /* run the rest in the libtransmission thread */
    tr_runInEventThread(session, sessionSetImpl, &data);

    while (!data.done)
    {
        tr_wait_msec(100);
    }
}

/***
****
***/

void tr_sessionSetDownloadDir(tr_session* session, char const* dir)
{
    TR_ASSERT(tr_isSession(session));

    struct tr_device_info* info = nullptr;

    if (dir != nullptr)
    {
        info = tr_device_info_create(dir);
    }

    tr_device_info_free(session->downloadDir);
    session->downloadDir = info;
}

char const* tr_sessionGetDownloadDir(tr_session const* session)
{
    TR_ASSERT(tr_isSession(session));

    char const* dir = nullptr;

    if (session != nullptr && session->downloadDir != nullptr)
    {
        dir = session->downloadDir->path;
    }

    return dir;
}

int64_t tr_sessionGetDirFreeSpace(tr_session* session, char const* dir)
{
    int64_t free_space;

    if (tr_strcmp0(dir, tr_sessionGetDownloadDir(session)) == 0)
    {
        free_space = tr_device_info_get_free_space(session->downloadDir);
    }
    else
    {
        free_space = tr_getDirFreeSpace(dir);
    }

    return free_space;
}

/***
****
***/

void tr_sessionSetIncompleteFileNamingEnabled(tr_session* session, bool b)
{
    TR_ASSERT(tr_isSession(session));

    session->isIncompleteFileNamingEnabled = b;
}

bool tr_sessionIsIncompleteFileNamingEnabled(tr_session const* session)
{
    TR_ASSERT(tr_isSession(session));

    return session->isIncompleteFileNamingEnabled;
}

/***
****
***/

void tr_sessionSetIncompleteDir(tr_session* session, char const* dir)
{
    TR_ASSERT(tr_isSession(session));

    if (session->incompleteDir != dir)
    {
        tr_free(session->incompleteDir);

        session->incompleteDir = tr_strdup(dir);
    }
}

char const* tr_sessionGetIncompleteDir(tr_session const* session)
{
    TR_ASSERT(tr_isSession(session));

    return session->incompleteDir;
}

void tr_sessionSetIncompleteDirEnabled(tr_session* session, bool b)
{
    TR_ASSERT(tr_isSession(session));

    session->isIncompleteDirEnabled = b;
}

bool tr_sessionIsIncompleteDirEnabled(tr_session const* session)
{
    TR_ASSERT(tr_isSession(session));

    return session->isIncompleteDirEnabled;
}

/***
****
***/

void tr_sessionLock(tr_session* session)
{
    TR_ASSERT(tr_isSession(session));

    tr_lockLock(session->lock);
}

void tr_sessionUnlock(tr_session* session)
{
    TR_ASSERT(tr_isSession(session));

    tr_lockUnlock(session->lock);
}

bool tr_sessionIsLocked(tr_session const* session)
{
    return tr_isSession(session) && tr_lockHave(session->lock);
}

/***
****  Peer Port
***/

static void peerPortChanged(void* vsession)
{
    auto* session = static_cast<tr_session*>(vsession);
    TR_ASSERT(tr_isSession(session));

    tr_torrent* tor = nullptr;

    close_incoming_peer_port(session);
    open_incoming_peer_port(session);
    tr_sharedPortChanged(session);

    while ((tor = tr_torrentNext(session, tor)) != nullptr)
    {
        tr_torrentChangeMyPort(tor);
    }
}

static void setPeerPort(tr_session* session, tr_port port)
{
    session->private_peer_port = port;
    session->public_peer_port = port;

    tr_runInEventThread(session, peerPortChanged, session);
}

void tr_sessionSetPeerPort(tr_session* session, tr_port port)
{
    if (tr_isSession(session) && session->private_peer_port != port)
    {
        setPeerPort(session, port);
    }
}

tr_port tr_sessionGetPeerPort(tr_session const* session)
{
    return tr_isSession(session) ? session->private_peer_port : 0;
}

tr_port tr_sessionSetPeerPortRandom(tr_session* session)
{
    TR_ASSERT(tr_isSession(session));

    tr_sessionSetPeerPort(session, getRandomPort(session));
    return session->private_peer_port;
}

void tr_sessionSetPeerPortRandomOnStart(tr_session* session, bool random)
{
    TR_ASSERT(tr_isSession(session));

    session->isPortRandom = random;
}

bool tr_sessionGetPeerPortRandomOnStart(tr_session* session)
{
    TR_ASSERT(tr_isSession(session));

    return session->isPortRandom;
}

tr_port_forwarding tr_sessionGetPortForwarding(tr_session const* session)
{
    TR_ASSERT(tr_isSession(session));

    return tr_port_forwarding(tr_sharedTraversalStatus(session->shared));
}

/***
****
***/

void tr_sessionSetRatioLimited(tr_session* session, bool isLimited)
{
    TR_ASSERT(tr_isSession(session));

    session->isRatioLimited = isLimited;
}

void tr_sessionSetRatioLimit(tr_session* session, double desiredRatio)
{
    TR_ASSERT(tr_isSession(session));

    session->desiredRatio = desiredRatio;
}

bool tr_sessionIsRatioLimited(tr_session const* session)
{
    TR_ASSERT(tr_isSession(session));

    return session->isRatioLimited;
}

double tr_sessionGetRatioLimit(tr_session const* session)
{
    TR_ASSERT(tr_isSession(session));

    return session->desiredRatio;
}

/***
****
***/

void tr_sessionSetIdleLimited(tr_session* session, bool isLimited)
{
    TR_ASSERT(tr_isSession(session));

    session->isIdleLimited = isLimited;
}

void tr_sessionSetIdleLimit(tr_session* session, uint16_t idleMinutes)
{
    TR_ASSERT(tr_isSession(session));

    session->idleLimitMinutes = idleMinutes;
}

bool tr_sessionIsIdleLimited(tr_session const* session)
{
    TR_ASSERT(tr_isSession(session));

    return session->isIdleLimited;
}

uint16_t tr_sessionGetIdleLimit(tr_session const* session)
{
    TR_ASSERT(tr_isSession(session));

    return session->idleLimitMinutes;
}

/***
****
****  SPEED LIMITS
****
***/

bool tr_sessionGetActiveSpeedLimit_Bps(tr_session const* session, tr_direction dir, unsigned int* setme_Bps)
{
    bool isLimited = true;

    if (!tr_isSession(session))
    {
        return false;
    }

    if (tr_sessionUsesAltSpeed(session))
    {
        *setme_Bps = tr_sessionGetAltSpeed_Bps(session, dir);
    }
    else if (tr_sessionIsSpeedLimited(session, dir))
    {
        *setme_Bps = tr_sessionGetSpeedLimit_Bps(session, dir);
    }
    else
    {
        isLimited = false;
    }

    return isLimited;
}

bool tr_sessionGetActiveSpeedLimit_KBps(tr_session const* session, tr_direction dir, double* setme_KBps)
{
    unsigned int Bps = 0;
    bool const is_active = tr_sessionGetActiveSpeedLimit_Bps(session, dir, &Bps);
    *setme_KBps = toSpeedKBps(Bps);
    return is_active;
}

static void updateBandwidth(tr_session* session, tr_direction dir)
{
    unsigned int limit_Bps = 0;
    bool const isLimited = tr_sessionGetActiveSpeedLimit_Bps(session, dir, &limit_Bps);
    bool const zeroCase = isLimited && limit_Bps == 0;

    tr_bandwidthSetLimited(&session->bandwidth, dir, isLimited && !zeroCase);

    tr_bandwidthSetDesiredSpeed_Bps(&session->bandwidth, dir, limit_Bps);
}

enum
{
    MINUTES_PER_HOUR = 60,
    MINUTES_PER_DAY = MINUTES_PER_HOUR * 24,
    MINUTES_PER_WEEK = MINUTES_PER_DAY * 7
};

static void turtleUpdateTable(struct tr_turtle_info* t)
{
    tr_bitfield* b = &t->minutes;

    tr_bitfieldSetHasNone(b);

    for (int day = 0; day < 7; ++day)
    {
        if ((t->days & (1 << day)) != 0)
        {
            time_t const begin = t->beginMinute;
            time_t end = t->endMinute;

            if (end <= begin)
            {
                end += MINUTES_PER_DAY;
            }

            for (time_t i = begin; i < end; ++i)
            {
                tr_bitfieldAdd(b, (i + day * MINUTES_PER_DAY) % MINUTES_PER_WEEK);
            }
        }
    }
}

static void altSpeedToggled(void* vsession)
{
    auto* session = static_cast<tr_session*>(vsession);

    TR_ASSERT(tr_isSession(session));

    updateBandwidth(session, TR_UP);
    updateBandwidth(session, TR_DOWN);

    struct tr_turtle_info* t = &session->turtle;

    if (t->callback != nullptr)
    {
        (*t->callback)(session, t->isEnabled, t->changedByUser, t->callbackUserData);
    }
}

static void useAltSpeed(tr_session* s, struct tr_turtle_info* t, bool enabled, bool byUser)
{
    TR_ASSERT(tr_isSession(s));
    TR_ASSERT(t != nullptr);

    if (t->isEnabled != enabled)
    {
        t->isEnabled = enabled;
        t->changedByUser = byUser;
        tr_runInEventThread(s, altSpeedToggled, s);
    }
}

/**
 * @return whether turtle should be on/off according to the scheduler
 */
static bool getInTurtleTime(struct tr_turtle_info const* t)
{
    struct tm tm;
    size_t minute_of_the_week;
    time_t const now = tr_time();

    tr_localtime_r(&now, &tm);

    minute_of_the_week = tm.tm_wday * MINUTES_PER_DAY + tm.tm_hour * MINUTES_PER_HOUR + tm.tm_min;

    if (minute_of_the_week >= MINUTES_PER_WEEK) /* leap minutes? */
    {
        minute_of_the_week = MINUTES_PER_WEEK - 1;
    }

    return tr_bitfieldHas(&t->minutes, minute_of_the_week);
}

static inline tr_auto_switch_state_t autoSwitchState(bool enabled)
{
    return enabled ? TR_AUTO_SWITCH_ON : TR_AUTO_SWITCH_OFF;
}

static void turtleCheckClock(tr_session* s, struct tr_turtle_info* t)
{
    TR_ASSERT(t->isClockEnabled);

    bool enabled = getInTurtleTime(t);
    tr_auto_switch_state_t newAutoTurtleState = autoSwitchState(enabled);
    bool alreadySwitched = t->autoTurtleState == newAutoTurtleState;

    if (!alreadySwitched)
    {
        tr_logAddInfo("Time to turn %s turtle mode!", enabled ? "on" : "off");
        t->autoTurtleState = newAutoTurtleState;
        useAltSpeed(s, t, enabled, false);
    }
}

/* Called after the turtle's fields are loaded from an outside source.
 * It initializes the implementation fields
 * and turns on turtle mode if the clock settings say to. */
static void turtleBootstrap(tr_session* session, struct tr_turtle_info* turtle)
{
    turtle->changedByUser = false;
    turtle->autoTurtleState = TR_AUTO_SWITCH_UNUSED;

    tr_bitfieldConstruct(&turtle->minutes, MINUTES_PER_WEEK);

    turtleUpdateTable(turtle);

    if (turtle->isClockEnabled)
    {
        turtle->isEnabled = getInTurtleTime(turtle);
        turtle->autoTurtleState = autoSwitchState(turtle->isEnabled);
    }

    altSpeedToggled(session);
}

/***
****  Primary session speed limits
***/

void tr_sessionSetSpeedLimit_Bps(tr_session* s, tr_direction d, unsigned int Bps)
{
    TR_ASSERT(tr_isSession(s));
    TR_ASSERT(tr_isDirection(d));

    s->speedLimit_Bps[d] = Bps;

    updateBandwidth(s, d);
}

void tr_sessionSetSpeedLimit_KBps(tr_session* s, tr_direction d, unsigned int KBps)
{
    tr_sessionSetSpeedLimit_Bps(s, d, toSpeedBytes(KBps));
}

unsigned int tr_sessionGetSpeedLimit_Bps(tr_session const* s, tr_direction d)
{
    TR_ASSERT(tr_isSession(s));
    TR_ASSERT(tr_isDirection(d));

    return s->speedLimit_Bps[d];
}

unsigned int tr_sessionGetSpeedLimit_KBps(tr_session const* s, tr_direction d)
{
    return toSpeedKBps(tr_sessionGetSpeedLimit_Bps(s, d));
}

void tr_sessionLimitSpeed(tr_session* s, tr_direction d, bool b)
{
    TR_ASSERT(tr_isSession(s));
    TR_ASSERT(tr_isDirection(d));

    s->speedLimitEnabled[d] = b;

    updateBandwidth(s, d);
}

bool tr_sessionIsSpeedLimited(tr_session const* s, tr_direction d)
{
    TR_ASSERT(tr_isSession(s));
    TR_ASSERT(tr_isDirection(d));

    return s->speedLimitEnabled[d];
}

/***
****  Alternative speed limits that are used during scheduled times
***/

void tr_sessionSetAltSpeed_Bps(tr_session* s, tr_direction d, unsigned int Bps)
{
    TR_ASSERT(tr_isSession(s));
    TR_ASSERT(tr_isDirection(d));

    s->turtle.speedLimit_Bps[d] = Bps;

    updateBandwidth(s, d);
}

void tr_sessionSetAltSpeed_KBps(tr_session* s, tr_direction d, unsigned int KBps)
{
    tr_sessionSetAltSpeed_Bps(s, d, toSpeedBytes(KBps));
}

unsigned int tr_sessionGetAltSpeed_Bps(tr_session const* s, tr_direction d)
{
    TR_ASSERT(tr_isSession(s));
    TR_ASSERT(tr_isDirection(d));

    return s->turtle.speedLimit_Bps[d];
}

unsigned int tr_sessionGetAltSpeed_KBps(tr_session const* s, tr_direction d)
{
    return toSpeedKBps(tr_sessionGetAltSpeed_Bps(s, d));
}

static void userPokedTheClock(tr_session* s, struct tr_turtle_info* t)
{
    tr_logAddDebug("Refreshing the turtle mode clock due to user changes");

    t->autoTurtleState = TR_AUTO_SWITCH_UNUSED;

    turtleUpdateTable(t);

    if (t->isClockEnabled)
    {
        bool const enabled = getInTurtleTime(t);
        useAltSpeed(s, t, enabled, true);
        t->autoTurtleState = autoSwitchState(enabled);
    }
}

void tr_sessionUseAltSpeedTime(tr_session* s, bool b)
{
    TR_ASSERT(tr_isSession(s));

    struct tr_turtle_info* t = &s->turtle;

    if (t->isClockEnabled != b)
    {
        t->isClockEnabled = b;
        userPokedTheClock(s, t);
    }
}

bool tr_sessionUsesAltSpeedTime(tr_session const* s)
{
    TR_ASSERT(tr_isSession(s));

    return s->turtle.isClockEnabled;
}

void tr_sessionSetAltSpeedBegin(tr_session* s, int minute)
{
    TR_ASSERT(tr_isSession(s));
    TR_ASSERT(minute >= 0);
    TR_ASSERT(minute < 60 * 24);

    if (s->turtle.beginMinute != minute)
    {
        s->turtle.beginMinute = minute;
        userPokedTheClock(s, &s->turtle);
    }
}

int tr_sessionGetAltSpeedBegin(tr_session const* s)
{
    TR_ASSERT(tr_isSession(s));

    return s->turtle.beginMinute;
}

void tr_sessionSetAltSpeedEnd(tr_session* s, int minute)
{
    TR_ASSERT(tr_isSession(s));
    TR_ASSERT(minute >= 0);
    TR_ASSERT(minute < 60 * 24);

    if (s->turtle.endMinute != minute)
    {
        s->turtle.endMinute = minute;
        userPokedTheClock(s, &s->turtle);
    }
}

int tr_sessionGetAltSpeedEnd(tr_session const* s)
{
    TR_ASSERT(tr_isSession(s));

    return s->turtle.endMinute;
}

void tr_sessionSetAltSpeedDay(tr_session* s, tr_sched_day days)
{
    TR_ASSERT(tr_isSession(s));

    if (s->turtle.days != days)
    {
        s->turtle.days = days;
        userPokedTheClock(s, &s->turtle);
    }
}

tr_sched_day tr_sessionGetAltSpeedDay(tr_session const* s)
{
    TR_ASSERT(tr_isSession(s));

    return s->turtle.days;
}

void tr_sessionUseAltSpeed(tr_session* session, bool enabled)
{
    useAltSpeed(session, &session->turtle, enabled, true);
}

bool tr_sessionUsesAltSpeed(tr_session const* s)
{
    TR_ASSERT(tr_isSession(s));

    return s->turtle.isEnabled;
}

void tr_sessionSetAltSpeedFunc(tr_session* session, tr_altSpeedFunc func, void* userData)
{
    TR_ASSERT(tr_isSession(session));

    session->turtle.callback = func;
    session->turtle.callbackUserData = userData;
}

/***
****
***/

void tr_sessionSetPeerLimit(tr_session* session, uint16_t n)
{
    TR_ASSERT(tr_isSession(session));

    session->peerLimit = n;
}

uint16_t tr_sessionGetPeerLimit(tr_session const* session)
{
    TR_ASSERT(tr_isSession(session));

    return session->peerLimit;
}

void tr_sessionSetPeerLimitPerTorrent(tr_session* session, uint16_t n)
{
    TR_ASSERT(tr_isSession(session));

    session->peerLimitPerTorrent = n;
}

uint16_t tr_sessionGetPeerLimitPerTorrent(tr_session const* session)
{
    TR_ASSERT(tr_isSession(session));

    return session->peerLimitPerTorrent;
}

/***
****
***/

void tr_sessionSetPaused(tr_session* session, bool isPaused)
{
    TR_ASSERT(tr_isSession(session));

    session->pauseAddedTorrent = isPaused;
}

bool tr_sessionGetPaused(tr_session const* session)
{
    TR_ASSERT(tr_isSession(session));

    return session->pauseAddedTorrent;
}

void tr_sessionSetDeleteSource(tr_session* session, bool deleteSource)
{
    TR_ASSERT(tr_isSession(session));

    session->deleteSourceTorrent = deleteSource;
}

bool tr_sessionGetDeleteSource(tr_session const* session)
{
    TR_ASSERT(tr_isSession(session));

    return session->deleteSourceTorrent;
}

/***
****
***/

unsigned int tr_sessionGetPieceSpeed_Bps(tr_session const* session, tr_direction dir)
{
    return tr_isSession(session) ? tr_bandwidthGetPieceSpeed_Bps(&session->bandwidth, 0, dir) : 0;
}

unsigned int tr_sessionGetRawSpeed_Bps(tr_session const* session, tr_direction dir)
{
    return tr_isSession(session) ? tr_bandwidthGetRawSpeed_Bps(&session->bandwidth, 0, dir) : 0;
}

double tr_sessionGetRawSpeed_KBps(tr_session const* session, tr_direction dir)
{
    return toSpeedKBps(tr_sessionGetRawSpeed_Bps(session, dir));
}

int tr_sessionCountTorrents(tr_session const* session)
{
    return tr_isSession(session) ? session->torrentCount : 0;
}

tr_torrent** tr_sessionGetTorrents(tr_session* session, int* setme_n)
{
    TR_ASSERT(tr_isSession(session));
    TR_ASSERT(setme_n != nullptr);

    int n = tr_sessionCountTorrents(session);
    *setme_n = n;

    tr_torrent** torrents = tr_new(tr_torrent*, n);
    tr_torrent* tor = nullptr;

    for (int i = 0; i < n; ++i)
    {
        torrents[i] = tor = tr_torrentNext(session, tor);
    }

    return torrents;
}

static int compareTorrentByCur(void const* va, void const* vb)
{
    tr_torrent const* a = *(tr_torrent const* const*)va;
    tr_torrent const* b = *(tr_torrent const* const*)vb;
    uint64_t const aCur = a->downloadedCur + a->uploadedCur;
    uint64_t const bCur = b->downloadedCur + b->uploadedCur;

    if (aCur != bCur)
    {
        return aCur > bCur ? -1 : 1; /* close the biggest torrents first */
    }

    return 0;
}

static void closeBlocklists(tr_session*);

static void sessionCloseImplWaitForIdleUdp(evutil_socket_t fd, short what, void* vsession);

static void sessionCloseImplStart(tr_session* session)
{
    int n;
    tr_torrent** torrents;

    session->isClosing = true;

    free_incoming_peer_port(session);

    if (session->isLPDEnabled)
    {
        tr_lpdUninit(session);
    }

    tr_utpClose(session);
    tr_dhtUninit(session);

    event_free(session->saveTimer);
    session->saveTimer = nullptr;

    event_free(session->nowTimer);
    session->nowTimer = nullptr;

    tr_verifyClose(session);
    tr_sharedClose(session);
    tr_rpcClose(&session->rpcServer);

    /* Close the torrents. Get the most active ones first so that
     * if we can't get them all closed in a reasonable amount of time,
     * at least we get the most important ones first. */
    torrents = tr_sessionGetTorrents(session, &n);
    qsort(torrents, n, sizeof(tr_torrent*), compareTorrentByCur);

    for (int i = 0; i < n; ++i)
    {
        tr_torrentFree(torrents[i]);
    }

    tr_free(torrents);

    /* Close the announcer *after* closing the torrents
       so that all the &event=stopped messages will be
       queued to be sent by tr_announcerClose() */
    tr_announcerClose(session);

    /* and this goes *after* announcer close so that
       it won't be idle until the announce events are sent... */
    tr_webClose(session, TR_WEB_CLOSE_WHEN_IDLE);

    tr_cacheFree(session->cache);
    session->cache = nullptr;

    /* saveTimer is not used at this point, reusing for UDP shutdown wait */
    TR_ASSERT(session->saveTimer == nullptr);
    session->saveTimer = evtimer_new(session->event_base, sessionCloseImplWaitForIdleUdp, session);
    tr_timerAdd(session->saveTimer, 0, 0);
}

static void sessionCloseImplFinish(tr_session* session);

static void sessionCloseImplWaitForIdleUdp(evutil_socket_t fd, short what, void* vsession)
{
    TR_UNUSED(fd);
    TR_UNUSED(what);

    auto* session = static_cast<tr_session*>(vsession);

    TR_ASSERT(tr_isSession(session));

    /* gotta keep udp running long enough to send out all
       the &event=stopped UDP tracker messages */
    if (!tr_tracker_udp_is_idle(session))
    {
        tr_tracker_udp_upkeep(session);
        tr_timerAdd(session->saveTimer, 0, 100000);
        return;
    }

    sessionCloseImplFinish(session);
}

static void sessionCloseImplFinish(tr_session* session)
{
    event_free(session->saveTimer);
    session->saveTimer = nullptr;

    /* we had to wait until UDP trackers were closed before closing these: */
    evdns_base_free(session->evdns_base, 0);
    session->evdns_base = nullptr;
    tr_tracker_udp_close(session);
    tr_udpUninit(session);

    tr_statsClose(session);
    tr_peerMgrFree(session->peerMgr);

    closeBlocklists(session);

    tr_fdClose(session);

    session->isClosed = true;
}

static void sessionCloseImpl(void* vsession)
{
    auto* session = static_cast<tr_session*>(vsession);

    TR_ASSERT(tr_isSession(session));

    sessionCloseImplStart(session);
}

static bool deadlineReached(time_t const deadline)
{
    return time(nullptr) >= deadline;
}

#define SHUTDOWN_MAX_SECONDS 20

void tr_sessionClose(tr_session* session)
{
    TR_ASSERT(tr_isSession(session));

    time_t const deadline = time(nullptr) + SHUTDOWN_MAX_SECONDS;

    dbgmsg(
        "shutting down transmission session %p... now is %zu, deadline is %zu",
        (void*)session,
        (size_t)time(nullptr),
        (size_t)deadline);

    /* close the session */
    tr_runInEventThread(session, sessionCloseImpl, session);

    while (!session->isClosed && !deadlineReached(deadline))
    {
        dbgmsg("waiting for the libtransmission thread to finish");
        tr_wait_msec(100);
    }

    /* "shared" and "tracker" have live sockets,
     * so we need to keep the transmission thread alive
     * for a bit while they tell the router & tracker
     * that we're closing now */
    while ((session->shared != nullptr || session->web != nullptr || session->announcer != nullptr ||
            session->announcer_udp != nullptr) &&
           !deadlineReached(deadline))
    {
        dbgmsg(
            "waiting on port unmap (%p) or announcer (%p)... now %zu deadline %zu",
            (void*)session->shared,
            (void*)session->announcer,
            (size_t)time(nullptr),
            (size_t)deadline);
        tr_wait_msec(50);
    }

    tr_webClose(session, TR_WEB_CLOSE_NOW);

    /* close the libtransmission thread */
    tr_eventClose(session);

    while (session->events != nullptr)
    {
        static bool forced = false;
        dbgmsg("waiting for libtransmission thread to finish... now %zu deadline %zu", (size_t)time(nullptr), (size_t)deadline);
        tr_wait_msec(100);

        if (deadlineReached(deadline) && !forced)
        {
            dbgmsg("calling event_loopbreak()");
            forced = true;
            event_base_loopbreak(session->event_base);
        }

        if (deadlineReached(deadline + 3))
        {
            dbgmsg("deadline+3 reached... calling break...\n");
            break;
        }
    }

    /* free the session memory */
    tr_variantFree(&session->removedTorrents);
    tr_bandwidthDestruct(&session->bandwidth);
    tr_bitfieldDestruct(&session->turtle.minutes);
    tr_session_id_free(session->session_id);
    tr_lockFree(session->lock);

    if (session->metainfoLookup != nullptr)
    {
        tr_variantFree(session->metainfoLookup);
        tr_free(session->metainfoLookup);
    }

    tr_device_info_free(session->downloadDir);
    tr_ptrArrayDestruct(&session->torrentsSortedByHash, nullptr);
    tr_ptrArrayDestruct(&session->torrentsSortedByHashString, nullptr);
    tr_ptrArrayDestruct(&session->torrentsSortedById, nullptr);
    tr_free(session->torrentDoneScript);
    tr_free(session->configDir);
    tr_free(session->resumeDir);
    tr_free(session->torrentDir);
    tr_free(session->incompleteDir);
    tr_free(session->blocklist_url);
    tr_free(session->peer_congestion_algorithm);
    tr_free(session);
}

struct sessionLoadTorrentsData
{
    tr_session* session;
    tr_ctor* ctor;
    int* setmeCount;
    tr_torrent** torrents;
    bool done;
};

static void sessionLoadTorrents(void* vdata)
{
    auto* data = static_cast<struct sessionLoadTorrentsData*>(vdata);
    TR_ASSERT(tr_isSession(data->session));

    int i;
    int n = 0;
    tr_list* list = nullptr;

    tr_ctorSetSave(data->ctor, false); /* since we already have them */

    tr_sys_path_info info;
    char const* dirname = tr_getTorrentDir(data->session);
    tr_sys_dir_t odir = (tr_sys_path_get_info(dirname, 0, &info, nullptr) && info.type == TR_SYS_PATH_IS_DIRECTORY) ?
        tr_sys_dir_open(dirname, nullptr) :
        TR_BAD_SYS_DIR;

    if (odir != TR_BAD_SYS_DIR)
    {
        char const* name;

        while ((name = tr_sys_dir_read_name(odir, nullptr)) != nullptr)
        {
            if (tr_str_has_suffix(name, ".torrent"))
            {
                tr_torrent* tor;
                char* path = tr_buildPath(dirname, name, nullptr);
                tr_ctorSetMetainfoFromFile(data->ctor, path);

                if ((tor = tr_torrentNew(data->ctor, nullptr, nullptr)) != nullptr)
                {
                    tr_list_prepend(&list, tor);
                    ++n;
                }

                tr_free(path);
            }
        }

        tr_sys_dir_close(odir, nullptr);
    }

    data->torrents = tr_new(tr_torrent*, n);
    i = 0;

    for (tr_list* l = list; l != nullptr; l = l->next)
    {
        data->torrents[i++] = (tr_torrent*)l->data;
    }

    TR_ASSERT(i == n);

    tr_list_free(&list, nullptr);

    if (n != 0)
    {
        tr_logAddInfo(_("Loaded %d torrents"), n);
    }

    if (data->setmeCount != nullptr)
    {
        *data->setmeCount = n;
    }

    data->done = true;
}

tr_torrent** tr_sessionLoadTorrents(tr_session* session, tr_ctor* ctor, int* setmeCount)
{
    struct sessionLoadTorrentsData data;

    data.session = session;
    data.ctor = ctor;
    data.setmeCount = setmeCount;
    data.torrents = nullptr;
    data.done = false;

    tr_runInEventThread(session, sessionLoadTorrents, &data);

    while (!data.done)
    {
        tr_wait_msec(100);
    }

    return data.torrents;
}

/***
****
***/

void tr_sessionSetPexEnabled(tr_session* session, bool enabled)
{
    TR_ASSERT(tr_isSession(session));

    session->isPexEnabled = enabled;
}

bool tr_sessionIsPexEnabled(tr_session const* session)
{
    TR_ASSERT(tr_isSession(session));

    return session->isPexEnabled;
}

bool tr_sessionAllowsDHT(tr_session const* session)
{
    return tr_sessionIsDHTEnabled(session);
}

bool tr_sessionIsDHTEnabled(tr_session const* session)
{
    TR_ASSERT(tr_isSession(session));

    return session->isDHTEnabled;
}

static void toggleDHTImpl(void* vsession)
{
    auto* session = static_cast<tr_session*>(vsession);

    TR_ASSERT(tr_isSession(session));

    tr_udpUninit(session);
    session->isDHTEnabled = !session->isDHTEnabled;
    tr_udpInit(session);
}

void tr_sessionSetDHTEnabled(tr_session* session, bool enabled)
{
    TR_ASSERT(tr_isSession(session));

    if (enabled != session->isDHTEnabled)
    {
        tr_runInEventThread(session, toggleDHTImpl, session);
    }
}

/***
****
***/

bool tr_sessionIsUTPEnabled(tr_session const* session)
{
    TR_ASSERT(tr_isSession(session));

#ifdef WITH_UTP
    return session->isUTPEnabled;
#else
    return false;
#endif
}

static void toggle_utp(void* vsession)
{
    auto* session = static_cast<tr_session*>(vsession);

    TR_ASSERT(tr_isSession(session));

    session->isUTPEnabled = !session->isUTPEnabled;

    tr_udpSetSocketBuffers(session);

    /* But don't call tr_utpClose -- see reset_timer in tr-utp.c for an
       explanation. */
}

void tr_sessionSetUTPEnabled(tr_session* session, bool enabled)
{
    TR_ASSERT(tr_isSession(session));

    if (enabled != session->isUTPEnabled)
    {
        tr_runInEventThread(session, toggle_utp, session);
    }
}

/***
****
***/

static void toggleLPDImpl(void* vsession)
{
    auto* session = static_cast<tr_session*>(vsession);

    TR_ASSERT(tr_isSession(session));

    if (session->isLPDEnabled)
    {
        tr_lpdUninit(session);
    }

    session->isLPDEnabled = !session->isLPDEnabled;

    if (session->isLPDEnabled)
    {
        tr_lpdInit(session, &session->bind_ipv4->addr);
    }
}

void tr_sessionSetLPDEnabled(tr_session* session, bool enabled)
{
    TR_ASSERT(tr_isSession(session));

    if (enabled != session->isLPDEnabled)
    {
        tr_runInEventThread(session, toggleLPDImpl, session);
    }
}

bool tr_sessionIsLPDEnabled(tr_session const* session)
{
    TR_ASSERT(tr_isSession(session));

    return session->isLPDEnabled;
}

bool tr_sessionAllowsLPD(tr_session const* session)
{
    return tr_sessionIsLPDEnabled(session);
}

/***
****
***/

void tr_sessionSetCacheLimit_MB(tr_session* session, int max_bytes)
{
    TR_ASSERT(tr_isSession(session));

    tr_cacheSetLimit(session->cache, toMemBytes(max_bytes));
}

int tr_sessionGetCacheLimit_MB(tr_session const* session)
{
    TR_ASSERT(tr_isSession(session));

    return toMemMB(tr_cacheGetLimit(session->cache));
}

/***
****
***/

struct port_forwarding_data
{
    bool enabled;
    struct tr_shared* shared;
};

static void setPortForwardingEnabled(void* vdata)
{
    auto* data = static_cast<struct port_forwarding_data*>(vdata);
    tr_sharedTraversalEnable(data->shared, data->enabled);
    tr_free(data);
}

void tr_sessionSetPortForwardingEnabled(tr_session* session, bool enabled)
{
    struct port_forwarding_data* d;
    d = tr_new0(struct port_forwarding_data, 1);
    d->shared = session->shared;
    d->enabled = enabled;
    tr_runInEventThread(session, setPortForwardingEnabled, d);
}

bool tr_sessionIsPortForwardingEnabled(tr_session const* session)
{
    TR_ASSERT(tr_isSession(session));

    return tr_sharedTraversalIsEnabled(session->shared);
}

/***
****
***/

static bool tr_stringEndsWith(char const* str, char const* end)
{
    size_t const slen = strlen(str);
    size_t const elen = strlen(end);

    return slen >= elen && memcmp(&str[slen - elen], end, elen) == 0;
}

static void loadBlocklists(tr_session* session)
{
    tr_sys_dir_t odir;
    char* dirname;
    char const* name;
    tr_list* blocklists = nullptr;
    auto loadme = tr_ptrArray{};
    bool const isEnabled = session->isBlocklistEnabled;

    /* walk the blocklist directory... */
    dirname = tr_buildPath(session->configDir, "blocklists", nullptr);
    odir = tr_sys_dir_open(dirname, nullptr);

    if (odir == TR_BAD_SYS_DIR)
    {
        tr_free(dirname);
        return;
    }

    while ((name = tr_sys_dir_read_name(odir, nullptr)) != nullptr)
    {
        char* path;
        char* load = nullptr;

        if (name[0] == '.') /* ignore dotfiles */
        {
            continue;
        }

        path = tr_buildPath(dirname, name, nullptr);

        if (tr_stringEndsWith(path, ".bin"))
        {
            load = tr_strdup(path);
        }
        else
        {
            char* binname;
            tr_sys_path_info path_info;
            tr_sys_path_info binname_info;

            binname = tr_strdup_printf("%s" TR_PATH_DELIMITER_STR "%s.bin", dirname, name);

            if (!tr_sys_path_get_info(binname, 0, &binname_info, nullptr)) /* create it */
            {
                tr_blocklistFile* b = tr_blocklistFileNew(binname, isEnabled);
                int const n = tr_blocklistFileSetContent(b, path);

                if (n > 0)
                {
                    load = tr_strdup(binname);
                }

                tr_blocklistFileFree(b);
            }
            else if (
                tr_sys_path_get_info(path, 0, &path_info, nullptr) &&
                path_info.last_modified_at >= binname_info.last_modified_at) /* update it */
            {
                char* old;
                tr_blocklistFile* b;

                old = tr_strdup_printf("%s.old", binname);
                tr_sys_path_remove(old, nullptr);
                tr_sys_path_rename(binname, old, nullptr);
                b = tr_blocklistFileNew(binname, isEnabled);

                if (tr_blocklistFileSetContent(b, path) > 0)
                {
                    tr_sys_path_remove(old, nullptr);
                }
                else
                {
                    tr_sys_path_remove(binname, nullptr);
                    tr_sys_path_rename(old, binname, nullptr);
                }

                tr_blocklistFileFree(b);
                tr_free(old);
            }

            tr_free(binname);
        }

        if (load != nullptr)
        {
            if (tr_ptrArrayFindSorted(&loadme, load, (PtrArrayCompareFunc)strcmp) == nullptr)
            {
                tr_ptrArrayInsertSorted(&loadme, load, (PtrArrayCompareFunc)strcmp);
            }
            else
            {
                tr_free(load);
            }
        }

        tr_free(path);
    }

    if (!tr_ptrArrayEmpty(&loadme))
    {
        int const n = tr_ptrArraySize(&loadme);
        char const* const* paths = (char const* const*)tr_ptrArrayBase(&loadme);

        for (int i = 0; i < n; ++i)
        {
            tr_list_append(&blocklists, tr_blocklistFileNew(paths[i], isEnabled));
        }
    }

    /* cleanup */
    tr_sys_dir_close(odir, nullptr);
    tr_free(dirname);
    tr_ptrArrayDestruct(&loadme, (PtrArrayForeachFunc)tr_free);
    session->blocklists = blocklists;
}

static void closeBlocklists(tr_session* session)
{
    tr_list_free(&session->blocklists, (TrListForeachFunc)tr_blocklistFileFree);
}

void tr_sessionReloadBlocklists(tr_session* session)
{
    closeBlocklists(session);
    loadBlocklists(session);

    tr_peerMgrOnBlocklistChanged(session->peerMgr);
}

int tr_blocklistGetRuleCount(tr_session const* session)
{
    TR_ASSERT(tr_isSession(session));

    int n = 0;

    for (tr_list* l = session->blocklists; l != nullptr; l = l->next)
    {
        auto const* blocklistFile = static_cast<tr_blocklistFile*>(l->data);
        n += tr_blocklistFileGetRuleCount(blocklistFile);
    }

    return n;
}

bool tr_blocklistIsEnabled(tr_session const* session)
{
    TR_ASSERT(tr_isSession(session));

    return session->isBlocklistEnabled;
}

void tr_blocklistSetEnabled(tr_session* session, bool isEnabled)
{
    TR_ASSERT(tr_isSession(session));

    session->isBlocklistEnabled = isEnabled;

    for (tr_list* l = session->blocklists; l != nullptr; l = l->next)
    {
        auto* blocklistFile = static_cast<tr_blocklistFile*>(l->data);
        tr_blocklistFileSetEnabled(blocklistFile, isEnabled);
    }
}

bool tr_blocklistExists(tr_session const* session)
{
    TR_ASSERT(tr_isSession(session));

    return session->blocklists != nullptr;
}

int tr_blocklistSetContent(tr_session* session, char const* contentFilename)
{
    int ruleCount;
    tr_blocklistFile* b = nullptr;
    char const* defaultName = DEFAULT_BLOCKLIST_FILENAME;
    tr_sessionLock(session);

    for (tr_list* l = session->blocklists; b == nullptr && l != nullptr; l = l->next)
    {
        auto const* blocklistFile = static_cast<tr_blocklistFile*>(l->data);
        if (tr_stringEndsWith(tr_blocklistFileGetFilename(blocklistFile), defaultName))
        {
            b = static_cast<tr_blocklistFile*>(l->data);
        }
    }

    if (b == nullptr)
    {
        char* path = tr_buildPath(session->configDir, "blocklists", defaultName, nullptr);
        b = tr_blocklistFileNew(path, session->isBlocklistEnabled);
        tr_list_append(&session->blocklists, b);
        tr_free(path);
    }

    ruleCount = tr_blocklistFileSetContent(b, contentFilename);
    tr_sessionUnlock(session);
    return ruleCount;
}

bool tr_sessionIsAddressBlocked(tr_session const* session, tr_address const* addr)
{
    TR_ASSERT(tr_isSession(session));

    for (tr_list* l = session->blocklists; l != nullptr; l = l->next)
    {
        if (tr_blocklistFileHasAddress(static_cast<tr_blocklistFile*>(l->data), addr))
        {
            return true;
        }
    }

    return false;
}

void tr_blocklistSetURL(tr_session* session, char const* url)
{
    if (session->blocklist_url != url)
    {
        tr_free(session->blocklist_url);
        session->blocklist_url = tr_strdup(url);
    }
}

char const* tr_blocklistGetURL(tr_session const* session)
{
    return session->blocklist_url;
}

/***
****
***/

static void metainfoLookupInit(tr_session* session)
{
    TR_ASSERT(tr_isSession(session));

    tr_variant* lookup = tr_new0(tr_variant, 1);
    tr_variantInitDict(lookup, 0);

    int n = 0;

    tr_sys_path_info info;
    char const* dirname = tr_getTorrentDir(session);
    tr_sys_dir_t odir = (tr_sys_path_get_info(dirname, 0, &info, nullptr) && info.type == TR_SYS_PATH_IS_DIRECTORY) ?
        tr_sys_dir_open(dirname, nullptr) :
        TR_BAD_SYS_DIR;

    if (odir != TR_BAD_SYS_DIR)
    {
        tr_ctor* ctor = tr_ctorNew(session);
        tr_ctorSetSave(ctor, false); /* since we already have them */

        char const* name;

        /* walk through the directory and find the mappings */
        while ((name = tr_sys_dir_read_name(odir, nullptr)) != nullptr)
        {
            if (tr_str_has_suffix(name, ".torrent"))
            {
                tr_info inf;
                char* path = tr_buildPath(dirname, name, nullptr);
                tr_ctorSetMetainfoFromFile(ctor, path);

                if (tr_torrentParse(ctor, &inf) == TR_PARSE_OK)
                {
                    ++n;
                    tr_variantDictAddStr(lookup, tr_quark_new(inf.hashString, TR_BAD_SIZE), path);
                }

                tr_free(path);
            }
        }

        tr_sys_dir_close(odir, nullptr);
        tr_ctorFree(ctor);
    }

    session->metainfoLookup = lookup;
    tr_logAddDebug("Found %d torrents in \"%s\"", n, dirname);
}

char const* tr_sessionFindTorrentFile(tr_session const* session, char const* hashString)
{
    if (session->metainfoLookup == nullptr)
    {
        metainfoLookupInit((tr_session*)session);
    }

    char const* filename = nullptr;
    (void)tr_variantDictFindStr(session->metainfoLookup, tr_quark_new(hashString, TR_BAD_SIZE), &filename, nullptr);
    return filename;
}

void tr_sessionSetTorrentFile(tr_session* session, char const* hashString, char const* filename)
{
    /* since we walk session->configDir/torrents/ to build the lookup table,
     * and tr_sessionSetTorrentFile() is just to tell us there's a new file
     * in that same directory, we don't need to do anything here if the
     * lookup table hasn't been built yet */
    if (session->metainfoLookup != nullptr)
    {
        tr_variantDictAddStr(session->metainfoLookup, tr_quark_new(hashString, TR_BAD_SIZE), filename);
    }
}

/***
****
***/

void tr_sessionSetRPCEnabled(tr_session* session, bool isEnabled)
{
    TR_ASSERT(tr_isSession(session));

    tr_rpcSetEnabled(session->rpcServer, isEnabled);
}

bool tr_sessionIsRPCEnabled(tr_session const* session)
{
    TR_ASSERT(tr_isSession(session));

    return tr_rpcIsEnabled(session->rpcServer);
}

void tr_sessionSetRPCPort(tr_session* session, tr_port port)
{
    TR_ASSERT(tr_isSession(session));

    tr_rpcSetPort(session->rpcServer, port);
}

tr_port tr_sessionGetRPCPort(tr_session const* session)
{
    TR_ASSERT(tr_isSession(session));

    return tr_rpcGetPort(session->rpcServer);
}

void tr_sessionSetRPCUrl(tr_session* session, char const* url)
{
    TR_ASSERT(tr_isSession(session));

    tr_rpcSetUrl(session->rpcServer, url);
}

char const* tr_sessionGetRPCUrl(tr_session const* session)
{
    TR_ASSERT(tr_isSession(session));

    return tr_rpcGetUrl(session->rpcServer);
}

void tr_sessionSetRPCCallback(tr_session* session, tr_rpc_func func, void* user_data)
{
    TR_ASSERT(tr_isSession(session));

    session->rpc_func = func;
    session->rpc_func_user_data = user_data;
}

void tr_sessionSetRPCWhitelist(tr_session* session, char const* whitelist)
{
    TR_ASSERT(tr_isSession(session));

    tr_rpcSetWhitelist(session->rpcServer, whitelist);
}

char const* tr_sessionGetRPCWhitelist(tr_session const* session)
{
    TR_ASSERT(tr_isSession(session));

    return tr_rpcGetWhitelist(session->rpcServer);
}

void tr_sessionSetRPCWhitelistEnabled(tr_session* session, bool isEnabled)
{
    TR_ASSERT(tr_isSession(session));

    tr_rpcSetWhitelistEnabled(session->rpcServer, isEnabled);
}

bool tr_sessionGetRPCWhitelistEnabled(tr_session const* session)
{
    TR_ASSERT(tr_isSession(session));

    return tr_rpcGetWhitelistEnabled(session->rpcServer);
}

void tr_sessionSetRPCPassword(tr_session* session, char const* password)
{
    TR_ASSERT(tr_isSession(session));

    tr_rpcSetPassword(session->rpcServer, password);
}

char const* tr_sessionGetRPCPassword(tr_session const* session)
{
    TR_ASSERT(tr_isSession(session));

    return tr_rpcGetPassword(session->rpcServer);
}

void tr_sessionSetRPCUsername(tr_session* session, char const* username)
{
    TR_ASSERT(tr_isSession(session));

    tr_rpcSetUsername(session->rpcServer, username);
}

char const* tr_sessionGetRPCUsername(tr_session const* session)
{
    TR_ASSERT(tr_isSession(session));

    return tr_rpcGetUsername(session->rpcServer);
}

void tr_sessionSetRPCPasswordEnabled(tr_session* session, bool isEnabled)
{
    TR_ASSERT(tr_isSession(session));

    tr_rpcSetPasswordEnabled(session->rpcServer, isEnabled);
}

bool tr_sessionIsRPCPasswordEnabled(tr_session const* session)
{
    TR_ASSERT(tr_isSession(session));

    return tr_rpcIsPasswordEnabled(session->rpcServer);
}

char const* tr_sessionGetRPCBindAddress(tr_session const* session)
{
    TR_ASSERT(tr_isSession(session));

    return tr_rpcGetBindAddress(session->rpcServer);
}

/****
*****
****/

bool tr_sessionIsTorrentDoneScriptEnabled(tr_session const* session)
{
    TR_ASSERT(tr_isSession(session));

    return session->isTorrentDoneScriptEnabled;
}

void tr_sessionSetTorrentDoneScriptEnabled(tr_session* session, bool isEnabled)
{
    TR_ASSERT(tr_isSession(session));

    session->isTorrentDoneScriptEnabled = isEnabled;
}

char const* tr_sessionGetTorrentDoneScript(tr_session const* session)
{
    TR_ASSERT(tr_isSession(session));

    return session->torrentDoneScript;
}

void tr_sessionSetTorrentDoneScript(tr_session* session, char const* scriptFilename)
{
    TR_ASSERT(tr_isSession(session));

    if (session->torrentDoneScript != scriptFilename)
    {
        tr_free(session->torrentDoneScript);
        session->torrentDoneScript = tr_strdup(scriptFilename);
    }
}

/***
****
***/

void tr_sessionSetQueueSize(tr_session* session, tr_direction dir, int n)
{
    TR_ASSERT(tr_isSession(session));
    TR_ASSERT(tr_isDirection(dir));

    session->queueSize[dir] = n;
}

int tr_sessionGetQueueSize(tr_session const* session, tr_direction dir)
{
    TR_ASSERT(tr_isSession(session));
    TR_ASSERT(tr_isDirection(dir));

    return session->queueSize[dir];
}

void tr_sessionSetQueueEnabled(tr_session* session, tr_direction dir, bool is_enabled)
{
    TR_ASSERT(tr_isSession(session));
    TR_ASSERT(tr_isDirection(dir));

    session->queueEnabled[dir] = is_enabled;
}

bool tr_sessionGetQueueEnabled(tr_session const* session, tr_direction dir)
{
    TR_ASSERT(tr_isSession(session));
    TR_ASSERT(tr_isDirection(dir));

    return session->queueEnabled[dir];
}

void tr_sessionSetQueueStalledMinutes(tr_session* session, int minutes)
{
    TR_ASSERT(tr_isSession(session));
    TR_ASSERT(minutes > 0);

    session->queueStalledMinutes = minutes;
}

void tr_sessionSetQueueStalledEnabled(tr_session* session, bool is_enabled)
{
    TR_ASSERT(tr_isSession(session));

    session->stalledEnabled = is_enabled;
}

bool tr_sessionGetQueueStalledEnabled(tr_session const* session)
{
    TR_ASSERT(tr_isSession(session));

    return session->stalledEnabled;
}

int tr_sessionGetQueueStalledMinutes(tr_session const* session)
{
    TR_ASSERT(tr_isSession(session));

    return session->queueStalledMinutes;
}

void tr_sessionSetAntiBruteForceThreshold(tr_session* session, int bad_requests)
{
    TR_ASSERT(tr_isSession(session));
    TR_ASSERT(bad_requests > 0);
    tr_rpcSetAntiBruteForceThreshold(session->rpcServer, bad_requests);
}

void tr_sessionSetAntiBruteForceEnabled(tr_session* session, bool is_enabled)
{
    TR_ASSERT(tr_isSession(session));

    tr_rpcSetAntiBruteForceEnabled(session->rpcServer, is_enabled);
}

bool tr_sessionGetAntiBruteForceEnabled(tr_session const* session)
{
    TR_ASSERT(tr_isSession(session));

    return tr_rpcGetAntiBruteForceEnabled(session->rpcServer);
}

int tr_sessionGetAntiBruteForceThreshold(tr_session const* session)
{
    TR_ASSERT(tr_isSession(session));

    return tr_rpcGetAntiBruteForceThreshold(session->rpcServer);
}

void tr_sessionGetNextQueuedTorrents(tr_session* session, tr_direction direction, size_t num_wanted, tr_ptrArray* setme)
{
    TR_ASSERT(tr_isSession(session));
    TR_ASSERT(tr_isDirection(direction));

<<<<<<< HEAD
    // build an array of the candidates
    auto candidates = std::vector<tr_torrent*>{};
    candidates.reserve(tr_sessionCountTorrents(session));
    tr_torrent* tor = NULL;
    while ((tor = tr_torrentNext(session, tor)) != NULL)
=======
    /* build an array of the candidates */
    size_t n = tr_sessionCountTorrents(session);
    struct TorrentAndPosition* candidates = tr_new(struct TorrentAndPosition, n);
    size_t num_candidates = 0;
    tr_torrent* tor = nullptr;

    while ((tor = tr_torrentNext(session, tor)) != nullptr)
>>>>>>> 43d1ece5
    {
        if (tr_torrentIsQueued(tor) && (direction == tr_torrentGetQueueDirection(tor)))
        {
            candidates.push_back(tor);
        }
    }

    // find the best n candidates
    num_wanted = std::min(num_wanted, candidates.size());
    if (num_wanted < candidates.size())
    {
        std::partial_sort(
            std::begin(candidates),
            std::begin(candidates) + num_wanted,
            std::end(candidates),
            [](tr_torrent* a, tr_torrent* b) { return tr_torrentGetQueuePosition(a) < tr_torrentGetQueuePosition(b); });
        candidates.resize(num_wanted);
    }

    // add them to the return array
    for (auto const& candidate : candidates)
    {
        tr_ptrArrayAppend(setme, candidate);
    }
}

int tr_sessionCountQueueFreeSlots(tr_session* session, tr_direction dir)
{
    int const max = tr_sessionGetQueueSize(session, dir);
    tr_torrent_activity const activity = dir == TR_UP ? TR_STATUS_SEED : TR_STATUS_DOWNLOAD;

    if (!tr_sessionGetQueueEnabled(session, dir))
    {
        return INT_MAX;
    }

    /* count how many torrents are active */
    int active_count = 0;
    bool const stalled_enabled = tr_sessionGetQueueStalledEnabled(session);
    int const stalled_if_idle_for_n_seconds = tr_sessionGetQueueStalledMinutes(session) * 60;
    time_t const now = tr_time();
    tr_torrent* tor = nullptr;
    while ((tor = tr_torrentNext(session, tor)) != nullptr)
    {
        /* is it the right activity? */
        if (activity != tr_torrentGetActivity(tor))
        {
            continue;
        }

        /* is it stalled? */
        if (stalled_enabled)
        {
            int const idle_secs = (int)difftime(now, MAX(tor->startDate, tor->activityDate));
            if (idle_secs >= stalled_if_idle_for_n_seconds)
                continue;
        }

        ++active_count;

        /* if we've reached the limit, no need to keep counting */
        if (active_count >= max)
        {
            return 0;
        }
    }

    return max - active_count;
}

static int compareTorrentsById(void const* va, void const* vb)
{
    auto const* const a = static_cast<tr_torrent const*>(va);
    auto const* const b = static_cast<tr_torrent const*>(vb);
    return a->uniqueId - b->uniqueId;
}

static int compareTorrentsByHashString(void const* va, void const* vb)
{
    auto const* const a = static_cast<tr_torrent const*>(va);
    auto const* const b = static_cast<tr_torrent const*>(vb);
    return evutil_ascii_strcasecmp(a->info.hashString, b->info.hashString);
}

static int compareTorrentsByHash(void const* va, void const* vb)
{
    auto const* const a = static_cast<tr_torrent const*>(va);
    auto const* const b = static_cast<tr_torrent const*>(vb);
    return memcmp(a->info.hash, b->info.hash, SHA_DIGEST_LENGTH);
}

void tr_sessionAddTorrent(tr_session* session, tr_torrent* tor)
{
    /* add tor to tr_session.torrentList */
    tor->next = session->torrentList;
    session->torrentList = tor;

    /* add tor to tr_session.torrentsSortedByFoo */
    tr_ptrArrayInsertSorted(&session->torrentsSortedById, tor, compareTorrentsById);
    tr_ptrArrayInsertSorted(&session->torrentsSortedByHashString, tor, compareTorrentsByHashString);
    tr_ptrArrayInsertSorted(&session->torrentsSortedByHash, tor, compareTorrentsByHash);

    /* increment the torrent count */
    ++session->torrentCount;
}

void tr_sessionRemoveTorrent(tr_session* session, tr_torrent* tor)
{
    /* remove tor from tr_session.torrentList */
    if (tor == session->torrentList)
    {
        session->torrentList = tor->next;
    }
    else
    {
        for (tr_torrent* t = session->torrentList; t != nullptr; t = t->next)
        {
            if (t->next == tor)
            {
                t->next = tor->next;
                break;
            }
        }
    }

    /* remove tor from tr_session.torrentsSortedByFoo */
    tr_ptrArrayRemoveSortedPointer(&session->torrentsSortedById, tor, compareTorrentsById);
    tr_ptrArrayRemoveSortedPointer(&session->torrentsSortedByHashString, tor, compareTorrentsByHashString);
    tr_ptrArrayRemoveSortedPointer(&session->torrentsSortedByHash, tor, compareTorrentsByHash);

    /* decrement the torrent count */
    TR_ASSERT(session->torrentCount >= 1);
    session->torrentCount--;
}<|MERGE_RESOLUTION|>--- conflicted
+++ resolved
@@ -3024,21 +3024,11 @@
     TR_ASSERT(tr_isSession(session));
     TR_ASSERT(tr_isDirection(direction));
 
-<<<<<<< HEAD
     // build an array of the candidates
     auto candidates = std::vector<tr_torrent*>{};
     candidates.reserve(tr_sessionCountTorrents(session));
-    tr_torrent* tor = NULL;
-    while ((tor = tr_torrentNext(session, tor)) != NULL)
-=======
-    /* build an array of the candidates */
-    size_t n = tr_sessionCountTorrents(session);
-    struct TorrentAndPosition* candidates = tr_new(struct TorrentAndPosition, n);
-    size_t num_candidates = 0;
     tr_torrent* tor = nullptr;
-
     while ((tor = tr_torrentNext(session, tor)) != nullptr)
->>>>>>> 43d1ece5
     {
         if (tr_torrentIsQueued(tor) && (direction == tr_torrentGetQueueDirection(tor)))
         {
