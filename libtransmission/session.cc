--- conflicted
+++ resolved
@@ -616,16 +616,7 @@
 
     tr_logAddInfo(fmt::format(_("Transmission version {version} starting"), fmt::arg("version", LONG_VERSION_STRING)));
 
-<<<<<<< HEAD
-    setSettings(&settings, true);
-=======
     setSettings(settings, true);
-
-    if (this->allowsLPD())
-    {
-        this->lpd_ = tr_lpd::create(lpd_mediator_, event_base());
-    }
->>>>>>> 6ead1476
 
     tr_utpInit(this);
 
