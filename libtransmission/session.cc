--- conflicted
+++ resolved
@@ -502,15 +502,7 @@
 
     // tr_session upkeep tasks to perform once per second
     tr_timeUpdate(time(nullptr));
-<<<<<<< HEAD
-    if (turtle.isClockEnabled)
-    {
-        turtleCheckClock(this, &this->turtle);
-    }
-=======
-    udp_core_->dhtUpkeep();
     alt_speeds_.checkScheduler();
->>>>>>> bf17a3ba
 
     // TODO: this seems a little silly. Why do we increment this
     // every second instead of computing the value as needed by
@@ -573,13 +565,8 @@
 
     this->udp_core_ = std::make_unique<tr_session::tr_udp_core>(*this, udpPort());
 
-<<<<<<< HEAD
     rebuildDHT();
 
-    this->web_ = tr_web::create(this->web_mediator_);
-
-=======
->>>>>>> bf17a3ba
     if (this->allowsLPD())
     {
         this->lpd_ = tr_lpd::create(lpd_mediator_, eventBase());
@@ -627,16 +614,7 @@
 
     if (auto const& val = new_settings.default_trackers_str; force || val != old_settings.default_trackers_str)
     {
-<<<<<<< HEAD
-        is_pex_enabled_ = val;
-=======
         setDefaultTrackers(val);
->>>>>>> bf17a3ba
-    }
-
-    if (auto val = bool{}; tr_variantDictFindBool(settings, TR_KEY_dht_enabled, &val))
-    {
-        is_dht_enabled_ = val;
     }
 
     if (auto const& val = new_settings.utp_enabled; force || val != old_settings.utp_enabled)
@@ -677,19 +655,9 @@
 
         if (port_needs_update)
         {
-            setPeerPort(isPortRandom() ? randomPort() : new_settings.peer_port);
+            tr_sessionSetPeerPort(this, isPortRandom() ? randomPort().host() : new_settings.peer_port.host());
             tr_sessionSetPortForwardingEnabled(this, new_settings.port_forwarding_enabled);
         }
-<<<<<<< HEAD
-
-        tr_sessionSetPeerPort(this, isPortRandom() ? randomPort().host() : peer_port.host());
-    }
-
-    if (auto val = bool{}; tr_variantDictFindBool(settings, TR_KEY_port_forwarding_enabled, &val))
-    {
-        tr_sessionSetPortForwardingEnabled(this, val);
-=======
->>>>>>> bf17a3ba
     }
 
     // We need to update bandwidth if speed settings changed.
@@ -806,7 +774,7 @@
 // Called when the _public_ peer port changes, e.g. when the user
 // manually changes the ports or when NAT-PMP returns a different
 // port than the one we requested.
-void tr_session::onPublicPeerPortChanged()
+void tr_session::onAdvertisedPeerPortChanged()
 {
     for (auto* const tor : torrents())
     {
@@ -820,24 +788,22 @@
 {
     TR_ASSERT(session != nullptr);
 
-    auto const in_session_thread = [session](tr_port port)
-    {
-<<<<<<< HEAD
-        session->private_peer_port_ = port;
-
-        auto const public_changed = session->public_peer_port_ != port;
-
-        if (public_changed)
-        {
-            session->public_peer_port_ = port;
+    auto const in_session_thread = [session](tr_port local_peer_port)
+    {
+        auto const local_changed = session->settings_.peer_port != local_peer_port;
+        auto const advertised_changed = session->advertised_peer_port_ != local_peer_port;
+
+        session->settings_.peer_port = local_peer_port;
+
+        if (!session->udp_core_ || local_changed)
+        {
+            session->udp_core_ = std::make_unique<tr_session::tr_udp_core>(*session, session->udpPort());
         }
-=======
-        auto const lock = unique_lock();
-
-        auto& private_peer_port = settings_.peer_port;
-        private_peer_port = port;
-        advertised_peer_port_ = port;
->>>>>>> bf17a3ba
+
+        if (advertised_changed)
+        {
+            session->advertised_peer_port_ = local_peer_port;
+        }
 
         session->closePeerPort();
 
@@ -845,11 +811,7 @@
         {
             session->bind_ipv4_.bindAndListenForIncomingPeers(session);
 
-<<<<<<< HEAD
-            if (tr_net_hasIPv6(session->private_peer_port_))
-=======
-            if (tr_net_hasIPv6(private_peer_port))
->>>>>>> bf17a3ba
+            if (tr_net_hasIPv6(session->localPeerPort()))
             {
                 session->bind_ipv6_.bindAndListenForIncomingPeers(session);
             }
@@ -857,24 +819,13 @@
 
         session->port_forwarding_->portChanged();
 
-        if (public_changed)
-        {
-            session->onPublicPeerPortChanged();
+        if (advertised_changed)
+        {
+            session->onAdvertisedPeerPortChanged();
         }
     };
 
-<<<<<<< HEAD
-    tr_runInEventThread(session, in_session_thread, tr_port::fromHost(hport));
-=======
-    runInSessionThread(in_session_thread, port_in);
-}
-
-void tr_sessionSetPeerPort(tr_session* session, uint16_t hport)
-{
-    TR_ASSERT(session != nullptr);
-
-    session->setPeerPort(tr_port::fromHost(hport));
->>>>>>> bf17a3ba
+    session->runInSessionThread(in_session_thread, tr_port::fromHost(hport));
 }
 
 uint16_t tr_sessionGetPeerPort(tr_session const* session)
@@ -1265,25 +1216,18 @@
 {
     is_closing_ = true;
 
-<<<<<<< HEAD
-    lpd_.reset();
-    dht_.reset();
-
-    announcer_udp_->startShutdown();
-
-=======
     // close the low-hanging fruit that can be closed immediately w/o consequences
     verifier_.reset();
->>>>>>> bf17a3ba
     save_timer_.reset();
     now_timer_.reset();
     rpc_server_.reset();
     lpd_.reset();
+    dht_.reset();
+
     port_forwarding_.reset();
     closePeerPort();
 
     // tell other items to start shutting down
-    udp_core_->startShutdown();
     announcer_udp_->startShutdown();
 
     // Close the torrents in order of most active to least active
@@ -1496,7 +1440,7 @@
 
     if (allowsDHT())
     {
-        dht_ = tr_dht::create(dht_mediator_, public_peer_port_, udp_core_->socket4(), udp_core_->socket6());
+        dht_ = tr_dht::create(dht_mediator_, localPeerPort(), udp_core_->socket4(), udp_core_->socket6());
     }
 }
 
@@ -1512,14 +1456,8 @@
     session->runInSessionThread(
         [session, enabled]()
         {
-<<<<<<< HEAD
-            session->is_dht_enabled_ = enabled;
+            session->settings_.dht_enabled = enabled;
             session->rebuildDHT();
-=======
-            session->udp_core_.reset();
-            session->settings_.dht_enabled = enabled;
-            session->udp_core_ = std::make_unique<tr_session::tr_udp_core>(*session, session->udpPort());
->>>>>>> bf17a3ba
         });
 }
 
