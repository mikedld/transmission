/*
 * This file Copyright (C) 2008-2014 Mnemosyne LLC
 *
 * It may be used under the GNU GPL versions 2 or 3
 * or any future license endorsed by Mnemosyne LLC.
 *
 */

#include <algorithm> // std::partial_sort(), std::min(), std::max()
#include <cerrno> /* ENOENT */
#include <climits> /* INT_MAX */
#include <csignal>
#include <cstdint>
#include <cstdlib>
#include <cstring> /* memcpy */
#include <iterator> // std::back_inserter
#include <list>
#include <numeric> // std::acumulate()
#include <unordered_set>
#include <vector>

#ifndef _WIN32
#include <sys/types.h> /* umask() */
#include <sys/stat.h> /* umask() */
#endif

#include <event2/dns.h> /* evdns_base_free() */
#include <event2/event.h>

#include <libutp/utp.h>

// #define TR_SHOW_DEPRECATED
#include "transmission.h"

#include "announcer.h"
#include "bandwidth.h"
#include "blocklist.h"
#include "cache.h"
#include "crypto-utils.h"
#include "error-types.h"
#include "error.h"
#include "fdlimit.h"
#include "file.h"
#include "log.h"
#include "net.h"
#include "peer-io.h"
#include "peer-mgr.h"
#include "platform-quota.h"
#include "platform.h" /* tr_lock, tr_getTorrentDir() */
#include "port-forwarding.h"
#include "rpc-server.h"
#include "session-id.h"
#include "session.h"
#include "stats.h"
#include "torrent.h"
#include "tr-assert.h"
#include "tr-dht.h" /* tr_dhtUpkeep() */
#include "tr-lpd.h"
#include "tr-udp.h"
#include "tr-utp.h"
#include "trevent.h"
#include "utils.h"
#include "variant.h"
#include "verify.h"
#include "version.h"
#include "web.h"

using namespace std::literals;

#ifdef TR_LIGHTWEIGHT
static auto constexpr DefaultCacheSizeMB = int{ 2 };
static auto constexpr DefaultPrefetchEnabled = bool{ false };
#else
static auto constexpr DefaultCacheSizeMB = int{ 4 };
static auto constexpr DefaultPrefetchEnabled = bool{ true };
#endif
static auto constexpr SaveIntervalSecs = int{ 360 };

#define dbgmsg(...) tr_logAddDeepNamed(nullptr, __VA_ARGS__)

static tr_port getRandomPort(tr_session* s)
{
    return tr_rand_int_weak(s->randomPortHigh - s->randomPortLow + 1) + s->randomPortLow;
}

/* Generate a peer id : "-TRxyzb-" + 12 random alphanumeric
   characters, where x is the major version number, y is the
   minor version number, z is the maintenance number, and b
   designates beta (Azureus-style) */
tr_peer_id_t tr_peerIdInit()
{
    auto peer_id = tr_peer_id_t{};
    auto* it = std::data(peer_id);

    // starts with -TRXXXX-
    auto constexpr Prefix = std::string_view{ PEERID_PREFIX };
    auto const* const end = it + std::size(peer_id);
    it = std::copy_n(std::data(Prefix), std::size(Prefix), it);

    // remainder is randomly-generated characters
    auto constexpr Pool = std::string_view{ "0123456789abcdefghijklmnopqrstuvwxyz" };
    auto total = int{ 0 };
    tr_rand_buffer(it, end - it);
    while (it + 1 < end)
    {
        int const val = *it % std::size(Pool);
        total += val;
        *it++ = Pool[val];
    }
    int const val = total % std::size(Pool) != 0 ? std::size(Pool) - total % std::size(Pool) : 0;
    *it = Pool[val];

    return peer_id;
}

/***
****
***/

tr_encryption_mode tr_sessionGetEncryption(tr_session* session)
{
    TR_ASSERT(session != nullptr);

    return session->encryptionMode;
}

void tr_sessionSetEncryption(tr_session* session, tr_encryption_mode mode)
{
    TR_ASSERT(session != nullptr);
    TR_ASSERT(mode == TR_ENCRYPTION_PREFERRED || mode == TR_ENCRYPTION_REQUIRED || mode == TR_CLEAR_PREFERRED);

    session->encryptionMode = mode;
}

/***
****
***/

struct tr_bindinfo
{
    tr_socket_t socket;
    tr_address addr;
    struct event* ev;
};

static void close_bindinfo(struct tr_bindinfo* b)
{
    if (b != nullptr && b->socket != TR_BAD_SOCKET)
    {
        event_free(b->ev);
        b->ev = nullptr;
        tr_netCloseSocket(b->socket);
    }
}

static void close_incoming_peer_port(tr_session* session)
{
    close_bindinfo(session->bind_ipv4);
    close_bindinfo(session->bind_ipv6);
}

static void free_incoming_peer_port(tr_session* session)
{
    close_bindinfo(session->bind_ipv4);
    tr_free(session->bind_ipv4);
    session->bind_ipv4 = nullptr;

    close_bindinfo(session->bind_ipv6);
    tr_free(session->bind_ipv6);
    session->bind_ipv6 = nullptr;
}

static void accept_incoming_peer(evutil_socket_t fd, short /*what*/, void* vsession)
{
    auto* session = static_cast<tr_session*>(vsession);

    auto clientAddr = tr_address{};
    auto clientPort = tr_port{};
    auto const clientSocket = tr_netAccept(session, fd, &clientAddr, &clientPort);

    if (clientSocket != TR_BAD_SOCKET)
    {
        if (tr_logGetDeepEnabled())
        {
            char addrstr[TR_ADDRSTRLEN];
            tr_address_and_port_to_string(addrstr, sizeof(addrstr), &clientAddr, clientPort);
            tr_logAddDeep(
                __FILE__,
                __LINE__,
                nullptr,
                "new incoming connection %" PRIdMAX " (%s)",
                (intmax_t)clientSocket,
                addrstr);
        }

        tr_peerMgrAddIncoming(session->peerMgr, &clientAddr, clientPort, tr_peer_socket_tcp_create(clientSocket));
    }
}

static void open_incoming_peer_port(tr_session* session)
{
    /* bind an ipv4 port to listen for incoming peers... */
    auto* b = session->bind_ipv4;
    b->socket = tr_netBindTCP(&b->addr, session->private_peer_port, false);

    if (b->socket != TR_BAD_SOCKET)
    {
        b->ev = event_new(session->event_base, b->socket, EV_READ | EV_PERSIST, accept_incoming_peer, session);
        event_add(b->ev, nullptr);
    }

    /* and do the exact same thing for ipv6, if it's supported... */
    if (tr_net_hasIPv6(session->private_peer_port))
    {
        b = session->bind_ipv6;
        b->socket = tr_netBindTCP(&b->addr, session->private_peer_port, false);

        if (b->socket != TR_BAD_SOCKET)
        {
            b->ev = event_new(session->event_base, b->socket, EV_READ | EV_PERSIST, accept_incoming_peer, session);
            event_add(b->ev, nullptr);
        }
    }
}

tr_address const* tr_sessionGetPublicAddress(tr_session const* session, int tr_af_type, bool* is_default_value)
{
    char const* default_value = "";
    tr_bindinfo const* bindinfo = nullptr;

    switch (tr_af_type)
    {
    case TR_AF_INET:
        bindinfo = session->bind_ipv4;
        default_value = TR_DEFAULT_BIND_ADDRESS_IPV4;
        break;

    case TR_AF_INET6:
        bindinfo = session->bind_ipv6;
        default_value = TR_DEFAULT_BIND_ADDRESS_IPV6;
        break;

    default:
        break;
    }

    if (is_default_value != nullptr && bindinfo != nullptr)
    {
        *is_default_value = tr_strcmp0(default_value, tr_address_to_string(&bindinfo->addr)) == 0;
    }

    return bindinfo != nullptr ? &bindinfo->addr : nullptr;
}

/***
****
***/

#ifdef TR_LIGHTWEIGHT
#define TR_DEFAULT_ENCRYPTION TR_CLEAR_PREFERRED
#else
#define TR_DEFAULT_ENCRYPTION TR_ENCRYPTION_PREFERRED
#endif

static int parse_tos(char const* tos)
{
    if (evutil_ascii_strcasecmp(tos, "") == 0)
    {
        return 0;
    }

    if (evutil_ascii_strcasecmp(tos, "default") == 0)
    {
        return 0;
    }

    if (evutil_ascii_strcasecmp(tos, "lowcost") == 0)
    {
        return TR_IPTOS_LOWCOST;
    }

    if (evutil_ascii_strcasecmp(tos, "mincost") == 0)
    {
        return TR_IPTOS_LOWCOST;
    }

    if (evutil_ascii_strcasecmp(tos, "throughput") == 0)
    {
        return TR_IPTOS_THRUPUT;
    }

    if (evutil_ascii_strcasecmp(tos, "reliability") == 0)
    {
        return TR_IPTOS_RELIABLE;
    }

    if (evutil_ascii_strcasecmp(tos, "lowdelay") == 0)
    {
        return TR_IPTOS_LOWDELAY;
    }

    char* p = nullptr;
    int const value = strtol(tos, &p, 0);
    return p == nullptr || p == tos ? 0 : value;
}

static char const* format_tos(int value)
{
    static char buf[8];

    switch (value)
    {
    case 0:
        return "default";

    case TR_IPTOS_LOWCOST:
        return "lowcost";

    case TR_IPTOS_THRUPUT:
        return "throughput";

    case TR_IPTOS_RELIABLE:
        return "reliability";

    case TR_IPTOS_LOWDELAY:
        return "lowdelay";

    default:
        tr_snprintf(buf, 8, "%d", value);
        return buf;
    }
}

void tr_sessionGetDefaultSettings(tr_variant* d)
{
    TR_ASSERT(tr_variantIsDict(d));

    tr_variantDictReserve(d, 69);
    tr_variantDictAddBool(d, TR_KEY_blocklist_enabled, false);
    tr_variantDictAddStr(d, TR_KEY_blocklist_url, "http://www.example.com/blocklist");
    tr_variantDictAddInt(d, TR_KEY_cache_size_mb, DefaultCacheSizeMB);
    tr_variantDictAddBool(d, TR_KEY_dht_enabled, true);
    tr_variantDictAddBool(d, TR_KEY_utp_enabled, true);
    tr_variantDictAddBool(d, TR_KEY_lpd_enabled, false);
    tr_variantDictAddStr(d, TR_KEY_download_dir, tr_getDefaultDownloadDir());
    tr_variantDictAddInt(d, TR_KEY_speed_limit_down, 100);
    tr_variantDictAddBool(d, TR_KEY_speed_limit_down_enabled, false);
    tr_variantDictAddInt(d, TR_KEY_encryption, TR_DEFAULT_ENCRYPTION);
    tr_variantDictAddInt(d, TR_KEY_idle_seeding_limit, 30);
    tr_variantDictAddBool(d, TR_KEY_idle_seeding_limit_enabled, false);
    tr_variantDictAddStr(d, TR_KEY_incomplete_dir, tr_getDefaultDownloadDir());
    tr_variantDictAddBool(d, TR_KEY_incomplete_dir_enabled, false);
    tr_variantDictAddInt(d, TR_KEY_message_level, TR_LOG_INFO);
    tr_variantDictAddInt(d, TR_KEY_download_queue_size, 5);
    tr_variantDictAddBool(d, TR_KEY_download_queue_enabled, true);
    tr_variantDictAddInt(d, TR_KEY_peer_limit_global, atoi(TR_DEFAULT_PEER_LIMIT_GLOBAL_STR));
    tr_variantDictAddInt(d, TR_KEY_peer_limit_per_torrent, atoi(TR_DEFAULT_PEER_LIMIT_TORRENT_STR));
    tr_variantDictAddInt(d, TR_KEY_peer_port, atoi(TR_DEFAULT_PEER_PORT_STR));
    tr_variantDictAddBool(d, TR_KEY_peer_port_random_on_start, false);
    tr_variantDictAddInt(d, TR_KEY_peer_port_random_low, 49152);
    tr_variantDictAddInt(d, TR_KEY_peer_port_random_high, 65535);
    tr_variantDictAddStr(d, TR_KEY_peer_socket_tos, TR_DEFAULT_PEER_SOCKET_TOS_STR);
    tr_variantDictAddBool(d, TR_KEY_pex_enabled, true);
    tr_variantDictAddBool(d, TR_KEY_port_forwarding_enabled, true);
    tr_variantDictAddInt(d, TR_KEY_preallocation, TR_PREALLOCATE_SPARSE);
    tr_variantDictAddBool(d, TR_KEY_prefetch_enabled, DefaultPrefetchEnabled);
    tr_variantDictAddInt(d, TR_KEY_peer_id_ttl_hours, 6);
    tr_variantDictAddBool(d, TR_KEY_queue_stalled_enabled, true);
    tr_variantDictAddInt(d, TR_KEY_queue_stalled_minutes, 30);
    tr_variantDictAddReal(d, TR_KEY_ratio_limit, 2.0);
    tr_variantDictAddBool(d, TR_KEY_ratio_limit_enabled, false);
    tr_variantDictAddBool(d, TR_KEY_rename_partial_files, true);
    tr_variantDictAddBool(d, TR_KEY_rpc_authentication_required, false);
    tr_variantDictAddStr(d, TR_KEY_rpc_bind_address, "0.0.0.0");
    tr_variantDictAddBool(d, TR_KEY_rpc_enabled, false);
    tr_variantDictAddStr(d, TR_KEY_rpc_password, "");
    tr_variantDictAddStr(d, TR_KEY_rpc_username, "");
    tr_variantDictAddStr(d, TR_KEY_rpc_whitelist, TR_DEFAULT_RPC_WHITELIST);
    tr_variantDictAddBool(d, TR_KEY_rpc_whitelist_enabled, true);
    tr_variantDictAddStr(d, TR_KEY_rpc_host_whitelist, TR_DEFAULT_RPC_HOST_WHITELIST);
    tr_variantDictAddBool(d, TR_KEY_rpc_host_whitelist_enabled, true);
    tr_variantDictAddInt(d, TR_KEY_rpc_port, TR_DEFAULT_RPC_PORT);
    tr_variantDictAddStr(d, TR_KEY_rpc_url, TR_DEFAULT_RPC_URL_STR);
    tr_variantDictAddBool(d, TR_KEY_scrape_paused_torrents_enabled, true);
    tr_variantDictAddStr(d, TR_KEY_script_torrent_added_filename, "");
    tr_variantDictAddBool(d, TR_KEY_script_torrent_added_enabled, false);
    tr_variantDictAddStr(d, TR_KEY_script_torrent_done_filename, "");
    tr_variantDictAddBool(d, TR_KEY_script_torrent_done_enabled, false);
    tr_variantDictAddInt(d, TR_KEY_seed_queue_size, 10);
    tr_variantDictAddBool(d, TR_KEY_seed_queue_enabled, false);
    tr_variantDictAddBool(d, TR_KEY_alt_speed_enabled, false);
    tr_variantDictAddInt(d, TR_KEY_alt_speed_up, 50); /* half the regular */
    tr_variantDictAddInt(d, TR_KEY_alt_speed_down, 50); /* half the regular */
    tr_variantDictAddInt(d, TR_KEY_alt_speed_time_begin, 540); /* 9am */
    tr_variantDictAddBool(d, TR_KEY_alt_speed_time_enabled, false);
    tr_variantDictAddInt(d, TR_KEY_alt_speed_time_end, 1020); /* 5pm */
    tr_variantDictAddInt(d, TR_KEY_alt_speed_time_day, TR_SCHED_ALL);
    tr_variantDictAddInt(d, TR_KEY_speed_limit_up, 100);
    tr_variantDictAddBool(d, TR_KEY_speed_limit_up_enabled, false);
    tr_variantDictAddInt(d, TR_KEY_umask, 022);
    tr_variantDictAddInt(d, TR_KEY_upload_slots_per_torrent, 14);
    tr_variantDictAddStr(d, TR_KEY_bind_address_ipv4, TR_DEFAULT_BIND_ADDRESS_IPV4);
    tr_variantDictAddStr(d, TR_KEY_bind_address_ipv6, TR_DEFAULT_BIND_ADDRESS_IPV6);
    tr_variantDictAddBool(d, TR_KEY_start_added_torrents, true);
    tr_variantDictAddBool(d, TR_KEY_trash_original_torrent_files, false);
    tr_variantDictAddInt(d, TR_KEY_anti_brute_force_threshold, 100);
    tr_variantDictAddBool(d, TR_KEY_anti_brute_force_enabled, true);
}

void tr_sessionGetSettings(tr_session* s, tr_variant* d)
{
    TR_ASSERT(tr_variantIsDict(d));

    tr_variantDictReserve(d, 68);
    tr_variantDictAddBool(d, TR_KEY_blocklist_enabled, tr_blocklistIsEnabled(s));
    tr_variantDictAddStr(d, TR_KEY_blocklist_url, tr_blocklistGetURL(s));
    tr_variantDictAddInt(d, TR_KEY_cache_size_mb, tr_sessionGetCacheLimit_MB(s));
    tr_variantDictAddBool(d, TR_KEY_dht_enabled, s->isDHTEnabled);
    tr_variantDictAddBool(d, TR_KEY_utp_enabled, s->isUTPEnabled);
    tr_variantDictAddBool(d, TR_KEY_lpd_enabled, s->isLPDEnabled);
    tr_variantDictAddStr(d, TR_KEY_download_dir, s->downloadDir());
    tr_variantDictAddInt(d, TR_KEY_download_queue_size, tr_sessionGetQueueSize(s, TR_DOWN));
    tr_variantDictAddBool(d, TR_KEY_download_queue_enabled, tr_sessionGetQueueEnabled(s, TR_DOWN));
    tr_variantDictAddInt(d, TR_KEY_speed_limit_down, tr_sessionGetSpeedLimit_KBps(s, TR_DOWN));
    tr_variantDictAddBool(d, TR_KEY_speed_limit_down_enabled, tr_sessionIsSpeedLimited(s, TR_DOWN));
    tr_variantDictAddInt(d, TR_KEY_encryption, s->encryptionMode);
    tr_variantDictAddInt(d, TR_KEY_idle_seeding_limit, tr_sessionGetIdleLimit(s));
    tr_variantDictAddBool(d, TR_KEY_idle_seeding_limit_enabled, tr_sessionIsIdleLimited(s));
    tr_variantDictAddStr(d, TR_KEY_incomplete_dir, tr_sessionGetIncompleteDir(s));
    tr_variantDictAddBool(d, TR_KEY_incomplete_dir_enabled, tr_sessionIsIncompleteDirEnabled(s));
    tr_variantDictAddInt(d, TR_KEY_message_level, tr_logGetLevel());
    tr_variantDictAddInt(d, TR_KEY_peer_limit_global, s->peerLimit);
    tr_variantDictAddInt(d, TR_KEY_peer_limit_per_torrent, s->peerLimitPerTorrent);
    tr_variantDictAddInt(d, TR_KEY_peer_port, tr_sessionGetPeerPort(s));
    tr_variantDictAddBool(d, TR_KEY_peer_port_random_on_start, s->isPortRandom);
    tr_variantDictAddInt(d, TR_KEY_peer_port_random_low, s->randomPortLow);
    tr_variantDictAddInt(d, TR_KEY_peer_port_random_high, s->randomPortHigh);
    tr_variantDictAddStr(d, TR_KEY_peer_socket_tos, format_tos(s->peerSocketTOS));
    tr_variantDictAddStr(d, TR_KEY_peer_congestion_algorithm, s->peer_congestion_algorithm);
    tr_variantDictAddBool(d, TR_KEY_pex_enabled, s->isPexEnabled);
    tr_variantDictAddBool(d, TR_KEY_port_forwarding_enabled, tr_sessionIsPortForwardingEnabled(s));
    tr_variantDictAddInt(d, TR_KEY_preallocation, s->preallocationMode);
    tr_variantDictAddBool(d, TR_KEY_prefetch_enabled, s->isPrefetchEnabled);
    tr_variantDictAddInt(d, TR_KEY_peer_id_ttl_hours, s->peer_id_ttl_hours);
    tr_variantDictAddBool(d, TR_KEY_queue_stalled_enabled, tr_sessionGetQueueStalledEnabled(s));
    tr_variantDictAddInt(d, TR_KEY_queue_stalled_minutes, tr_sessionGetQueueStalledMinutes(s));
    tr_variantDictAddReal(d, TR_KEY_ratio_limit, s->desiredRatio);
    tr_variantDictAddBool(d, TR_KEY_ratio_limit_enabled, s->isRatioLimited);
    tr_variantDictAddBool(d, TR_KEY_rename_partial_files, tr_sessionIsIncompleteFileNamingEnabled(s));
    tr_variantDictAddBool(d, TR_KEY_rpc_authentication_required, tr_sessionIsRPCPasswordEnabled(s));
    tr_variantDictAddStr(d, TR_KEY_rpc_bind_address, tr_sessionGetRPCBindAddress(s));
    tr_variantDictAddBool(d, TR_KEY_rpc_enabled, tr_sessionIsRPCEnabled(s));
    tr_variantDictAddStr(d, TR_KEY_rpc_password, tr_sessionGetRPCPassword(s));
    tr_variantDictAddInt(d, TR_KEY_rpc_port, tr_sessionGetRPCPort(s));
    tr_variantDictAddStr(d, TR_KEY_rpc_url, tr_sessionGetRPCUrl(s));
    tr_variantDictAddStr(d, TR_KEY_rpc_username, tr_sessionGetRPCUsername(s));
    tr_variantDictAddStr(d, TR_KEY_rpc_whitelist, tr_sessionGetRPCWhitelist(s));
    tr_variantDictAddBool(d, TR_KEY_rpc_whitelist_enabled, tr_sessionGetRPCWhitelistEnabled(s));
    tr_variantDictAddBool(d, TR_KEY_scrape_paused_torrents_enabled, s->scrapePausedTorrents);
    tr_variantDictAddBool(d, TR_KEY_script_torrent_added_enabled, tr_sessionIsScriptEnabled(s, TR_SCRIPT_ON_TORRENT_ADDED));
    tr_variantDictAddStr(d, TR_KEY_script_torrent_added_filename, tr_sessionGetScript(s, TR_SCRIPT_ON_TORRENT_ADDED));
    tr_variantDictAddBool(d, TR_KEY_script_torrent_done_enabled, tr_sessionIsScriptEnabled(s, TR_SCRIPT_ON_TORRENT_DONE));
    tr_variantDictAddStr(d, TR_KEY_script_torrent_done_filename, tr_sessionGetScript(s, TR_SCRIPT_ON_TORRENT_DONE));
    tr_variantDictAddInt(d, TR_KEY_seed_queue_size, tr_sessionGetQueueSize(s, TR_UP));
    tr_variantDictAddBool(d, TR_KEY_seed_queue_enabled, tr_sessionGetQueueEnabled(s, TR_UP));
    tr_variantDictAddBool(d, TR_KEY_alt_speed_enabled, tr_sessionUsesAltSpeed(s));
    tr_variantDictAddInt(d, TR_KEY_alt_speed_up, tr_sessionGetAltSpeed_KBps(s, TR_UP));
    tr_variantDictAddInt(d, TR_KEY_alt_speed_down, tr_sessionGetAltSpeed_KBps(s, TR_DOWN));
    tr_variantDictAddInt(d, TR_KEY_alt_speed_time_begin, tr_sessionGetAltSpeedBegin(s));
    tr_variantDictAddBool(d, TR_KEY_alt_speed_time_enabled, tr_sessionUsesAltSpeedTime(s));
    tr_variantDictAddInt(d, TR_KEY_alt_speed_time_end, tr_sessionGetAltSpeedEnd(s));
    tr_variantDictAddInt(d, TR_KEY_alt_speed_time_day, tr_sessionGetAltSpeedDay(s));
    tr_variantDictAddInt(d, TR_KEY_speed_limit_up, tr_sessionGetSpeedLimit_KBps(s, TR_UP));
    tr_variantDictAddBool(d, TR_KEY_speed_limit_up_enabled, tr_sessionIsSpeedLimited(s, TR_UP));
    tr_variantDictAddInt(d, TR_KEY_umask, s->umask);
    tr_variantDictAddInt(d, TR_KEY_upload_slots_per_torrent, s->uploadSlotsPerTorrent);
    tr_variantDictAddStr(d, TR_KEY_bind_address_ipv4, tr_address_to_string(&s->bind_ipv4->addr));
    tr_variantDictAddStr(d, TR_KEY_bind_address_ipv6, tr_address_to_string(&s->bind_ipv6->addr));
    tr_variantDictAddBool(d, TR_KEY_start_added_torrents, !tr_sessionGetPaused(s));
    tr_variantDictAddBool(d, TR_KEY_trash_original_torrent_files, tr_sessionGetDeleteSource(s));
    tr_variantDictAddInt(d, TR_KEY_anti_brute_force_threshold, tr_sessionGetAntiBruteForceThreshold(s));
    tr_variantDictAddBool(d, TR_KEY_anti_brute_force_enabled, tr_sessionGetAntiBruteForceEnabled(s));
}

bool tr_sessionLoadSettings(tr_variant* dict, char const* configDir, char const* appName)
{
    TR_ASSERT(tr_variantIsDict(dict));

    /* initializing the defaults: caller may have passed in some app-level defaults.
     * preserve those and use the session defaults to fill in any missing gaps. */
    auto oldDict = *dict;
    tr_variantInitDict(dict, 0);
    tr_sessionGetDefaultSettings(dict);
    tr_variantMergeDicts(dict, &oldDict);
    tr_variantFree(&oldDict);

    /* if caller didn't specify a config dir, use the default */
    if (tr_str_is_empty(configDir))
    {
        configDir = tr_getDefaultConfigDir(appName);
    }

    /* file settings override the defaults */
    auto fileSettings = tr_variant{};
    auto const filename = tr_strvPath(configDir, "settings.json"sv);
    auto success = bool{};
    tr_error* error = nullptr;
    if (tr_variantFromFile(&fileSettings, TR_VARIANT_FMT_JSON, filename.c_str(), &error))
    {
        tr_variantMergeDicts(dict, &fileSettings);
        tr_variantFree(&fileSettings);
        success = true;
    }
    else
    {
        success = TR_ERROR_IS_ENOENT(error->code);
        tr_error_free(error);
    }

    /* cleanup */
    return success;
}

void tr_sessionSaveSettings(tr_session* session, char const* configDir, tr_variant const* clientSettings)
{
    TR_ASSERT(tr_variantIsDict(clientSettings));

    tr_variant settings;
    auto const filename = tr_strvPath(configDir, "settings.json"sv);

    tr_variantInitDict(&settings, 0);

    /* the existing file settings are the fallback values */
    {
        tr_variant fileSettings;

        if (tr_variantFromFile(&fileSettings, TR_VARIANT_FMT_JSON, filename.c_str(), nullptr))
        {
            tr_variantMergeDicts(&settings, &fileSettings);
            tr_variantFree(&fileSettings);
        }
    }

    /* the client's settings override the file settings */
    tr_variantMergeDicts(&settings, clientSettings);

    /* the session's true values override the file & client settings */
    {
        tr_variant sessionSettings;
        tr_variantInitDict(&sessionSettings, 0);
        tr_sessionGetSettings(session, &sessionSettings);
        tr_variantMergeDicts(&settings, &sessionSettings);
        tr_variantFree(&sessionSettings);
    }

    /* save the result */
    tr_variantToFile(&settings, TR_VARIANT_FMT_JSON, filename.c_str());

    /* cleanup */
    tr_variantFree(&settings);
}

/***
****
***/

/**
 * Periodically save the .resume files of any torrents whose
 * status has recently changed. This prevents loss of metadata
 * in the case of a crash, unclean shutdown, clumsy user, etc.
 */
static void onSaveTimer(evutil_socket_t /*fd*/, short /*what*/, void* vsession)
{
    auto* session = static_cast<tr_session*>(vsession);

    if (tr_cacheFlushDone(session->cache) != 0)
    {
        tr_logAddError("Error while flushing completed pieces from cache");
    }

    for (auto* tor : session->torrents)
    {
        tr_torrentSave(tor);
    }

    tr_statsSaveDirty(session);

    tr_timerAdd(session->saveTimer, SaveIntervalSecs, 0);
}

/***
****
***/

static void tr_sessionInitImpl(void*);

struct init_data
{
    bool done;
    bool messageQueuingEnabled;
    tr_session* session;
    char const* configDir;
    tr_variant* clientSettings;
};

tr_session* tr_sessionInit(char const* configDir, bool messageQueuingEnabled, tr_variant* clientSettings)
{
    TR_ASSERT(tr_variantIsDict(clientSettings));

    tr_timeUpdate(time(nullptr));

    /* initialize the bare skeleton of the session object */
    auto* session = new tr_session{};
    session->udp_socket = TR_BAD_SOCKET;
    session->udp6_socket = TR_BAD_SOCKET;
    session->lock = tr_lockNew();
    session->cache = tr_cacheNew(1024 * 1024 * 2);
    session->magicNumber = SESSION_MAGIC_NUMBER;
    session->session_id = tr_session_id_new();
    session->bandwidth = new Bandwidth(nullptr);
    session->removed_torrents.clear();

    /* nice to start logging at the very beginning */
    auto i = int64_t{};
    if (tr_variantDictFindInt(clientSettings, TR_KEY_message_level, &i))
    {
        tr_logSetLevel(tr_log_level(i));
    }

    /* start the libtransmission thread */
    tr_net_init(); /* must go before tr_eventInit */
    tr_eventInit(session);
    TR_ASSERT(session->events != nullptr);

    /* run the rest in the libtransmission thread */

    auto data = init_data{};
    data.done = false;
    data.session = session;
    data.configDir = configDir;
    data.messageQueuingEnabled = messageQueuingEnabled;
    data.clientSettings = clientSettings;
    tr_runInEventThread(session, tr_sessionInitImpl, &data);

    while (!data.done)
    {
        tr_wait_msec(50);
    }

    return session;
}

static void turtleCheckClock(tr_session* s, struct tr_turtle_info* t);

static void onNowTimer(evutil_socket_t /*fd*/, short /*what*/, void* vsession)
{
    auto* session = static_cast<tr_session*>(vsession);

    TR_ASSERT(tr_isSession(session));
    TR_ASSERT(session->nowTimer != nullptr);

    time_t const now = time(nullptr);

    /**
    ***  tr_session things to do once per second
    **/

    tr_timeUpdate(now);

    tr_dhtUpkeep(session);

    if (session->turtle.isClockEnabled)
    {
        turtleCheckClock(session, &session->turtle);
    }

    // TODO: this seems a little silly. Why do we increment this
    // every second instead of computing the value as needed by
    // subtracting the current time from a start time?
    for (auto* tor : session->torrents)
    {
        if (tor->isRunning)
        {
            if (tr_torrentIsSeed(tor))
            {
                ++tor->secondsSeeding;
            }
            else
            {
                ++tor->secondsDownloading;
            }
        }
    }

    /**
    ***  Set the timer
    **/

    /* schedule the next timer for right after the next second begins */
    struct timeval tv;
    tr_gettimeofday(&tv);
    int constexpr Min = 100;
    int constexpr Max = 999999;
    int const usec = std::clamp(int(1000000 - tv.tv_usec), Min, Max);

    tr_timerAdd(session->nowTimer, 0, usec);
}

static void loadBlocklists(tr_session* session);

static void tr_sessionInitImpl(void* vdata)
{
    auto* data = static_cast<struct init_data*>(vdata);
    tr_variant const* const clientSettings = data->clientSettings;
    tr_session* session = data->session;

    TR_ASSERT(tr_amInEventThread(session));
    TR_ASSERT(tr_variantIsDict(clientSettings));

    dbgmsg("tr_sessionInit: the session's top-level bandwidth object is %p", (void*)&session->bandwidth);

    tr_variant settings;

    tr_variantInitDict(&settings, 0);
    tr_sessionGetDefaultSettings(&settings);
    tr_variantMergeDicts(&settings, clientSettings);

    TR_ASSERT(session->event_base != nullptr);
    session->nowTimer = evtimer_new(session->event_base, onNowTimer, session);
    onNowTimer(0, 0, session);

#ifndef _WIN32
    /* Don't exit when writing on a broken socket */
    signal(SIGPIPE, SIG_IGN);
#endif

    tr_logSetQueueEnabled(data->messageQueuingEnabled);

    tr_setConfigDir(session, data->configDir);

    session->peerMgr = tr_peerMgrNew(session);

    session->shared = tr_sharedInit(session);

    /**
    ***  Blocklist
    **/

    {
        auto const filename = tr_strvPath(session->configDir, "blocklists"sv);
        tr_sys_dir_create(filename.c_str(), TR_SYS_DIR_CREATE_PARENTS, 0777, nullptr);
        loadBlocklists(session);
    }

    TR_ASSERT(tr_isSession(session));

    session->saveTimer = evtimer_new(session->event_base, onSaveTimer, session);
    tr_timerAdd(session->saveTimer, SaveIntervalSecs, 0);

    tr_announcerInit(session);

    /* first %s is the application name
       second %s is the version number */
    tr_logAddInfo(_("%s %s started"), TR_NAME, LONG_VERSION_STRING);

    tr_statsInit(session);

    tr_sessionSet(session, &settings);

    tr_udpInit(session);

    if (session->isLPDEnabled)
    {
        tr_lpdInit(session, &session->bind_ipv4->addr);
    }

    /* cleanup */
    tr_variantFree(&settings);
    data->done = true;
}

static void turtleBootstrap(tr_session*, struct tr_turtle_info*);
static void setPeerPort(tr_session* session, tr_port port);

static void sessionSetImpl(void* vdata)
{
    auto* data = static_cast<struct init_data*>(vdata);
    tr_session* session = data->session;
    tr_variant* settings = data->clientSettings;

    TR_ASSERT(tr_isSession(session));
    TR_ASSERT(tr_variantIsDict(settings));
    TR_ASSERT(tr_amInEventThread(session));

    auto sv = std::string_view{};
    auto b = tr_bindinfo{};
    auto boolVal = bool{};
    auto d = double{};
    auto i = int64_t{};
    char const* strVal = nullptr;
    tr_turtle_info* const turtle = &session->turtle;

    if (tr_variantDictFindInt(settings, TR_KEY_message_level, &i))
    {
        tr_logSetLevel(tr_log_level(i));
    }

#ifndef _WIN32

    if (tr_variantDictFindInt(settings, TR_KEY_umask, &i))
    {
        session->umask = (mode_t)i;
        umask(session->umask);
    }

#endif

    /* misc features */
    if (tr_variantDictFindInt(settings, TR_KEY_cache_size_mb, &i))
    {
        tr_sessionSetCacheLimit_MB(session, i);
    }

    if (tr_variantDictFindInt(settings, TR_KEY_peer_limit_per_torrent, &i))
    {
        tr_sessionSetPeerLimitPerTorrent(session, i);
    }

    if (tr_variantDictFindBool(settings, TR_KEY_pex_enabled, &boolVal))
    {
        tr_sessionSetPexEnabled(session, boolVal);
    }

    if (tr_variantDictFindBool(settings, TR_KEY_dht_enabled, &boolVal))
    {
        tr_sessionSetDHTEnabled(session, boolVal);
    }

    if (tr_variantDictFindBool(settings, TR_KEY_utp_enabled, &boolVal))
    {
        tr_sessionSetUTPEnabled(session, boolVal);
    }

    if (tr_variantDictFindBool(settings, TR_KEY_lpd_enabled, &boolVal))
    {
        tr_sessionSetLPDEnabled(session, boolVal);
    }

    if (tr_variantDictFindInt(settings, TR_KEY_encryption, &i))
    {
        tr_sessionSetEncryption(session, tr_encryption_mode(i));
    }

    if (tr_variantDictFindStr(settings, TR_KEY_peer_socket_tos, &strVal, nullptr))
    {
        session->peerSocketTOS = parse_tos(strVal);
    }

    if (tr_variantDictFindStr(settings, TR_KEY_peer_congestion_algorithm, &strVal, nullptr))
    {
        session->peer_congestion_algorithm = tr_strdup(strVal);
    }
    else
    {
        session->peer_congestion_algorithm = tr_strdup("");
    }

    if (tr_variantDictFindBool(settings, TR_KEY_blocklist_enabled, &boolVal))
    {
        tr_blocklistSetEnabled(session, boolVal);
    }

    if (tr_variantDictFindStr(settings, TR_KEY_blocklist_url, &strVal, nullptr))
    {
        tr_blocklistSetURL(session, strVal);
    }

    if (tr_variantDictFindBool(settings, TR_KEY_start_added_torrents, &boolVal))
    {
        tr_sessionSetPaused(session, !boolVal);
    }

    if (tr_variantDictFindBool(settings, TR_KEY_trash_original_torrent_files, &boolVal))
    {
        tr_sessionSetDeleteSource(session, boolVal);
    }

    if (tr_variantDictFindInt(settings, TR_KEY_peer_id_ttl_hours, &i))
    {
        session->peer_id_ttl_hours = i;
    }

    /* torrent queues */
    if (tr_variantDictFindInt(settings, TR_KEY_queue_stalled_minutes, &i))
    {
        tr_sessionSetQueueStalledMinutes(session, i);
    }

    if (tr_variantDictFindBool(settings, TR_KEY_queue_stalled_enabled, &boolVal))
    {
        tr_sessionSetQueueStalledEnabled(session, boolVal);
    }

    if (tr_variantDictFindInt(settings, TR_KEY_download_queue_size, &i))
    {
        tr_sessionSetQueueSize(session, TR_DOWN, i);
    }

    if (tr_variantDictFindBool(settings, TR_KEY_download_queue_enabled, &boolVal))
    {
        tr_sessionSetQueueEnabled(session, TR_DOWN, boolVal);
    }

    if (tr_variantDictFindInt(settings, TR_KEY_seed_queue_size, &i))
    {
        tr_sessionSetQueueSize(session, TR_UP, i);
    }

    if (tr_variantDictFindBool(settings, TR_KEY_seed_queue_enabled, &boolVal))
    {
        tr_sessionSetQueueEnabled(session, TR_UP, boolVal);
    }

    /* files and directories */
    if (tr_variantDictFindBool(settings, TR_KEY_prefetch_enabled, &boolVal))
    {
        session->isPrefetchEnabled = boolVal;
    }

    if (tr_variantDictFindInt(settings, TR_KEY_preallocation, &i))
    {
        session->preallocationMode = tr_preallocation_mode(i);
    }

    if (tr_variantDictFindStrView(settings, TR_KEY_download_dir, &sv))
    {
        session->setDownloadDir(sv);
    }

    if (tr_variantDictFindStrView(settings, TR_KEY_incomplete_dir, &sv))
    {
        session->setIncompleteDir(sv);
    }

    if (tr_variantDictFindBool(settings, TR_KEY_incomplete_dir_enabled, &boolVal))
    {
        session->useIncompleteDir(boolVal);
    }

    if (tr_variantDictFindBool(settings, TR_KEY_rename_partial_files, &boolVal))
    {
        tr_sessionSetIncompleteFileNamingEnabled(session, boolVal);
    }

    /* rpc server */
    if (session->rpcServer != nullptr) /* close the old one */
    {
        tr_rpcClose(&session->rpcServer);
    }

    session->rpcServer = tr_rpcInit(session, settings);

    /* public addresses */

    free_incoming_peer_port(session);

    if (!tr_variantDictFindStr(settings, TR_KEY_bind_address_ipv4, &strVal, nullptr) ||
        !tr_address_from_string(&b.addr, strVal) || b.addr.type != TR_AF_INET)
    {
        b.addr = tr_inaddr_any;
    }

    b.socket = TR_BAD_SOCKET;
    session->bind_ipv4 = static_cast<struct tr_bindinfo*>(tr_memdup(&b, sizeof(struct tr_bindinfo)));

    if (!tr_variantDictFindStr(settings, TR_KEY_bind_address_ipv6, &strVal, nullptr) ||
        !tr_address_from_string(&b.addr, strVal) || b.addr.type != TR_AF_INET6)
    {
        b.addr = tr_in6addr_any;
    }

    b.socket = TR_BAD_SOCKET;
    session->bind_ipv6 = static_cast<tr_bindinfo*>(tr_memdup(&b, sizeof(struct tr_bindinfo)));

    /* incoming peer port */
    if (tr_variantDictFindInt(settings, TR_KEY_peer_port_random_low, &i))
    {
        session->randomPortLow = i;
    }

    if (tr_variantDictFindInt(settings, TR_KEY_peer_port_random_high, &i))
    {
        session->randomPortHigh = i;
    }

    if (tr_variantDictFindBool(settings, TR_KEY_peer_port_random_on_start, &boolVal))
    {
        tr_sessionSetPeerPortRandomOnStart(session, boolVal);
    }

    if (!tr_variantDictFindInt(settings, TR_KEY_peer_port, &i))
    {
        i = session->private_peer_port;
    }

    setPeerPort(session, boolVal ? getRandomPort(session) : i);

    if (tr_variantDictFindBool(settings, TR_KEY_port_forwarding_enabled, &boolVal))
    {
        tr_sessionSetPortForwardingEnabled(session, boolVal);
    }

    if (tr_variantDictFindInt(settings, TR_KEY_peer_limit_global, &i))
    {
        session->peerLimit = i;
    }

    /**
    **/

    if (tr_variantDictFindInt(settings, TR_KEY_upload_slots_per_torrent, &i))
    {
        session->uploadSlotsPerTorrent = i;
    }

    if (tr_variantDictFindInt(settings, TR_KEY_speed_limit_up, &i))
    {
        tr_sessionSetSpeedLimit_KBps(session, TR_UP, i);
    }

    if (tr_variantDictFindBool(settings, TR_KEY_speed_limit_up_enabled, &boolVal))
    {
        tr_sessionLimitSpeed(session, TR_UP, boolVal);
    }

    if (tr_variantDictFindInt(settings, TR_KEY_speed_limit_down, &i))
    {
        tr_sessionSetSpeedLimit_KBps(session, TR_DOWN, i);
    }

    if (tr_variantDictFindBool(settings, TR_KEY_speed_limit_down_enabled, &boolVal))
    {
        tr_sessionLimitSpeed(session, TR_DOWN, boolVal);
    }

    if (tr_variantDictFindReal(settings, TR_KEY_ratio_limit, &d))
    {
        tr_sessionSetRatioLimit(session, d);
    }

    if (tr_variantDictFindBool(settings, TR_KEY_ratio_limit_enabled, &boolVal))
    {
        tr_sessionSetRatioLimited(session, boolVal);
    }

    if (tr_variantDictFindInt(settings, TR_KEY_idle_seeding_limit, &i))
    {
        tr_sessionSetIdleLimit(session, i);
    }

    if (tr_variantDictFindBool(settings, TR_KEY_idle_seeding_limit_enabled, &boolVal))
    {
        tr_sessionSetIdleLimited(session, boolVal);
    }

    /**
    ***  Turtle Mode
    **/

    /* update the turtle mode's fields */
    if (tr_variantDictFindInt(settings, TR_KEY_alt_speed_up, &i))
    {
        turtle->speedLimit_Bps[TR_UP] = toSpeedBytes(i);
    }

    if (tr_variantDictFindInt(settings, TR_KEY_alt_speed_down, &i))
    {
        turtle->speedLimit_Bps[TR_DOWN] = toSpeedBytes(i);
    }

    if (tr_variantDictFindInt(settings, TR_KEY_alt_speed_time_begin, &i))
    {
        turtle->beginMinute = i;
    }

    if (tr_variantDictFindInt(settings, TR_KEY_alt_speed_time_end, &i))
    {
        turtle->endMinute = i;
    }

    if (tr_variantDictFindInt(settings, TR_KEY_alt_speed_time_day, &i))
    {
        turtle->days = tr_sched_day(i);
    }

    if (tr_variantDictFindBool(settings, TR_KEY_alt_speed_time_enabled, &boolVal))
    {
        turtle->isClockEnabled = boolVal;
    }

    if (tr_variantDictFindBool(settings, TR_KEY_alt_speed_enabled, &boolVal))
    {
        turtle->isEnabled = boolVal;
    }

    turtleBootstrap(session, turtle);

    /**
    ***  Scripts
    **/

    if (tr_variantDictFindBool(settings, TR_KEY_script_torrent_added_enabled, &boolVal))
    {
        tr_sessionSetScriptEnabled(session, TR_SCRIPT_ON_TORRENT_ADDED, boolVal);
    }

    if (tr_variantDictFindStr(settings, TR_KEY_script_torrent_added_filename, &strVal, nullptr))
    {
        tr_sessionSetScript(session, TR_SCRIPT_ON_TORRENT_ADDED, strVal);
    }

    if (tr_variantDictFindBool(settings, TR_KEY_script_torrent_done_enabled, &boolVal))
    {
        tr_sessionSetScriptEnabled(session, TR_SCRIPT_ON_TORRENT_DONE, boolVal);
    }

    if (tr_variantDictFindStr(settings, TR_KEY_script_torrent_done_filename, &strVal, nullptr))
    {
        tr_sessionSetScript(session, TR_SCRIPT_ON_TORRENT_DONE, strVal);
    }

    if (tr_variantDictFindBool(settings, TR_KEY_scrape_paused_torrents_enabled, &boolVal))
    {
        session->scrapePausedTorrents = boolVal;
    }

    /**
    ***  BruteForce
    **/

    if (tr_variantDictFindInt(settings, TR_KEY_anti_brute_force_threshold, &i))
    {
        tr_sessionSetAntiBruteForceThreshold(session, i);
    }

    if (tr_variantDictFindBool(settings, TR_KEY_anti_brute_force_enabled, &boolVal))
    {
        tr_sessionSetAntiBruteForceEnabled(session, boolVal);
    }

    data->done = true;
}

void tr_sessionSet(tr_session* session, tr_variant* settings)
{
    struct init_data data;
    data.done = false;
    data.session = session;
    data.clientSettings = settings;

    /* run the rest in the libtransmission thread */
    tr_runInEventThread(session, sessionSetImpl, &data);

    while (!data.done)
    {
        tr_wait_msec(100);
    }
}

/***
****
***/

int64_t tr_session::freeSpace(std::string_view path) const
{
    return path == this->downloadDir() ? tr_device_info_get_disk_space(this->download_dir_).free : tr_getDirSpace(path).free;
}

void tr_sessionSetDownloadDir(tr_session* session, char const* path)
{
    TR_ASSERT(tr_isSession(session));

    if (path != nullptr)
    {
        session->setDownloadDir(path);
    }
}

char const* tr_sessionGetDownloadDir(tr_session const* session)
{
    TR_ASSERT(tr_isSession(session));

    return session->downloadDir().c_str();
}

int64_t tr_sessionGetDirFreeSpace(tr_session* session, char const* dir)
{
    return dir != nullptr ? session->freeSpace(dir) : -1;
}

/***
****
***/

void tr_sessionSetIncompleteFileNamingEnabled(tr_session* session, bool b)
{
    TR_ASSERT(tr_isSession(session));

    session->isIncompleteFileNamingEnabled = b;
}

bool tr_sessionIsIncompleteFileNamingEnabled(tr_session const* session)
{
    TR_ASSERT(tr_isSession(session));

    return session->isIncompleteFileNamingEnabled;
}

/***
****
***/

void tr_sessionSetIncompleteDir(tr_session* session, char const* dir)
{
    TR_ASSERT(tr_isSession(session));

    session->setIncompleteDir(dir ? dir : ""sv);
}

char const* tr_sessionGetIncompleteDir(tr_session const* session)
{
    TR_ASSERT(tr_isSession(session));

    return session->incompleteDir().c_str();
}

void tr_sessionSetIncompleteDirEnabled(tr_session* session, bool b)
{
    TR_ASSERT(tr_isSession(session));

    session->useIncompleteDir(b);
}

bool tr_sessionIsIncompleteDirEnabled(tr_session const* session)
{
    TR_ASSERT(tr_isSession(session));

    return session->useIncompleteDir();
}

/***
****
***/

void tr_sessionLock(tr_session* session)
{
    TR_ASSERT(tr_isSession(session));

    tr_lockLock(session->lock);
}

void tr_sessionUnlock(tr_session* session)
{
    TR_ASSERT(tr_isSession(session));

    tr_lockUnlock(session->lock);
}

bool tr_sessionIsLocked(tr_session const* session)
{
    return tr_isSession(session) && tr_lockHave(session->lock);
}

/***
****  Peer Port
***/

static void peerPortChanged(void* vsession)
{
    auto* session = static_cast<tr_session*>(vsession);
    TR_ASSERT(tr_isSession(session));

    close_incoming_peer_port(session);
    open_incoming_peer_port(session);
    tr_sharedPortChanged(session);

    for (auto* tor : session->torrents)
    {
        tr_torrentChangeMyPort(tor);
    }
}

static void setPeerPort(tr_session* session, tr_port port)
{
    session->private_peer_port = port;
    session->public_peer_port = port;

    tr_runInEventThread(session, peerPortChanged, session);
}

void tr_sessionSetPeerPort(tr_session* session, tr_port port)
{
    if (tr_isSession(session) && session->private_peer_port != port)
    {
        setPeerPort(session, port);
    }
}

tr_port tr_sessionGetPeerPort(tr_session const* session)
{
    return tr_isSession(session) ? session->private_peer_port : 0;
}

tr_port tr_sessionSetPeerPortRandom(tr_session* session)
{
    TR_ASSERT(tr_isSession(session));

    tr_sessionSetPeerPort(session, getRandomPort(session));
    return session->private_peer_port;
}

void tr_sessionSetPeerPortRandomOnStart(tr_session* session, bool random)
{
    TR_ASSERT(tr_isSession(session));

    session->isPortRandom = random;
}

bool tr_sessionGetPeerPortRandomOnStart(tr_session* session)
{
    TR_ASSERT(tr_isSession(session));

    return session->isPortRandom;
}

tr_port_forwarding tr_sessionGetPortForwarding(tr_session const* session)
{
    TR_ASSERT(tr_isSession(session));

    return tr_port_forwarding(tr_sharedTraversalStatus(session->shared));
}

/***
****
***/

void tr_sessionSetRatioLimited(tr_session* session, bool isLimited)
{
    TR_ASSERT(tr_isSession(session));

    session->isRatioLimited = isLimited;
}

void tr_sessionSetRatioLimit(tr_session* session, double desiredRatio)
{
    TR_ASSERT(tr_isSession(session));

    session->desiredRatio = desiredRatio;
}

bool tr_sessionIsRatioLimited(tr_session const* session)
{
    TR_ASSERT(tr_isSession(session));

    return session->isRatioLimited;
}

double tr_sessionGetRatioLimit(tr_session const* session)
{
    TR_ASSERT(tr_isSession(session));

    return session->desiredRatio;
}

/***
****
***/

void tr_sessionSetIdleLimited(tr_session* session, bool isLimited)
{
    TR_ASSERT(tr_isSession(session));

    session->isIdleLimited = isLimited;
}

void tr_sessionSetIdleLimit(tr_session* session, uint16_t idleMinutes)
{
    TR_ASSERT(tr_isSession(session));

    session->idleLimitMinutes = idleMinutes;
}

bool tr_sessionIsIdleLimited(tr_session const* session)
{
    TR_ASSERT(tr_isSession(session));

    return session->isIdleLimited;
}

uint16_t tr_sessionGetIdleLimit(tr_session const* session)
{
    TR_ASSERT(tr_isSession(session));

    return session->idleLimitMinutes;
}

/***
****
****  SPEED LIMITS
****
***/

static unsigned int tr_sessionGetAltSpeed_Bps(tr_session const* s, tr_direction d);

bool tr_sessionGetActiveSpeedLimit_Bps(tr_session const* session, tr_direction dir, unsigned int* setme_Bps)
{
    bool isLimited = true;

    if (!tr_isSession(session))
    {
        return false;
    }

    if (tr_sessionUsesAltSpeed(session))
    {
        *setme_Bps = tr_sessionGetAltSpeed_Bps(session, dir);
    }
    else if (tr_sessionIsSpeedLimited(session, dir))
    {
        *setme_Bps = tr_sessionGetSpeedLimit_Bps(session, dir);
    }
    else
    {
        isLimited = false;
    }

    return isLimited;
}

bool tr_sessionGetActiveSpeedLimit_KBps(tr_session const* session, tr_direction dir, double* setme_KBps)
{
    unsigned int Bps = 0;
    bool const is_active = tr_sessionGetActiveSpeedLimit_Bps(session, dir, &Bps);
    *setme_KBps = toSpeedKBps(Bps);
    return is_active;
}

static void updateBandwidth(tr_session* session, tr_direction dir)
{
    unsigned int limit_Bps = 0;
    bool const isLimited = tr_sessionGetActiveSpeedLimit_Bps(session, dir, &limit_Bps);
    bool const zeroCase = isLimited && limit_Bps == 0;

    session->bandwidth->setLimited(dir, isLimited && !zeroCase);

    session->bandwidth->setDesiredSpeedBytesPerSecond(dir, limit_Bps);
}

static auto constexpr MinutesPerHour = int{ 60 };
static auto constexpr MinutesPerDay = int{ MinutesPerHour * 24 };
static auto constexpr MinutesPerWeek = int{ MinutesPerDay * 7 };

static void turtleUpdateTable(struct tr_turtle_info* t)
{
    t->minutes->setHasNone();

    for (int day = 0; day < 7; ++day)
    {
        if ((t->days & (1 << day)) != 0)
        {
            time_t const begin = t->beginMinute;
            time_t end = t->endMinute;

            if (end <= begin)
            {
                end += MinutesPerDay;
            }

            for (time_t i = begin; i < end; ++i)
            {
                t->minutes->set((i + day * MinutesPerDay) % MinutesPerWeek);
            }
        }
    }
}

static void altSpeedToggled(void* vsession)
{
    auto* session = static_cast<tr_session*>(vsession);

    TR_ASSERT(tr_isSession(session));

    updateBandwidth(session, TR_UP);
    updateBandwidth(session, TR_DOWN);

    struct tr_turtle_info* t = &session->turtle;

    if (t->callback != nullptr)
    {
        (*t->callback)(session, t->isEnabled, t->changedByUser, t->callbackUserData);
    }
}

static void useAltSpeed(tr_session* s, struct tr_turtle_info* t, bool enabled, bool byUser)
{
    TR_ASSERT(tr_isSession(s));
    TR_ASSERT(t != nullptr);

    if (t->isEnabled != enabled)
    {
        t->isEnabled = enabled;
        t->changedByUser = byUser;
        tr_runInEventThread(s, altSpeedToggled, s);
    }
}

/**
 * @return whether turtle should be on/off according to the scheduler
 */
static bool getInTurtleTime(struct tr_turtle_info const* t)
{
    time_t const now = tr_time();
    struct tm tm;
    tr_localtime_r(&now, &tm);

    size_t minute_of_the_week = tm.tm_wday * MinutesPerDay + tm.tm_hour * MinutesPerHour + tm.tm_min;

    if (minute_of_the_week >= MinutesPerWeek) /* leap minutes? */
    {
        minute_of_the_week = MinutesPerWeek - 1;
    }

    return t->minutes->test(minute_of_the_week);
}

static constexpr tr_auto_switch_state_t autoSwitchState(bool enabled)
{
    return enabled ? TR_AUTO_SWITCH_ON : TR_AUTO_SWITCH_OFF;
}

static void turtleCheckClock(tr_session* s, struct tr_turtle_info* t)
{
    TR_ASSERT(t->isClockEnabled);

    bool enabled = getInTurtleTime(t);
    tr_auto_switch_state_t newAutoTurtleState = autoSwitchState(enabled);
    bool alreadySwitched = t->autoTurtleState == newAutoTurtleState;

    if (!alreadySwitched)
    {
        tr_logAddInfo("Time to turn %s turtle mode!", enabled ? "on" : "off");
        t->autoTurtleState = newAutoTurtleState;
        useAltSpeed(s, t, enabled, false);
    }
}

/* Called after the turtle's fields are loaded from an outside source.
 * It initializes the implementation fields
 * and turns on turtle mode if the clock settings say to. */
static void turtleBootstrap(tr_session* session, struct tr_turtle_info* turtle)
{
    turtle->changedByUser = false;
    turtle->autoTurtleState = TR_AUTO_SWITCH_UNUSED;

    turtle->minutes = new tr_bitfield(MinutesPerWeek);

    turtleUpdateTable(turtle);

    if (turtle->isClockEnabled)
    {
        turtle->isEnabled = getInTurtleTime(turtle);
        turtle->autoTurtleState = autoSwitchState(turtle->isEnabled);
    }

    altSpeedToggled(session);
}

/***
****  Primary session speed limits
***/

static void tr_sessionSetSpeedLimit_Bps(tr_session* s, tr_direction d, unsigned int Bps)
{
    TR_ASSERT(tr_isSession(s));
    TR_ASSERT(tr_isDirection(d));

    s->speedLimit_Bps[d] = Bps;

    updateBandwidth(s, d);
}

void tr_sessionSetSpeedLimit_KBps(tr_session* s, tr_direction d, unsigned int KBps)
{
    tr_sessionSetSpeedLimit_Bps(s, d, toSpeedBytes(KBps));
}

unsigned int tr_sessionGetSpeedLimit_Bps(tr_session const* s, tr_direction d)
{
    TR_ASSERT(tr_isSession(s));
    TR_ASSERT(tr_isDirection(d));

    return s->speedLimit_Bps[d];
}

unsigned int tr_sessionGetSpeedLimit_KBps(tr_session const* s, tr_direction d)
{
    return toSpeedKBps(tr_sessionGetSpeedLimit_Bps(s, d));
}

void tr_sessionLimitSpeed(tr_session* s, tr_direction d, bool b)
{
    TR_ASSERT(tr_isSession(s));
    TR_ASSERT(tr_isDirection(d));

    s->speedLimitEnabled[d] = b;

    updateBandwidth(s, d);
}

bool tr_sessionIsSpeedLimited(tr_session const* s, tr_direction d)
{
    TR_ASSERT(tr_isSession(s));
    TR_ASSERT(tr_isDirection(d));

    return s->speedLimitEnabled[d];
}

/***
****  Alternative speed limits that are used during scheduled times
***/

static void tr_sessionSetAltSpeed_Bps(tr_session* s, tr_direction d, unsigned int Bps)
{
    TR_ASSERT(tr_isSession(s));
    TR_ASSERT(tr_isDirection(d));

    s->turtle.speedLimit_Bps[d] = Bps;

    updateBandwidth(s, d);
}

void tr_sessionSetAltSpeed_KBps(tr_session* s, tr_direction d, unsigned int KBps)
{
    tr_sessionSetAltSpeed_Bps(s, d, toSpeedBytes(KBps));
}

static unsigned int tr_sessionGetAltSpeed_Bps(tr_session const* s, tr_direction d)
{
    TR_ASSERT(tr_isSession(s));
    TR_ASSERT(tr_isDirection(d));

    return s->turtle.speedLimit_Bps[d];
}

unsigned int tr_sessionGetAltSpeed_KBps(tr_session const* s, tr_direction d)
{
    return toSpeedKBps(tr_sessionGetAltSpeed_Bps(s, d));
}

static void userPokedTheClock(tr_session* s, struct tr_turtle_info* t)
{
    tr_logAddDebug("Refreshing the turtle mode clock due to user changes");

    t->autoTurtleState = TR_AUTO_SWITCH_UNUSED;

    turtleUpdateTable(t);

    if (t->isClockEnabled)
    {
        bool const enabled = getInTurtleTime(t);
        useAltSpeed(s, t, enabled, true);
        t->autoTurtleState = autoSwitchState(enabled);
    }
}

void tr_sessionUseAltSpeedTime(tr_session* s, bool b)
{
    TR_ASSERT(tr_isSession(s));

    struct tr_turtle_info* t = &s->turtle;

    if (t->isClockEnabled != b)
    {
        t->isClockEnabled = b;
        userPokedTheClock(s, t);
    }
}

bool tr_sessionUsesAltSpeedTime(tr_session const* s)
{
    TR_ASSERT(tr_isSession(s));

    return s->turtle.isClockEnabled;
}

void tr_sessionSetAltSpeedBegin(tr_session* s, int minute)
{
    TR_ASSERT(tr_isSession(s));
    TR_ASSERT(minute >= 0);
    TR_ASSERT(minute < 60 * 24);

    if (s->turtle.beginMinute != minute)
    {
        s->turtle.beginMinute = minute;
        userPokedTheClock(s, &s->turtle);
    }
}

int tr_sessionGetAltSpeedBegin(tr_session const* s)
{
    TR_ASSERT(tr_isSession(s));

    return s->turtle.beginMinute;
}

void tr_sessionSetAltSpeedEnd(tr_session* s, int minute)
{
    TR_ASSERT(tr_isSession(s));
    TR_ASSERT(minute >= 0);
    TR_ASSERT(minute < 60 * 24);

    if (s->turtle.endMinute != minute)
    {
        s->turtle.endMinute = minute;
        userPokedTheClock(s, &s->turtle);
    }
}

int tr_sessionGetAltSpeedEnd(tr_session const* s)
{
    TR_ASSERT(tr_isSession(s));

    return s->turtle.endMinute;
}

void tr_sessionSetAltSpeedDay(tr_session* s, tr_sched_day days)
{
    TR_ASSERT(tr_isSession(s));

    if (s->turtle.days != days)
    {
        s->turtle.days = days;
        userPokedTheClock(s, &s->turtle);
    }
}

tr_sched_day tr_sessionGetAltSpeedDay(tr_session const* s)
{
    TR_ASSERT(tr_isSession(s));

    return s->turtle.days;
}

void tr_sessionUseAltSpeed(tr_session* session, bool enabled)
{
    useAltSpeed(session, &session->turtle, enabled, true);
}

bool tr_sessionUsesAltSpeed(tr_session const* s)
{
    TR_ASSERT(tr_isSession(s));

    return s->turtle.isEnabled;
}

void tr_sessionSetAltSpeedFunc(tr_session* session, tr_altSpeedFunc func, void* userData)
{
    TR_ASSERT(tr_isSession(session));

    session->turtle.callback = func;
    session->turtle.callbackUserData = userData;
}

/***
****
***/

void tr_sessionSetPeerLimit(tr_session* session, uint16_t n)
{
    TR_ASSERT(tr_isSession(session));

    session->peerLimit = n;
}

uint16_t tr_sessionGetPeerLimit(tr_session const* session)
{
    TR_ASSERT(tr_isSession(session));

    return session->peerLimit;
}

void tr_sessionSetPeerLimitPerTorrent(tr_session* session, uint16_t n)
{
    TR_ASSERT(tr_isSession(session));

    session->peerLimitPerTorrent = n;
}

uint16_t tr_sessionGetPeerLimitPerTorrent(tr_session const* session)
{
    TR_ASSERT(tr_isSession(session));

    return session->peerLimitPerTorrent;
}

/***
****
***/

void tr_sessionSetPaused(tr_session* session, bool isPaused)
{
    TR_ASSERT(tr_isSession(session));

    session->pauseAddedTorrent = isPaused;
}

bool tr_sessionGetPaused(tr_session const* session)
{
    TR_ASSERT(tr_isSession(session));

    return session->pauseAddedTorrent;
}

void tr_sessionSetDeleteSource(tr_session* session, bool deleteSource)
{
    TR_ASSERT(tr_isSession(session));

    session->deleteSourceTorrent = deleteSource;
}

bool tr_sessionGetDeleteSource(tr_session const* session)
{
    TR_ASSERT(tr_isSession(session));

    return session->deleteSourceTorrent;
}

/***
****
***/

unsigned int tr_sessionGetPieceSpeed_Bps(tr_session const* session, tr_direction dir)
{
    return tr_isSession(session) ? session->bandwidth->getPieceSpeedBytesPerSecond(0, dir) : 0;
}

static unsigned int tr_sessionGetRawSpeed_Bps(tr_session const* session, tr_direction dir)
{
    return tr_isSession(session) ? session->bandwidth->getRawSpeedBytesPerSecond(0, dir) : 0;
}

double tr_sessionGetRawSpeed_KBps(tr_session const* session, tr_direction dir)
{
    return toSpeedKBps(tr_sessionGetRawSpeed_Bps(session, dir));
}

int tr_sessionCountTorrents(tr_session const* session)
{
    return tr_isSession(session) ? std::size(session->torrents) : 0;
}

std::vector<tr_torrent*> tr_sessionGetTorrents(tr_session* session)
{
    TR_ASSERT(tr_isSession(session));

    auto const& src = session->torrents;
    auto const n = std::size(src);
    auto torrents = std::vector<tr_torrent*>{ n };
    std::copy(std::begin(src), std::end(src), std::begin(torrents));
    return torrents;
}

static void closeBlocklists(tr_session*);

static void sessionCloseImplWaitForIdleUdp(evutil_socket_t fd, short what, void* vsession);

static void sessionCloseImplStart(tr_session* session)
{
    session->isClosing = true;

    free_incoming_peer_port(session);

    if (session->isLPDEnabled)
    {
        tr_lpdUninit(session);
    }

    tr_utpClose(session);
    tr_dhtUninit(session);

    event_free(session->saveTimer);
    session->saveTimer = nullptr;

    event_free(session->nowTimer);
    session->nowTimer = nullptr;

    tr_verifyClose(session);
    tr_sharedClose(session);
    tr_rpcClose(&session->rpcServer);

    /* Close the torrents. Get the most active ones first so that
     * if we can't get them all closed in a reasonable amount of time,
     * at least we get the most important ones first. */
    auto torrents = tr_sessionGetTorrents(session);
    std::sort(
        std::begin(torrents),
        std::end(torrents),
        [](auto const* a, auto const* b)
        {
            auto const aCur = a->downloadedCur + a->uploadedCur;
            auto const bCur = b->downloadedCur + b->uploadedCur;
            return aCur > bCur; // larger xfers go first
        });

    for (auto* tor : torrents)
    {
        tr_torrentFree(tor);
    }

    torrents.clear();

    /* Close the announcer *after* closing the torrents
       so that all the &event=stopped messages will be
       queued to be sent by tr_announcerClose() */
    tr_announcerClose(session);

    /* and this goes *after* announcer close so that
       it won't be idle until the announce events are sent... */
    tr_webClose(session, TR_WEB_CLOSE_WHEN_IDLE);

    tr_cacheFree(session->cache);
    session->cache = nullptr;

    /* saveTimer is not used at this point, reusing for UDP shutdown wait */
    TR_ASSERT(session->saveTimer == nullptr);
    session->saveTimer = evtimer_new(session->event_base, sessionCloseImplWaitForIdleUdp, session);
    tr_timerAdd(session->saveTimer, 0, 0);
}

static void sessionCloseImplFinish(tr_session* session);

static void sessionCloseImplWaitForIdleUdp(evutil_socket_t /*fd*/, short /*what*/, void* vsession)
{
    auto* session = static_cast<tr_session*>(vsession);

    TR_ASSERT(tr_isSession(session));

    /* gotta keep udp running long enough to send out all
       the &event=stopped UDP tracker messages */
    if (!tr_tracker_udp_is_idle(session))
    {
        tr_tracker_udp_upkeep(session);
        tr_timerAdd(session->saveTimer, 0, 100000);
        return;
    }

    sessionCloseImplFinish(session);
}

static void sessionCloseImplFinish(tr_session* session)
{
    event_free(session->saveTimer);
    session->saveTimer = nullptr;

    /* we had to wait until UDP trackers were closed before closing these: */
    evdns_base_free(session->evdns_base, 0);
    session->evdns_base = nullptr;
    tr_tracker_udp_close(session);
    tr_udpUninit(session);

    tr_statsClose(session);
    tr_peerMgrFree(session->peerMgr);

    closeBlocklists(session);

    tr_fdClose(session);

    session->isClosed = true;
}

static void sessionCloseImpl(void* vsession)
{
    auto* session = static_cast<tr_session*>(vsession);

    TR_ASSERT(tr_isSession(session));

    sessionCloseImplStart(session);
}

static bool deadlineReached(time_t const deadline)
{
    return time(nullptr) >= deadline;
}

#define SHUTDOWN_MAX_SECONDS 20

void tr_sessionClose(tr_session* session)
{
    TR_ASSERT(tr_isSession(session));

    time_t const deadline = time(nullptr) + SHUTDOWN_MAX_SECONDS;

    dbgmsg(
        "shutting down transmission session %p... now is %zu, deadline is %zu",
        (void*)session,
        (size_t)time(nullptr),
        (size_t)deadline);

    /* close the session */
    tr_runInEventThread(session, sessionCloseImpl, session);

    while (!session->isClosed && !deadlineReached(deadline))
    {
        dbgmsg("waiting for the libtransmission thread to finish");
        tr_wait_msec(100);
    }

    /* "shared" and "tracker" have live sockets,
     * so we need to keep the transmission thread alive
     * for a bit while they tell the router & tracker
     * that we're closing now */
    while ((session->shared != nullptr || session->web != nullptr || session->announcer != nullptr ||
            session->announcer_udp != nullptr) &&
           !deadlineReached(deadline))
    {
        dbgmsg(
            "waiting on port unmap (%p) or announcer (%p)... now %zu deadline %zu",
            (void*)session->shared,
            (void*)session->announcer,
            (size_t)time(nullptr),
            (size_t)deadline);
        tr_wait_msec(50);
    }

    tr_webClose(session, TR_WEB_CLOSE_NOW);

    /* close the libtransmission thread */
    tr_eventClose(session);

    while (session->events != nullptr)
    {
        static bool forced = false;
        dbgmsg("waiting for libtransmission thread to finish... now %zu deadline %zu", (size_t)time(nullptr), (size_t)deadline);
        tr_wait_msec(100);

        if (deadlineReached(deadline) && !forced)
        {
            dbgmsg("calling event_loopbreak()");
            forced = true;
            event_base_loopbreak(session->event_base);
        }

        if (deadlineReached(deadline + 3))
        {
            dbgmsg("deadline+3 reached... calling break...\n");
            break;
        }
    }

    /* free the session memory */
    delete session->bandwidth;
    delete session->turtle.minutes;
    tr_session_id_free(session->session_id);
    tr_lockFree(session->lock);

    tr_free(session->configDir);
    tr_free(session->resumeDir);
    tr_free(session->torrentDir);
    tr_free(session->blocklist_url);
    tr_free(session->peer_congestion_algorithm);
    delete session;
}

struct sessionLoadTorrentsData
{
    tr_session* session;
    tr_ctor* ctor;
    int* setmeCount;
    tr_torrent** torrents;
    bool done;
};

static void sessionLoadTorrents(void* vdata)
{
    auto* data = static_cast<struct sessionLoadTorrentsData*>(vdata);
    TR_ASSERT(tr_isSession(data->session));

    tr_ctorSetSave(data->ctor, false); /* since we already have them */

    tr_sys_path_info info;
    char const* dirname = tr_getTorrentDir(data->session);
    tr_sys_dir_t odir = (tr_sys_path_get_info(dirname, 0, &info, nullptr) && info.type == TR_SYS_PATH_IS_DIRECTORY) ?
        tr_sys_dir_open(dirname, nullptr) :
        TR_BAD_SYS_DIR;

    auto torrents = std::list<tr_torrent*>{};
    if (odir != TR_BAD_SYS_DIR)
    {
        char const* name = nullptr;
        auto const dirname_sv = std::string_view{ dirname };
        auto path = std::string{};
        while ((name = tr_sys_dir_read_name(odir, nullptr)) != nullptr)
        {
            if (tr_str_has_suffix(name, ".torrent"))
            {
                tr_buildBuf(path, dirname_sv, "/", name);
                tr_ctorSetMetainfoFromFile(data->ctor, path.c_str());

                tr_torrent* const tor = tr_torrentNew(data->ctor, nullptr, nullptr);
                if (tor != nullptr)
                {
                    torrents.push_back(tor);
                }
            }
        }

        tr_sys_dir_close(odir, nullptr);
    }

    int const n = std::size(torrents);
    data->torrents = tr_new(tr_torrent*, n);
    std::copy(std::begin(torrents), std::end(torrents), data->torrents);

    if (n != 0)
    {
        tr_logAddInfo(_("Loaded %d torrents"), n);
    }

    if (data->setmeCount != nullptr)
    {
        *data->setmeCount = n;
    }

    data->done = true;
}

tr_torrent** tr_sessionLoadTorrents(tr_session* session, tr_ctor* ctor, int* setmeCount)
{
    struct sessionLoadTorrentsData data;

    data.session = session;
    data.ctor = ctor;
    data.setmeCount = setmeCount;
    data.torrents = nullptr;
    data.done = false;

    tr_runInEventThread(session, sessionLoadTorrents, &data);

    while (!data.done)
    {
        tr_wait_msec(100);
    }

    return data.torrents;
}

/***
****
***/

void tr_sessionSetPexEnabled(tr_session* session, bool enabled)
{
    TR_ASSERT(tr_isSession(session));

    session->isPexEnabled = enabled;
}

bool tr_sessionIsPexEnabled(tr_session const* session)
{
    TR_ASSERT(tr_isSession(session));

    return session->isPexEnabled;
}

bool tr_sessionAllowsDHT(tr_session const* session)
{
    return tr_sessionIsDHTEnabled(session);
}

bool tr_sessionIsDHTEnabled(tr_session const* session)
{
    TR_ASSERT(tr_isSession(session));

    return session->isDHTEnabled;
}

static void toggleDHTImpl(void* vsession)
{
    auto* session = static_cast<tr_session*>(vsession);

    TR_ASSERT(tr_isSession(session));

    tr_udpUninit(session);
    session->isDHTEnabled = !session->isDHTEnabled;
    tr_udpInit(session);
}

void tr_sessionSetDHTEnabled(tr_session* session, bool enabled)
{
    TR_ASSERT(tr_isSession(session));

    if (enabled != session->isDHTEnabled)
    {
        tr_runInEventThread(session, toggleDHTImpl, session);
    }
}

/***
****
***/

bool tr_sessionIsUTPEnabled(tr_session const* session)
{
    TR_ASSERT(tr_isSession(session));

#ifdef WITH_UTP
    return session->isUTPEnabled;
#else
    return false;
#endif
}

static void toggle_utp(void* vsession)
{
    auto* session = static_cast<tr_session*>(vsession);

    TR_ASSERT(tr_isSession(session));

    session->isUTPEnabled = !session->isUTPEnabled;

    tr_udpSetSocketBuffers(session);

    tr_udpSetSocketTOS(session);

    /* But don't call tr_utpClose -- see reset_timer in tr-utp.c for an
       explanation. */
}

void tr_sessionSetUTPEnabled(tr_session* session, bool enabled)
{
    TR_ASSERT(tr_isSession(session));

    if (enabled != session->isUTPEnabled)
    {
        tr_runInEventThread(session, toggle_utp, session);
    }
}

/***
****
***/

static void toggleLPDImpl(void* vsession)
{
    auto* session = static_cast<tr_session*>(vsession);

    TR_ASSERT(tr_isSession(session));

    if (session->isLPDEnabled)
    {
        tr_lpdUninit(session);
    }

    session->isLPDEnabled = !session->isLPDEnabled;

    if (session->isLPDEnabled)
    {
        tr_lpdInit(session, &session->bind_ipv4->addr);
    }
}

void tr_sessionSetLPDEnabled(tr_session* session, bool enabled)
{
    TR_ASSERT(tr_isSession(session));

    if (enabled != session->isLPDEnabled)
    {
        tr_runInEventThread(session, toggleLPDImpl, session);
    }
}

bool tr_sessionIsLPDEnabled(tr_session const* session)
{
    TR_ASSERT(tr_isSession(session));

    return session->isLPDEnabled;
}

bool tr_sessionAllowsLPD(tr_session const* session)
{
    return tr_sessionIsLPDEnabled(session);
}

/***
****
***/

void tr_sessionSetCacheLimit_MB(tr_session* session, int max_bytes)
{
    TR_ASSERT(tr_isSession(session));

    tr_cacheSetLimit(session->cache, toMemBytes(max_bytes));
}

int tr_sessionGetCacheLimit_MB(tr_session const* session)
{
    TR_ASSERT(tr_isSession(session));

    return toMemMB(tr_cacheGetLimit(session->cache));
}

/***
****
***/

struct port_forwarding_data
{
    bool enabled;
    struct tr_shared* shared;
};

static void setPortForwardingEnabled(void* vdata)
{
    auto* data = static_cast<struct port_forwarding_data*>(vdata);
    tr_sharedTraversalEnable(data->shared, data->enabled);
    tr_free(data);
}

void tr_sessionSetPortForwardingEnabled(tr_session* session, bool enabled)
{
    auto* const d = tr_new0(struct port_forwarding_data, 1);
    d->shared = session->shared;
    d->enabled = enabled;
    tr_runInEventThread(session, setPortForwardingEnabled, d);
}

bool tr_sessionIsPortForwardingEnabled(tr_session const* session)
{
    TR_ASSERT(tr_isSession(session));

    return tr_sharedTraversalIsEnabled(session->shared);
}

/***
****
***/

static bool tr_stringEndsWith(char const* strval, char const* end)
{
    size_t const slen = strlen(strval);
    size_t const elen = strlen(end);

    return slen >= elen && memcmp(&strval[slen - elen], end, elen) == 0;
}

static void loadBlocklists(tr_session* session)
{
    auto loadme = std::unordered_set<std::string>{};
    auto const isEnabled = session->isBlocklistEnabled;

    /* walk the blocklist directory... */
    auto const dirname = tr_strvPath(session->configDir, "blocklists"sv);
    auto const odir = tr_sys_dir_open(dirname.c_str(), nullptr);

    if (odir == TR_BAD_SYS_DIR)
    {
        return;
    }

    char const* name = nullptr;
    while ((name = tr_sys_dir_read_name(odir, nullptr)) != nullptr)
    {
        auto load = std::string{};

        if (name[0] == '.') /* ignore dotfiles */
        {
            continue;
        }

        auto const path = tr_strvPath(dirname, name);

        if (tr_strvEndsWith(path, ".bin"sv))
        {
            load = path;
        }
        else
        {
            tr_sys_path_info path_info;
            tr_sys_path_info binname_info;

            auto const binname = tr_strvJoin(dirname, TR_PATH_DELIMITER_STR, name, ".bin"sv);

            if (!tr_sys_path_get_info(binname.c_str(), 0, &binname_info, nullptr)) /* create it */
            {
                tr_blocklistFile* b = tr_blocklistFileNew(binname.c_str(), isEnabled);
                int const n = tr_blocklistFileSetContent(b, path.c_str());

                if (n > 0)
                {
                    load = binname;
                }

                tr_blocklistFileFree(b);
            }
            else if (
                tr_sys_path_get_info(path.c_str(), 0, &path_info, nullptr) &&
                path_info.last_modified_at >= binname_info.last_modified_at) /* update it */
            {
                auto const old = binname + ".old";
                tr_sys_path_remove(old.c_str(), nullptr);
                tr_sys_path_rename(binname.c_str(), old.c_str(), nullptr);
                auto* const b = tr_blocklistFileNew(binname.c_str(), isEnabled);

                if (tr_blocklistFileSetContent(b, path.c_str()) > 0)
                {
                    tr_sys_path_remove(old.c_str(), nullptr);
                }
                else
                {
                    tr_sys_path_remove(binname.c_str(), nullptr);
                    tr_sys_path_rename(old.c_str(), binname.c_str(), nullptr);
                }

                tr_blocklistFileFree(b);
            }
        }

        if (!std::empty(load))
        {
            loadme.emplace(load);
        }
    }

    session->blocklists.clear();
    std::transform(
        std::begin(loadme),
        std::end(loadme),
        std::back_inserter(session->blocklists),
        [&isEnabled](auto const& path) { return tr_blocklistFileNew(path.c_str(), isEnabled); });

    /* cleanup */
    tr_sys_dir_close(odir, nullptr);
}

static void closeBlocklists(tr_session* session)
{
    auto& src = session->blocklists;
    std::for_each(std::begin(src), std::end(src), [](auto* b) { tr_blocklistFileFree(b); });
    src.clear();
}

void tr_sessionReloadBlocklists(tr_session* session)
{
    closeBlocklists(session);
    loadBlocklists(session);

    tr_peerMgrOnBlocklistChanged(session->peerMgr);
}

int tr_blocklistGetRuleCount(tr_session const* session)
{
    TR_ASSERT(tr_isSession(session));

    auto const& src = session->blocklists;
    return std::accumulate(
        std::begin(src),
        std::end(src),
        0,
        [](int sum, auto const* cur) { return sum + tr_blocklistFileGetRuleCount(cur); });
}

bool tr_blocklistIsEnabled(tr_session const* session)
{
    TR_ASSERT(tr_isSession(session));

    return session->isBlocklistEnabled;
}

void tr_blocklistSetEnabled(tr_session* session, bool enabled)
{
    TR_ASSERT(tr_isSession(session));

    session->isBlocklistEnabled = enabled;

    auto& src = session->blocklists;
    std::for_each(
        std::begin(src),
        std::end(src),
        [enabled](auto* blocklist) { tr_blocklistFileSetEnabled(blocklist, enabled); });
}

bool tr_blocklistExists(tr_session const* session)
{
    TR_ASSERT(tr_isSession(session));

    return !std::empty(session->blocklists);
}

int tr_blocklistSetContent(tr_session* session, char const* contentFilename)
{
    tr_sessionLock(session);

    // find (or add) the default blocklist
    tr_blocklistFile* b = nullptr;
    auto& src = session->blocklists;
    char const* const name = DEFAULT_BLOCKLIST_FILENAME;
    auto const it = std::find_if(
        std::begin(src),
        std::end(src),
        [&name](auto const* blocklist) { return tr_stringEndsWith(tr_blocklistFileGetFilename(blocklist), name); });
    if (it == std::end(src))
    {
<<<<<<< HEAD
        auto path = tr_strvPath(session->configDir, "blocklists"sv, name);
=======
        auto path = tr_strvJoin(session->configDir, "blocklists"sv, name);
>>>>>>> 6571be2b
        b = tr_blocklistFileNew(path.c_str(), session->isBlocklistEnabled);
        src.push_back(b);
    }
    else
    {
        b = *it;
    }

    // set the default blocklist's content
    int const ruleCount = tr_blocklistFileSetContent(b, contentFilename);
    tr_sessionUnlock(session);
    return ruleCount;
}

bool tr_sessionIsAddressBlocked(tr_session const* session, tr_address const* addr)
{
    auto& src = session->blocklists;
    return std::any_of(
        std::begin(src),
        std::end(src),
        [&addr](auto* blocklist) { return tr_blocklistFileHasAddress(blocklist, addr); });
}

void tr_blocklistSetURL(tr_session* session, char const* url)
{
    if (session->blocklist_url != url)
    {
        tr_free(session->blocklist_url);
        session->blocklist_url = tr_strdup(url);
    }
}

char const* tr_blocklistGetURL(tr_session const* session)
{
    return session->blocklist_url;
}

/***
****
***/

void tr_sessionSetRPCEnabled(tr_session* session, bool isEnabled)
{
    TR_ASSERT(tr_isSession(session));

    tr_rpcSetEnabled(session->rpcServer, isEnabled);
}

bool tr_sessionIsRPCEnabled(tr_session const* session)
{
    TR_ASSERT(tr_isSession(session));

    return tr_rpcIsEnabled(session->rpcServer);
}

void tr_sessionSetRPCPort(tr_session* session, tr_port port)
{
    TR_ASSERT(tr_isSession(session));

    tr_rpcSetPort(session->rpcServer, port);
}

tr_port tr_sessionGetRPCPort(tr_session const* session)
{
    TR_ASSERT(tr_isSession(session));

    return tr_rpcGetPort(session->rpcServer);
}

void tr_sessionSetRPCUrl(tr_session* session, char const* url)
{
    TR_ASSERT(tr_isSession(session));

    tr_rpcSetUrl(session->rpcServer, url);
}

char const* tr_sessionGetRPCUrl(tr_session const* session)
{
    TR_ASSERT(tr_isSession(session));

    return tr_rpcGetUrl(session->rpcServer);
}

void tr_sessionSetRPCCallback(tr_session* session, tr_rpc_func func, void* user_data)
{
    TR_ASSERT(tr_isSession(session));

    session->rpc_func = func;
    session->rpc_func_user_data = user_data;
}

void tr_sessionSetRPCWhitelist(tr_session* session, char const* whitelist)
{
    TR_ASSERT(tr_isSession(session));

    tr_rpcSetWhitelist(session->rpcServer, whitelist);
}

char const* tr_sessionGetRPCWhitelist(tr_session const* session)
{
    TR_ASSERT(tr_isSession(session));

    return tr_rpcGetWhitelist(session->rpcServer);
}

void tr_sessionSetRPCWhitelistEnabled(tr_session* session, bool isEnabled)
{
    TR_ASSERT(tr_isSession(session));

    tr_rpcSetWhitelistEnabled(session->rpcServer, isEnabled);
}

bool tr_sessionGetRPCWhitelistEnabled(tr_session const* session)
{
    TR_ASSERT(tr_isSession(session));

    return tr_rpcGetWhitelistEnabled(session->rpcServer);
}

void tr_sessionSetRPCPassword(tr_session* session, char const* password)
{
    TR_ASSERT(tr_isSession(session));

    tr_rpcSetPassword(session->rpcServer, password);
}

char const* tr_sessionGetRPCPassword(tr_session const* session)
{
    TR_ASSERT(tr_isSession(session));

    return tr_rpcGetPassword(session->rpcServer);
}

void tr_sessionSetRPCUsername(tr_session* session, char const* username)
{
    TR_ASSERT(tr_isSession(session));

    tr_rpcSetUsername(session->rpcServer, username);
}

char const* tr_sessionGetRPCUsername(tr_session const* session)
{
    TR_ASSERT(tr_isSession(session));

    return tr_rpcGetUsername(session->rpcServer);
}

void tr_sessionSetRPCPasswordEnabled(tr_session* session, bool isEnabled)
{
    TR_ASSERT(tr_isSession(session));

    tr_rpcSetPasswordEnabled(session->rpcServer, isEnabled);
}

bool tr_sessionIsRPCPasswordEnabled(tr_session const* session)
{
    TR_ASSERT(tr_isSession(session));

    return tr_rpcIsPasswordEnabled(session->rpcServer);
}

char const* tr_sessionGetRPCBindAddress(tr_session const* session)
{
    TR_ASSERT(tr_isSession(session));

    return tr_rpcGetBindAddress(session->rpcServer);
}

/****
*****
****/

void tr_sessionSetScriptEnabled(tr_session* session, TrScript type, bool enabled)
{
    TR_ASSERT(tr_isSession(session));
    TR_ASSERT(type < TR_SCRIPT_N_TYPES);

    session->scripts_enabled[type] = enabled;
}

bool tr_sessionIsScriptEnabled(tr_session const* session, TrScript type)
{
    TR_ASSERT(tr_isSession(session));
    TR_ASSERT(type < TR_SCRIPT_N_TYPES);

    return session->scripts_enabled[type];
}

void tr_sessionSetScript(tr_session* session, TrScript type, char const* script)
{
    TR_ASSERT(tr_isSession(session));
    TR_ASSERT(type < TR_SCRIPT_N_TYPES);

    session->scripts[type].assign(script ? script : "");
}

char const* tr_sessionGetScript(tr_session const* session, TrScript type)
{
    TR_ASSERT(tr_isSession(session));
    TR_ASSERT(type < TR_SCRIPT_N_TYPES);

    return session->scripts[type].c_str();
}

/***
****
***/

void tr_sessionSetQueueSize(tr_session* session, tr_direction dir, int n)
{
    TR_ASSERT(tr_isSession(session));
    TR_ASSERT(tr_isDirection(dir));

    session->queueSize[dir] = n;
}

int tr_sessionGetQueueSize(tr_session const* session, tr_direction dir)
{
    TR_ASSERT(tr_isSession(session));
    TR_ASSERT(tr_isDirection(dir));

    return session->queueSize[dir];
}

void tr_sessionSetQueueEnabled(tr_session* session, tr_direction dir, bool is_enabled)
{
    TR_ASSERT(tr_isSession(session));
    TR_ASSERT(tr_isDirection(dir));

    session->queueEnabled[dir] = is_enabled;
}

bool tr_sessionGetQueueEnabled(tr_session const* session, tr_direction dir)
{
    TR_ASSERT(tr_isSession(session));
    TR_ASSERT(tr_isDirection(dir));

    return session->queueEnabled[dir];
}

void tr_sessionSetQueueStalledMinutes(tr_session* session, int minutes)
{
    TR_ASSERT(tr_isSession(session));
    TR_ASSERT(minutes > 0);

    session->queueStalledMinutes = minutes;
}

void tr_sessionSetQueueStalledEnabled(tr_session* session, bool is_enabled)
{
    TR_ASSERT(tr_isSession(session));

    session->stalledEnabled = is_enabled;
}

bool tr_sessionGetQueueStalledEnabled(tr_session const* session)
{
    TR_ASSERT(tr_isSession(session));

    return session->stalledEnabled;
}

int tr_sessionGetQueueStalledMinutes(tr_session const* session)
{
    TR_ASSERT(tr_isSession(session));

    return session->queueStalledMinutes;
}

void tr_sessionSetAntiBruteForceThreshold(tr_session* session, int bad_requests)
{
    TR_ASSERT(tr_isSession(session));
    TR_ASSERT(bad_requests > 0);
    tr_rpcSetAntiBruteForceThreshold(session->rpcServer, bad_requests);
}

void tr_sessionSetAntiBruteForceEnabled(tr_session* session, bool is_enabled)
{
    TR_ASSERT(tr_isSession(session));

    tr_rpcSetAntiBruteForceEnabled(session->rpcServer, is_enabled);
}

bool tr_sessionGetAntiBruteForceEnabled(tr_session const* session)
{
    TR_ASSERT(tr_isSession(session));

    return tr_rpcGetAntiBruteForceEnabled(session->rpcServer);
}

int tr_sessionGetAntiBruteForceThreshold(tr_session const* session)
{
    TR_ASSERT(tr_isSession(session));

    return tr_rpcGetAntiBruteForceThreshold(session->rpcServer);
}

std::vector<tr_torrent*> tr_sessionGetNextQueuedTorrents(tr_session* session, tr_direction direction, size_t num_wanted)
{
    TR_ASSERT(tr_isSession(session));
    TR_ASSERT(tr_isDirection(direction));

    // build an array of the candidates
    auto candidates = std::vector<tr_torrent*>{};
    candidates.reserve(tr_sessionCountTorrents(session));
    for (auto* tor : session->torrents)
    {
        if (tr_torrentIsQueued(tor) && (direction == tr_torrentGetQueueDirection(tor)))
        {
            candidates.push_back(tor);
        }
    }

    // find the best n candidates
    num_wanted = std::min(num_wanted, std::size(candidates));
    if (num_wanted < candidates.size())
    {
        std::partial_sort(
            std::begin(candidates),
            std::begin(candidates) + num_wanted,
            std::end(candidates),
            [](auto const* a, auto const* b) { return tr_torrentGetQueuePosition(a) < tr_torrentGetQueuePosition(b); });
        candidates.resize(num_wanted);
    }

    return candidates;
}

int tr_sessionCountQueueFreeSlots(tr_session* session, tr_direction dir)
{
    int const max = tr_sessionGetQueueSize(session, dir);
    tr_torrent_activity const activity = dir == TR_UP ? TR_STATUS_SEED : TR_STATUS_DOWNLOAD;

    if (!tr_sessionGetQueueEnabled(session, dir))
    {
        return INT_MAX;
    }

    /* count how many torrents are active */
    int active_count = 0;
    bool const stalled_enabled = tr_sessionGetQueueStalledEnabled(session);
    int const stalled_if_idle_for_n_seconds = tr_sessionGetQueueStalledMinutes(session) * 60;
    time_t const now = tr_time();
    for (auto const* tor : session->torrents)
    {
        /* is it the right activity? */
        if (activity != tr_torrentGetActivity(tor))
        {
            continue;
        }

        /* is it stalled? */
        if (stalled_enabled)
        {
            int const idle_secs = (int)difftime(now, std::max(tor->startDate, tor->activityDate));
            if (idle_secs >= stalled_if_idle_for_n_seconds)
                continue;
        }

        ++active_count;

        /* if we've reached the limit, no need to keep counting */
        if (active_count >= max)
        {
            return 0;
        }
    }

    return max - active_count;
}

void tr_sessionAddTorrent(tr_session* session, tr_torrent* tor)
{
    session->torrents.insert(tor);
    session->torrentsById.insert_or_assign(tor->uniqueId, tor);
    session->torrentsByHash.insert_or_assign(tor->info.hash, tor);
    session->torrentsByHashString.insert_or_assign(tor->info.hashString, tor);
}

void tr_sessionRemoveTorrent(tr_session* session, tr_torrent* tor)
{
    session->torrents.erase(tor);
    session->torrentsById.erase(tor->uniqueId);
    session->torrentsByHash.erase(tor->info.hash);
    session->torrentsByHashString.erase(tor->info.hashString);
}<|MERGE_RESOLUTION|>--- conflicted
+++ resolved
@@ -2103,7 +2103,7 @@
         {
             if (tr_str_has_suffix(name, ".torrent"))
             {
-                tr_buildBuf(path, dirname_sv, "/", name);
+                tr_buildBuf(path, dirname_sv, "/"sv, name);
                 tr_ctorSetMetainfoFromFile(data->ctor, path.c_str());
 
                 tr_torrent* const tor = tr_torrentNew(data->ctor, nullptr, nullptr);
@@ -2510,11 +2510,7 @@
         [&name](auto const* blocklist) { return tr_stringEndsWith(tr_blocklistFileGetFilename(blocklist), name); });
     if (it == std::end(src))
     {
-<<<<<<< HEAD
         auto path = tr_strvPath(session->configDir, "blocklists"sv, name);
-=======
-        auto path = tr_strvJoin(session->configDir, "blocklists"sv, name);
->>>>>>> 6571be2b
         b = tr_blocklistFileNew(path.c_str(), session->isBlocklistEnabled);
         src.push_back(b);
     }
