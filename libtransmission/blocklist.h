// This file Copyright © 2008-2022 Mnemosyne LLC.
// It may be used under GPLv2 (SPDX: GPL-2.0-only), GPLv3 (SPDX: GPL-3.0-only),
// or any future license endorsed by Mnemosyne LLC.
// License text can be found in the licenses/ folder.

#pragma once

#ifndef __TRANSMISSION__
#error only libtransmission should #include this header.
#endif

#include <optional>
#include <string>
#include <string_view>
#include <utility> // for std::pair
#include <vector>

#include "net.h" // for tr_address

struct tr_address;

namespace libtransmission
{

class Blocklist
{
public:
<<<<<<< HEAD
    static std::vector<Blocklist> loadBlocklists(std::string_view const blocklist_dir, bool const is_enabled);
=======
    [[nodiscard]] static std::vector<Blocklist> loadBlocklists(std::string_view const blocklist_dir, bool const is_enabled);
>>>>>>> 09bb1a60

    static std::optional<Blocklist> saveNew(std::string_view external_file, std::string_view bin_file, bool is_enabled);

    Blocklist() = default;

    Blocklist(std::string_view bin_file, bool is_enabled)
        : bin_file_{ bin_file }
        , is_enabled_{ is_enabled }
    {
    }

    [[nodiscard]] bool contains(tr_address const& addr) const;

    [[nodiscard]] auto size() const
    {
        ensureLoaded();

        return std::size(rules_);
    }

    [[nodiscard]] constexpr bool enabled() const noexcept
    {
        return is_enabled_;
    }

    void setEnabled(bool is_enabled) noexcept
    {
        is_enabled_ = is_enabled;
    }

    [[nodiscard]] constexpr auto const& binFile() const noexcept
    {
        return bin_file_;
    }

private:
    void ensureLoaded() const;

    mutable std::vector<std::pair<tr_address, tr_address>> rules_;

    std::string bin_file_;
    bool is_enabled_ = false;
};

} // namespace libtransmission<|MERGE_RESOLUTION|>--- conflicted
+++ resolved
@@ -25,11 +25,7 @@
 class Blocklist
 {
 public:
-<<<<<<< HEAD
-    static std::vector<Blocklist> loadBlocklists(std::string_view const blocklist_dir, bool const is_enabled);
-=======
     [[nodiscard]] static std::vector<Blocklist> loadBlocklists(std::string_view const blocklist_dir, bool const is_enabled);
->>>>>>> 09bb1a60
 
     static std::optional<Blocklist> saveNew(std::string_view external_file, std::string_view bin_file, bool is_enabled);
 
