--- conflicted
+++ resolved
@@ -42,21 +42,10 @@
 
     void setPort(tr_port) noexcept;
 
-<<<<<<< HEAD
-    std::shared_ptr<libdeflate_compressor> compressor;
-
-    std::vector<std::string> hostWhitelist;
-    std::vector<std::string> whitelist;
-    std::string salted_password;
-    std::string username;
-    std::string whitelistStr;
-    std::string url;
-=======
     [[nodiscard]] constexpr auto isEnabled() const noexcept
     {
         return is_enabled_;
     }
->>>>>>> 32facb50
 
     void setEnabled(bool is_enabled);
 
