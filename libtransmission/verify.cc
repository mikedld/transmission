--- conflicted
+++ resolved
@@ -95,14 +95,8 @@
         /* if we're finishing a piece... */
         if (leftInPiece == 0)
         {
-<<<<<<< HEAD
-            auto hash = tr_sha1_digest_t{};
-            tr_sha1_final(sha, std::data(hash));
-            bool const hasPiece = hash == tor->info.pieces[pieceIndex];
-=======
             auto hash = tr_sha1_final(sha);
             auto const hasPiece = hash && *hash == tor->info.pieces[pieceIndex];
->>>>>>> bbdb4882
 
             if (hasPiece || hadPiece)
             {
@@ -148,11 +142,7 @@
     }
 
     tor->verify_progress.reset();
-<<<<<<< HEAD
-    tr_sha1_final(sha, nullptr);
-=======
     tr_sha1_final(sha);
->>>>>>> bbdb4882
     free(buffer);
 
     /* stopwatch */
