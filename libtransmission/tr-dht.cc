// This file Copyright © 2009-2022 Juliusz Chroboczek.
// It may be used under the MIT (SPDX: MIT) license.
// License text can be found in the licenses/ folder.

#include <algorithm>
#include <cerrno>
#include <chrono>
#include <cstdio>
#include <cstdlib> // for abort()
#include <cstring> // for memcpy()
#include <ctime>
#include <deque>
#include <fstream>
#include <map>
#include <memory>
#include <sstream>
#include <string>
#include <string_view>
#include <tuple> // for std::tie()

#ifdef _WIN32
#include <ws2tcpip.h>
#undef gai_strerror
#define gai_strerror gai_strerrorA
#else
#include <sys/time.h> // for `struct timezone`
#include <sys/types.h>
#include <sys/socket.h> /* socket(), bind() */
#include <netdb.h>
#include <netinet/in.h> /* sockaddr_in */
#endif

#include <fmt/format.h>

#include "transmission.h"

#include "crypto-utils.h"
#include "file.h"
#include "log.h"
#include "net.h"
#include "peer-mgr.h" // for tr_peerMgrCompactToPex()
#include "timer.h"
#include "tr-assert.h"
#include "tr-dht.h"
#include "tr-strbuf.h"
#include "variant.h"
#include "utils.h" // for tr_time(), _()

using namespace std::literals;

// the dht library requires the app to implement these:
extern "C"
{

    // This function should return true when a node is blacklisted.
    // We don't support using a blacklist with the DHT in Transmission,
    // since massive (ab)use of this feature could harm the DHT. However,
    // feel free to add support to your private copy as long as you don't
    // redistribute it.
    int dht_blacklisted(sockaddr const* /*sa*/, int /*salen*/)
    {
        return 0;
    }

    void dht_hash(
        void* hash_return,
        int hash_size,
        void const* v1,
        int len1,
        void const* v2,
        int len2,
        void const* v3,
        int len3)
    {
        auto* setme = reinterpret_cast<std::byte*>(hash_return);
        std::fill_n(static_cast<char*>(hash_return), hash_size, '\0');

        auto const sv1 = std::string_view{ static_cast<char const*>(v1), size_t(len1) };
        auto const sv2 = std::string_view{ static_cast<char const*>(v2), size_t(len2) };
        auto const sv3 = std::string_view{ static_cast<char const*>(v3), size_t(len3) };
        auto const digest = tr_sha1::digest(sv1, sv2, sv3);
        std::copy_n(std::data(digest), std::min(size_t(hash_size), std::size(digest)), setme);
    }

    int dht_random_bytes(void* buf, size_t size)
    {
        tr_rand_buffer(buf, size);
        return size;
    }

    int dht_sendto(int sockfd, void const* buf, int len, int flags, struct sockaddr const* to, int tolen)
    {
        return sendto(sockfd, static_cast<char const*>(buf), len, flags, to, tolen);
    }

#if defined(_WIN32) && !defined(__MINGW32__)
    int dht_gettimeofday(struct timeval* tv, [[maybe_unused]] struct timezone* tz)
    {
        TR_ASSERT(tz == nullptr);

        auto const d = std::chrono::system_clock::now().time_since_epoch();
        auto const s = std::chrono::duration_cast<std::chrono::seconds>(d);
        tv->tv_sec = s.count();
        tv->tv_usec = std::chrono::duration_cast<std::chrono::microseconds>(d - s).count();

        return 0;
    }
#endif

} // extern "C"

class tr_dht_impl final : public tr_dht
{
private:
    using Node = std::pair<tr_address, tr_port>;
    using Nodes = std::deque<Node>;
    using Id = std::array<unsigned char, 20>;

    enum class SwarmStatus
    {
        Stopped,
        Broken,
        Poor,
        Firewalled,
        Good
    };

public:
    tr_dht_impl(Mediator& mediator, tr_port peer_port, tr_socket_t udp4_socket, tr_socket_t udp6_socket)
        : peer_port_{ peer_port }
        , udp4_socket_{ udp4_socket }
        , udp6_socket_{ udp6_socket }
        , mediator_{ mediator }
        , state_filename_{ tr_pathbuf{ mediator_.configDir(), "/dht.dat" } }
        , announce_timer_{ mediator_.timerMaker().create([this]() { onAnnounceTimer(); }) }
        , bootstrap_timer_{ mediator_.timerMaker().create([this]() { onBootstrapTimer(); }) }
        , periodic_timer_{ mediator_.timerMaker().create([this]() { onPeriodicTimer(); }) }
    {
        // load up the bootstrap nodes
        std::tie(id_, bootstrap_queue_) = loadState(state_filename_);
        getNodesFromBootstrapFile(tr_pathbuf{ mediator_.configDir(), "/dht.bootstrap"sv }, bootstrap_queue_);
        getNodesFromName("dht.transmissionbt.com", tr_port::fromHost(6881), bootstrap_queue_);
        bootstrap_timer_->startSingleShot(100ms);

        mediator_.api().init(udp4_socket_, udp6_socket_, std::data(id_), nullptr);

        onAnnounceTimer();
        announce_timer_->startRepeating(1s);
    }

    tr_dht_impl(tr_dht_impl&&) = delete;
    tr_dht_impl(tr_dht_impl const&) = delete;
    tr_dht_impl& operator=(tr_dht_impl&&) = delete;
    tr_dht_impl& operator=(tr_dht_impl const&) = delete;

    ~tr_dht_impl() override
    {
        tr_logAddTrace("Uninitializing DHT");

        // Since we only save known good nodes,
        // only overwrite older data if we know enough nodes.
        if (isReady(AF_INET) || isReady(AF_INET6))
        {
            saveState();
        }

        mediator_.api().uninit();
        tr_logAddTrace("Done uninitializing DHT");
    }

    void addNode(tr_address const& addr, tr_port port) override
    {
        if (addr.isIPv4())
        {
            auto sin = sockaddr_in{};
            sin.sin_family = AF_INET;
            sin.sin_addr = addr.addr.addr4;
            sin.sin_port = port.network();
            mediator_.api().ping_node((struct sockaddr*)&sin, sizeof(sin));
        }
        else if (addr.isIPv6())
        {
            auto sin6 = sockaddr_in6{};
            sin6.sin6_family = AF_INET6;
            sin6.sin6_addr = addr.addr.addr6;
            sin6.sin6_port = port.network();
            mediator_.api().ping_node((struct sockaddr*)&sin6, sizeof(sin6));
        }
    }

<<<<<<< HEAD
    void handleMessage(unsigned char* buf, int buflen, struct sockaddr* from, socklen_t fromlen) override
=======
static void bootstrapStart(std::string_view config_dir, std::vector<std::byte> nodes4, std::vector<std::byte> nodes6)
{
    if (!tr_dhtEnabled())
>>>>>>> b32f3e0a
    {
        auto const call_again_in_n_secs = periodic(buf, buflen, from, fromlen);

        // Being slightly late is fine,
        // and has the added benefit of adding some jitter.
        auto const interval = call_again_in_n_secs + std::chrono::milliseconds{ tr_rand_int_weak(1000) };
        periodic_timer_->startSingleShot(interval);
    }

private:
    [[nodiscard]] constexpr tr_socket_t udpSocket(int af) const noexcept
    {
        switch (af)
        {
        case AF_INET:
            return udp4_socket_;

        case AF_INET6:
            return udp6_socket_;

        default:
            return TR_BAD_SOCKET;
        }
    }

    [[nodiscard]] SwarmStatus swarmStatus(int family, int* const setme_node_count = nullptr) const
    {
        if (udpSocket(family) == TR_BAD_SOCKET)
        {
            if (setme_node_count != nullptr)
            {
                *setme_node_count = 0;
            }

            return SwarmStatus::Stopped;
        }

        int good = 0;
        int dubious = 0;
        int incoming = 0;
        mediator_.api().nodes(family, &good, &dubious, nullptr, &incoming);

        if (setme_node_count != nullptr)
        {
            *setme_node_count = good + dubious;
        }

        if (good < 4 || good + dubious <= 8)
        {
            return SwarmStatus::Broken;
        }

        if (good < 40)
        {
            return SwarmStatus::Poor;
        }

        if (incoming < 8)
        {
            return SwarmStatus::Firewalled;
        }

        return SwarmStatus::Good;
    }

    [[nodiscard]] static constexpr auto isReady(SwarmStatus const status)
    {
        return status >= SwarmStatus::Firewalled;
    }

    [[nodiscard]] bool isReady(int af) const noexcept
    {
        return isReady(swarmStatus(af));
    }

    [[nodiscard]] bool isReady() const noexcept
    {
        return isReady(AF_INET) && isReady(AF_INET6);
    }

<<<<<<< HEAD
    ///
=======
    auto benc = tr_variant{};
    auto const dat_file = tr_pathbuf{ session->configDir(), "/dht.dat"sv };
    auto const ok = tr_variantFromFile(&benc, TR_VARIANT_PARSE_BENC, dat_file.sv());

    bool have_id = false;
    auto nodes = std::vector<std::byte>{};
    auto nodes6 = std::vector<std::byte>{};
>>>>>>> b32f3e0a

    // how long to wait between adding nodes during bootstrap
    [[nodiscard]] static constexpr auto bootstrapInterval(size_t n_added)
    {
        // Our DHT code is able to take up to 9 nodes in a row without
        // dropping any. After that, it takes some time to split buckets.
        // So ping the first 8 nodes quickly, then slow down.
        if (n_added < 8U)
        {
            return 2s;
        }

<<<<<<< HEAD
        if (n_added < 16U)
=======
        size_t raw_len = 0U;
        std::byte const* raw = nullptr;

        if (tr_variantDictFindRaw(&benc, TR_KEY_nodes, &raw, &raw_len) && raw_len % 6 == 0)
>>>>>>> b32f3e0a
        {
            return 15s;
        }

        return 40s;
    }

    void onBootstrapTimer()
    {
        fmt::print("onBootstrapTimer, have {:d} nodes\n", std::size(bootstrap_queue_));

        // Since we don't want to abuse our bootstrap nodes,
        // we don't ping them if the DHT is in a good state.
        if (isReady() || std::empty(bootstrap_queue_))
        {
            return;
        }

        auto [address, port] = bootstrap_queue_.front();
        bootstrap_queue_.pop_front();
        addNode(address, port);
        ++n_bootstrapped_;

        bootstrap_timer_->startSingleShot(bootstrapInterval(n_bootstrapped_));
    }

    ///

    [[nodiscard]] auto announceTorrent(tr_sha1_digest_t const& info_hash, int af, tr_port port)
    {
        auto const* dht_hash = reinterpret_cast<unsigned char const*>(std::data(info_hash));
        auto const rc = mediator_.api().search(dht_hash, port.host(), af, callback, this);
        auto const announce_again_in_n_secs = rc < 0 ? 5s + std::chrono::seconds{ tr_rand_int_weak(5) } :
                                                       25min + std::chrono::seconds{ tr_rand_int_weak(3 * 60) };
        return announce_again_in_n_secs;
    }

    void onAnnounceTimer()
    {
        // don't announce if the swarm isn't ready
        if (swarmStatus(AF_INET) < SwarmStatus::Poor && swarmStatus(AF_INET6) < SwarmStatus::Poor)
        {
            return;
        }

        auto const now = tr_time();
        for (auto const id : mediator_.torrentsAllowingDHT())
        {
            auto& times = announce_times_[id];

            if (auto& announce_after = times.ipv4_announce_after; announce_after < now)
            {
                auto const announce_again_in_n_secs = announceTorrent(mediator_.torrentInfoHash(id), AF_INET, peer_port_);
                announce_after = now + std::chrono::seconds{ announce_again_in_n_secs }.count();
            }

            if (auto& announce_after = times.ipv6_announce_after; announce_after < now)
            {
                auto const announce_again_in_n_secs = announceTorrent(mediator_.torrentInfoHash(id), AF_INET6, peer_port_);
                announce_after = now + std::chrono::seconds{ announce_again_in_n_secs }.count();
            }
        }
    }

    ///

    void onPeriodicTimer()
    {
        auto const call_again_in_n_secs = periodic(nullptr, 0, nullptr, 0);

        // Being slightly late is fine,
        // and has the added benefit of adding some jitter.
        auto const interval = call_again_in_n_secs + std::chrono::milliseconds{ tr_rand_int_weak(1000) };
        periodic_timer_->startSingleShot(interval);
    }

    [[nodiscard]] std::chrono::seconds periodic(void const* buf, size_t buflen, struct sockaddr const* from, int fromlen)
    {
        auto call_again_in_n_secs = time_t{};

        // the only way dht_periodic() fails is if buf isn't zero-terminated,
        // so let's ensure it's zero terminated here.
        auto szbuf = tr_strbuf<unsigned char, 1500>{ std::string_view{ static_cast<char const*>(buf), buflen } };

        mediator_.api().periodic(std::data(szbuf), std::size(szbuf), from, fromlen, &call_again_in_n_secs, callback, this);

        return std::chrono::seconds{ call_again_in_n_secs };
    }

    static void callback(void* vself, int event, unsigned char const* info_hash, void const* data, size_t data_len)
    {
        auto* const self = static_cast<tr_dht_impl*>(vself);
        auto hash = tr_sha1_digest_t{};
        std::copy_n(reinterpret_cast<std::byte const*>(info_hash), std::size(hash), std::data(hash));

        if (event == DHT_EVENT_VALUES)
        {
            auto const pex = tr_peerMgrCompactToPex(data, data_len, nullptr, 0);
            self->mediator_.addPex(hash, std::data(pex), std::size(pex));
        }
        else if (event == DHT_EVENT_VALUES6)
        {
            auto const pex = tr_peerMgrCompact6ToPex(data, data_len, nullptr, 0);
            self->mediator_.addPex(hash, std::data(pex), std::size(pex));
        }
    }

    ///

    void saveState() const
    {
        auto constexpr MaxNodes = int{ 300 };
        auto constexpr PortLen = size_t{ 2 };
        auto constexpr CompactAddrLen = size_t{ 4 };
        auto constexpr CompactLen = size_t{ CompactAddrLen + PortLen };
        auto constexpr Compact6AddrLen = size_t{ 16 };
        auto constexpr Compact6Len = size_t{ Compact6AddrLen + PortLen };

        auto sins4 = std::array<struct sockaddr_in, MaxNodes>{};
        auto sins6 = std::array<struct sockaddr_in6, MaxNodes>{};
        auto num4 = int{ MaxNodes };
        auto num6 = int{ MaxNodes };
        auto const n = mediator_.api().get_nodes(std::data(sins4), &num4, std::data(sins6), &num6);
        tr_logAddTrace(fmt::format("Saving {} ({} + {}) nodes", n, num4, num6));

        tr_variant benc;
        tr_variantInitDict(&benc, 3);
        tr_variantDictAddRaw(&benc, TR_KEY_id, std::data(id_), std::size(id_));

        if (num4 > 0)
        {
            auto compact = std::array<char, MaxNodes * CompactLen>{};
            char* out = std::data(compact);
            for (auto const* in = std::data(sins4), *end = in + num4; in != end; ++in)
            {
                memcpy(out, &in->sin_addr, CompactAddrLen);
                out += CompactAddrLen;
                memcpy(out, &in->sin_port, PortLen);
                out += PortLen;
            }

            tr_variantDictAddRaw(&benc, TR_KEY_nodes, std::data(compact), out - std::data(compact));
        }

        if (num6 > 0)
        {
            auto compact6 = std::array<char, MaxNodes * Compact6Len>{};
            char* out6 = std::data(compact6);
            for (auto const* in = std::data(sins6), *end = in + num6; in != end; ++in)
            {
                memcpy(out6, &in->sin6_addr, Compact6AddrLen);
                out6 += Compact6AddrLen;
                memcpy(out6, &in->sin6_port, PortLen);
                out6 += PortLen;
            }

            tr_variantDictAddRaw(&benc, TR_KEY_nodes6, std::data(compact6), out6 - std::data(compact6));
        }

        tr_variantToFile(&benc, TR_VARIANT_FMT_BENC, state_filename_);
        tr_variantClear(&benc);
    }

    [[nodiscard]] static std::pair<Id, Nodes> loadState(std::string_view filename)
    {
        // Note that DHT ids need to be distributed uniformly,
        // so it should be something truly random
        auto id = tr_randObj<Id>();

        auto nodes = Nodes{};

        if (auto dict = tr_variant{}; tr_variantFromFile(&dict, TR_VARIANT_PARSE_BENC, filename))
        {
<<<<<<< HEAD
            if (auto sv = std::string_view{};
                tr_variantDictFindStrView(&dict, TR_KEY_id, &sv) && std::size(sv) == std::size(id))
=======
            auto const pex = event == DHT_EVENT_VALUES ? tr_pex::fromCompact4(data, data_len, nullptr, 0) :
                                                         tr_pex::fromCompact6(data, data_len, nullptr, 0);
            tr_peerMgrAddPex(tor, TR_PEER_FROM_DHT, std::data(pex), std::size(pex));
            tr_logAddDebugTor(
                tor,
                fmt::format("Learned {} {} peers from DHT", std::size(pex), event == DHT_EVENT_VALUES6 ? "IPv6" : "IPv4"));
        }
    }
    else if (event == DHT_EVENT_SEARCH_DONE || event == DHT_EVENT_SEARCH_DONE6)
    {
        if (tor != nullptr)
        {
            if (event == DHT_EVENT_SEARCH_DONE)
>>>>>>> b32f3e0a
            {
                std::copy(std::begin(sv), std::end(sv), std::begin(id));
            }

            size_t raw_len = 0U;
            uint8_t const* raw = nullptr;
            if (tr_variantDictFindRaw(&dict, TR_KEY_nodes, &raw, &raw_len) && raw_len % 6 == 0)
            {
                auto* walk = raw;
                auto const* const end = raw + raw_len;
                while (walk < end)
                {
                    auto addr = tr_address{};
                    auto port = tr_port{};
                    std::tie(addr, walk) = tr_address::fromCompact4(walk);
                    std::tie(port, walk) = tr_port::fromCompact(walk);
                    nodes.emplace_back(addr, port);
                }
            }

            if (tr_variantDictFindRaw(&dict, TR_KEY_nodes6, &raw, &raw_len) && raw_len % 18 == 0)
            {
                auto* walk = raw;
                auto const* const end = raw + raw_len;
                while (walk < end)
                {
                    auto addr = tr_address{};
                    auto port = tr_port{};
                    std::tie(addr, walk) = tr_address::fromCompact6(walk);
                    std::tie(port, walk) = tr_port::fromCompact(walk);
                    nodes.emplace_back(addr, port);
                }
            }

            tr_variantClear(&dict);
        }

        return std::make_pair(id, nodes);
    }

    ///

    static void getNodesFromBootstrapFile(std::string_view filename, Nodes& nodes)
    {
        auto in = std::ifstream{ std::string{ filename } };
        if (!in.is_open())
        {
            return;
        }

        // format is each line has host, a space char, and port number
        auto line = std::string{};
        while (std::getline(in, line))
        {
            auto line_stream = std::istringstream{ line };
            auto addrstr = std::string{};
            auto hport = uint16_t{};
            line_stream >> addrstr >> hport;

            if (line_stream.bad() || std::empty(addrstr))
            {
                tr_logAddWarn(fmt::format(_("Couldn't parse line: '{line}'"), fmt::arg("line", line)));
            }
            else
            {
                getNodesFromName(addrstr.c_str(), tr_port::fromHost(hport), nodes);
            }
        }
    }

    static void getNodesFromName(char const* name, tr_port port_in, Nodes& nodes)
    {
        auto hints = addrinfo{};
        hints.ai_socktype = SOCK_DGRAM;
        hints.ai_family = AF_UNSPEC;
        hints.ai_protocol = 0;
        hints.ai_flags = 0;

        auto port_str = std::array<char, 16>{};
        *fmt::format_to(std::data(port_str), FMT_STRING("{:d}"), port_in.host()) = '\0';

        addrinfo* info = nullptr;
        if (int const rc = getaddrinfo(name, std::data(port_str), &hints, &info); rc != 0)
        {
            tr_logAddWarn(fmt::format(
                _("Couldn't look up '{address}:{port}': {error} ({error_code})"),
                fmt::arg("address", name),
                fmt::arg("port", port_in.host()),
                fmt::arg("error", gai_strerror(rc)),
                fmt::arg("error_code", rc)));
            return;
        }

        for (auto* infop = info; infop != nullptr; infop = infop->ai_next)
        {
            if (auto addrport = tr_address::fromSockaddr(infop->ai_addr); addrport)
            {
                fmt::print("from {:s}:{:d} -> {:s}\n", name, port_in.host(), addrport->first.readable(addrport->second));
                nodes.emplace_back(addrport->first, addrport->second);
            }
        }

        freeaddrinfo(info);
    }

    ///

    tr_port const peer_port_;
    tr_socket_t const udp4_socket_;
    tr_socket_t const udp6_socket_;

    Mediator& mediator_;
    std::string const state_filename_;
    std::unique_ptr<libtransmission::Timer> const announce_timer_;
    std::unique_ptr<libtransmission::Timer> const bootstrap_timer_;
    std::unique_ptr<libtransmission::Timer> const periodic_timer_;

    Id id_ = {};

    Nodes bootstrap_queue_;
    size_t n_bootstrapped_ = 0;

    struct AnnounceInfo
    {
        time_t ipv4_announce_after = 0;
        time_t ipv6_announce_after = 0;
    };

    std::map<tr_torrent_id_t, AnnounceInfo> announce_times_;
};

[[nodiscard]] std::unique_ptr<tr_dht> tr_dht::create(
    Mediator& mediator,
    tr_port peer_port,
    tr_socket_t udp4_socket,
    tr_socket_t udp6_socket)
{
    return std::make_unique<tr_dht_impl>(mediator, peer_port, udp4_socket, udp6_socket);
}<|MERGE_RESOLUTION|>--- conflicted
+++ resolved
@@ -188,13 +188,7 @@
         }
     }
 
-<<<<<<< HEAD
     void handleMessage(unsigned char* buf, int buflen, struct sockaddr* from, socklen_t fromlen) override
-=======
-static void bootstrapStart(std::string_view config_dir, std::vector<std::byte> nodes4, std::vector<std::byte> nodes6)
-{
-    if (!tr_dhtEnabled())
->>>>>>> b32f3e0a
     {
         auto const call_again_in_n_secs = periodic(buf, buflen, from, fromlen);
 
@@ -275,17 +269,7 @@
         return isReady(AF_INET) && isReady(AF_INET6);
     }
 
-<<<<<<< HEAD
     ///
-=======
-    auto benc = tr_variant{};
-    auto const dat_file = tr_pathbuf{ session->configDir(), "/dht.dat"sv };
-    auto const ok = tr_variantFromFile(&benc, TR_VARIANT_PARSE_BENC, dat_file.sv());
-
-    bool have_id = false;
-    auto nodes = std::vector<std::byte>{};
-    auto nodes6 = std::vector<std::byte>{};
->>>>>>> b32f3e0a
 
     // how long to wait between adding nodes during bootstrap
     [[nodiscard]] static constexpr auto bootstrapInterval(size_t n_added)
@@ -298,14 +282,7 @@
             return 2s;
         }
 
-<<<<<<< HEAD
         if (n_added < 16U)
-=======
-        size_t raw_len = 0U;
-        std::byte const* raw = nullptr;
-
-        if (tr_variantDictFindRaw(&benc, TR_KEY_nodes, &raw, &raw_len) && raw_len % 6 == 0)
->>>>>>> b32f3e0a
         {
             return 15s;
         }
@@ -403,12 +380,12 @@
 
         if (event == DHT_EVENT_VALUES)
         {
-            auto const pex = tr_peerMgrCompactToPex(data, data_len, nullptr, 0);
+            auto const pex = tr_pex::fromCompact4(data, data_len, nullptr, 0);
             self->mediator_.addPex(hash, std::data(pex), std::size(pex));
         }
         else if (event == DHT_EVENT_VALUES6)
         {
-            auto const pex = tr_peerMgrCompact6ToPex(data, data_len, nullptr, 0);
+            auto const pex = tr_pex::fromCompact6(data, data_len, nullptr, 0);
             self->mediator_.addPex(hash, std::data(pex), std::size(pex));
         }
     }
@@ -479,30 +456,14 @@
 
         if (auto dict = tr_variant{}; tr_variantFromFile(&dict, TR_VARIANT_PARSE_BENC, filename))
         {
-<<<<<<< HEAD
             if (auto sv = std::string_view{};
                 tr_variantDictFindStrView(&dict, TR_KEY_id, &sv) && std::size(sv) == std::size(id))
-=======
-            auto const pex = event == DHT_EVENT_VALUES ? tr_pex::fromCompact4(data, data_len, nullptr, 0) :
-                                                         tr_pex::fromCompact6(data, data_len, nullptr, 0);
-            tr_peerMgrAddPex(tor, TR_PEER_FROM_DHT, std::data(pex), std::size(pex));
-            tr_logAddDebugTor(
-                tor,
-                fmt::format("Learned {} {} peers from DHT", std::size(pex), event == DHT_EVENT_VALUES6 ? "IPv6" : "IPv4"));
-        }
-    }
-    else if (event == DHT_EVENT_SEARCH_DONE || event == DHT_EVENT_SEARCH_DONE6)
-    {
-        if (tor != nullptr)
-        {
-            if (event == DHT_EVENT_SEARCH_DONE)
->>>>>>> b32f3e0a
             {
                 std::copy(std::begin(sv), std::end(sv), std::begin(id));
             }
 
             size_t raw_len = 0U;
-            uint8_t const* raw = nullptr;
+            std::byte const* raw = nullptr;
             if (tr_variantDictFindRaw(&dict, TR_KEY_nodes, &raw, &raw_len) && raw_len % 6 == 0)
             {
                 auto* walk = raw;
