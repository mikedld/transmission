--- conflicted
+++ resolved
@@ -84,7 +84,10 @@
 
     int dht_random_bytes(void* buf, size_t size)
     {
-        tr_rand_buffer(buf, size);
+        if (!tr_rand_buffer(buf, size))
+        {
+            return -1;
+        }
         return size;
     }
 
@@ -567,22 +570,11 @@
     tr_socket_t const udp4_socket_;
     tr_socket_t const udp6_socket_;
 
-<<<<<<< HEAD
     Mediator& mediator_;
     std::string const state_filename_;
     std::unique_ptr<libtransmission::Timer> const announce_timer_;
     std::unique_ptr<libtransmission::Timer> const bootstrap_timer_;
     std::unique_ptr<libtransmission::Timer> const periodic_timer_;
-=======
-    int dht_random_bytes(void* buf, size_t size)
-    {
-        if (!tr_rand_buffer(buf, size))
-        {
-            return -1;
-        }
-        return size;
-    }
->>>>>>> ab825a4c
 
     Id id_ = {};
 
