--- conflicted
+++ resolved
@@ -154,15 +154,9 @@
 {
 [[nodiscard]] constexpr size_t get_piece_length(tr_incomplete_metadata const& m, int piece)
 {
-<<<<<<< HEAD
-    return piece + 1 == m->piece_count ? // last piece
-        std::size(m->metadata) - (piece * MetadataPieceSize) :
-        MetadataPieceSize;
-=======
     return piece + 1 == m.piece_count ? // last piece
         std::size(m.metadata) - (piece * METADATA_PIECE_SIZE) :
         METADATA_PIECE_SIZE;
->>>>>>> ea9fd648
 }
 
 void build_metainfo_except_info_dict(tr_torrent_metainfo const& tm, tr_variant* top)
