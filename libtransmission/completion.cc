/*
 * This file Copyright (C) 2009-2014 Mnemosyne LLC
 *
 * It may be used under the GNU GPL versions 2 or 3
 * or any future license endorsed by Mnemosyne LLC.
 *
 */

#include "transmission.h"
#include "completion.h"
#include "torrent.h"
#include "tr-assert.h"
#include "utils.h"

/***
****
***/

static void tr_cpReset(tr_completion* cp)
{
    cp->sizeNow = 0;
    cp->sizeWhenDoneIsDirty = true;
    cp->haveValidIsDirty = true;
    cp->blockBitfield->setHasNone();
}

void tr_cpConstruct(tr_completion* cp, tr_torrent* tor)
{
    cp->tor = tor;
    cp->blockBitfield = new tr_bitfield(tor->blockCount);
    tr_cpReset(cp);
}

void tr_cpBlockInit(tr_completion* cp, tr_bitfield const& b)
{
    tr_cpReset(cp);

    // set blockBitfield
    *(cp->blockBitfield) = b;

    // set sizeNow
    cp->sizeNow = cp->blockBitfield->count();
    TR_ASSERT(cp->sizeNow <= cp->tor->blockCount);
    cp->sizeNow *= cp->tor->blockSize;

    if (b.test(cp->tor->blockCount - 1))
    {
        cp->sizeNow -= (cp->tor->blockSize - cp->tor->lastBlockSize);
    }

    TR_ASSERT(cp->sizeNow <= cp->tor->info.totalSize);
}

/***
****
***/

tr_completeness tr_cpGetStatus(tr_completion const* cp)
{
    if (tr_cpHasAll(cp))
    {
        return TR_SEED;
    }

    if (!tr_torrentHasMetadata(cp->tor))
    {
        return TR_LEECH;
    }

    if (cp->sizeNow == tr_cpSizeWhenDone(cp))
    {
        return TR_PARTIAL_SEED;
    }

    return TR_LEECH;
}

void tr_cpPieceRem(tr_completion* cp, tr_piece_index_t piece)
{
    tr_torrent const* tor = cp->tor;
    auto const [first, last] = tr_torGetPieceBlockRange(cp->tor, piece);
    for (tr_block_index_t i = first; i <= last; ++i)
    {
        if (tr_cpBlockIsComplete(cp, i))
        {
            cp->sizeNow -= tr_torBlockCountBytes(tor, i);
        }
    }

    cp->haveValidIsDirty = true;
    cp->sizeWhenDoneIsDirty = true;
<<<<<<< HEAD
    cp->blockBitfield->clearBitRange(first, last + 1);
=======
    cp->blockBitfield->setRange(f, l + 1, false);
>>>>>>> 4a1ce7d6
}

void tr_cpPieceAdd(tr_completion* cp, tr_piece_index_t piece)
{
    auto const [first, last] = tr_torGetPieceBlockRange(cp->tor, piece);
    for (tr_block_index_t i = first; i <= last; ++i)
    {
        tr_cpBlockAdd(cp, i);
    }
}

void tr_cpBlockAdd(tr_completion* cp, tr_block_index_t block)
{
    tr_torrent const* tor = cp->tor;

    if (!tr_cpBlockIsComplete(cp, block))
    {
        tr_piece_index_t const piece = tr_torBlockPiece(cp->tor, block);

        cp->blockBitfield->set(block);
        cp->sizeNow += tr_torBlockCountBytes(tor, block);

        cp->haveValidIsDirty = true;
        cp->sizeWhenDoneIsDirty = cp->sizeWhenDoneIsDirty || tor->info.pieces[piece].dnd;
    }
}

/***
****
***/

uint64_t tr_cpHaveValid(tr_completion const* ccp)
{
    if (ccp->haveValidIsDirty)
    {
        uint64_t size = 0;
        tr_completion* cp = const_cast<tr_completion*>(ccp); /* mutable */
        tr_torrent const* tor = ccp->tor;
        tr_info const* info = &tor->info;

        for (tr_piece_index_t i = 0; i < info->pieceCount; ++i)
        {
            if (tr_cpPieceIsComplete(ccp, i))
            {
                size += tr_torPieceCountBytes(tor, i);
            }
        }

        cp->haveValidLazy = size;
        cp->haveValidIsDirty = false;
    }

    return ccp->haveValidLazy;
}

uint64_t tr_cpSizeWhenDone(tr_completion const* ccp)
{
    if (ccp->sizeWhenDoneIsDirty)
    {
        uint64_t size = 0;
        tr_torrent const* tor = ccp->tor;
        tr_info const* inf = tr_torrentInfo(tor);
        tr_completion* cp = const_cast<tr_completion*>(ccp); /* mutable */

        if (tr_cpHasAll(ccp))
        {
            size = inf->totalSize;
        }
        else
        {
            for (tr_piece_index_t p = 0; p < inf->pieceCount; ++p)
            {
                uint64_t n = 0;
                uint64_t const pieceSize = tr_torPieceCountBytes(tor, p);

                if (!inf->pieces[p].dnd)
                {
                    n = pieceSize;
                }
                else
                {
                    auto const [first, last] = tr_torGetPieceBlockRange(cp->tor, p);

<<<<<<< HEAD
                    n = cp->blockBitfield->countRange(first, last + 1);
                    n *= cp->tor->blockSize;

                    if (last == cp->tor->blockCount - 1 && cp->blockBitfield->readBit(last))
=======
                    n = cp->blockBitfield->count(f, l + 1);
                    n *= cp->tor->blockSize;

                    if (l == cp->tor->blockCount - 1 && cp->blockBitfield->test(l))
>>>>>>> 4a1ce7d6
                    {
                        n -= cp->tor->blockSize - cp->tor->lastBlockSize;
                    }
                }

                TR_ASSERT(n <= tr_torPieceCountBytes(tor, p));
                size += n;
            }
        }

        TR_ASSERT(size <= inf->totalSize);
        TR_ASSERT(size >= cp->sizeNow);

        cp->sizeWhenDoneLazy = size;
        cp->sizeWhenDoneIsDirty = false;
    }

    return ccp->sizeWhenDoneLazy;
}

uint64_t tr_cpLeftUntilDone(tr_completion const* cp)
{
    uint64_t const sizeWhenDone = tr_cpSizeWhenDone(cp);

    TR_ASSERT(sizeWhenDone >= cp->sizeNow);

    return sizeWhenDone - cp->sizeNow;
}

void tr_cpGetAmountDone(tr_completion const* cp, float* tab, int tabCount)
{
    bool const seed = tr_cpHasAll(cp);
    float const interval = cp->tor->info.pieceCount / (float)tabCount;

    for (int i = 0; i < tabCount; ++i)
    {
        if (seed)
        {
            tab[i] = 1.0F;
        }
        else
        {
            tr_piece_index_t const piece = (tr_piece_index_t)i * interval;
<<<<<<< HEAD
            auto const [first, last] = tr_torGetPieceBlockRange(cp->tor, piece);
            tab[i] = cp->blockBitfield->countRange(first, last + 1) / (float)(last + 1 - first);
=======
            auto f = tr_block_index_t{};
            auto l = tr_block_index_t{};
            tr_torGetPieceBlockRange(cp->tor, piece, &f, &l);
            tab[i] = cp->blockBitfield->count(f, l + 1) / (float)(l + 1 - f);
>>>>>>> 4a1ce7d6
        }
    }
}

size_t tr_cpMissingBlocksInPiece(tr_completion const* cp, tr_piece_index_t piece)
{
    if (tr_cpHasAll(cp))
    {
        return 0;
    }

<<<<<<< HEAD
    auto const [first, last] = tr_torGetPieceBlockRange(cp->tor, piece);
    return (last + 1 - first) - cp->blockBitfield->countRange(first, last + 1);
=======
    auto f = tr_block_index_t{};
    auto l = tr_block_index_t{};
    tr_torGetPieceBlockRange(cp->tor, piece, &f, &l);
    return (l + 1 - f) - cp->blockBitfield->count(f, l + 1);
>>>>>>> 4a1ce7d6
}

size_t tr_cpMissingBytesInPiece(tr_completion const* cp, tr_piece_index_t piece)
{
    if (tr_cpHasAll(cp))
    {
        return 0;
    }

    size_t const pieceByteSize = tr_torPieceCountBytes(cp->tor, piece);
    auto const [first, last] = tr_torGetPieceBlockRange(cp->tor, piece);

    auto haveBytes = size_t{};
    if (first != last)
    {
        /* nb: we don't pass the usual l+1 here to Bitfield::countRange().
           It's faster to handle the last block separately because its size
           needs to be checked separately. */
<<<<<<< HEAD
        haveBytes = cp->blockBitfield->countRange(first, last);
        haveBytes *= cp->tor->blockSize;
    }

    if (cp->blockBitfield->readBit(last)) /* handle the last block */
=======
        haveBytes = cp->blockBitfield->count(f, l);
        haveBytes *= cp->tor->blockSize;
    }

    if (cp->blockBitfield->test(l)) /* handle the last block */
>>>>>>> 4a1ce7d6
    {
        haveBytes += tr_torBlockCountBytes(cp->tor, last);
    }

    TR_ASSERT(haveBytes <= pieceByteSize);
    return pieceByteSize - haveBytes;
}

bool tr_cpFileIsComplete(tr_completion const* cp, tr_file_index_t i)
{
    if (cp->tor->info.files[i].length == 0)
    {
        return true;
    }

<<<<<<< HEAD
    auto const [first, last] = tr_torGetFileBlockRange(cp->tor, i);
    return cp->blockBitfield->countRange(first, last + 1) == (last + 1 - first);
=======
    auto f = tr_block_index_t{};
    auto l = tr_block_index_t{};
    tr_torGetFileBlockRange(cp->tor, i, &f, &l);
    return cp->blockBitfield->count(f, l + 1) == (l + 1 - f);
>>>>>>> 4a1ce7d6
}

std::vector<uint8_t> tr_cpCreatePieceBitfield(tr_completion const* cp)
{
    TR_ASSERT(tr_torrentHasMetadata(cp->tor));

    auto const n = cp->tor->info.pieceCount;

    auto pieces = tr_bitfield{ n };

    if (tr_cpHasAll(cp))
    {
        pieces.setHasAll();
    }
    else if (!tr_cpHasNone(cp))
    {
        bool* flags = tr_new(bool, n);

        for (tr_piece_index_t i = 0; i < n; ++i)
        {
            flags[i] = tr_cpPieceIsComplete(cp, i);
        }

        pieces.setFromBools(flags, n);
        tr_free(flags);
    }

    return pieces.raw();
}

double tr_cpPercentComplete(tr_completion const* cp)
{
    double const ratio = tr_getRatio(cp->sizeNow, cp->tor->info.totalSize);

    if ((int)ratio == TR_RATIO_NA)
    {
        return 0.0;
    }

    if ((int)ratio == TR_RATIO_INF)
    {
        return 1.0;
    }

    return ratio;
}

double tr_cpPercentDone(tr_completion const* cp)
{
    double const ratio = tr_getRatio(cp->sizeNow, tr_cpSizeWhenDone(cp));
    int const iratio = (int)ratio;
    return (iratio == TR_RATIO_NA || iratio == TR_RATIO_INF) ? 0.0 : ratio;
}<|MERGE_RESOLUTION|>--- conflicted
+++ resolved
@@ -89,11 +89,7 @@
 
     cp->haveValidIsDirty = true;
     cp->sizeWhenDoneIsDirty = true;
-<<<<<<< HEAD
-    cp->blockBitfield->clearBitRange(first, last + 1);
-=======
-    cp->blockBitfield->setRange(f, l + 1, false);
->>>>>>> 4a1ce7d6
+    cp->blockBitfield->unsetRange(first, last + 1);
 }
 
 void tr_cpPieceAdd(tr_completion* cp, tr_piece_index_t piece)
@@ -177,17 +173,10 @@
                 {
                     auto const [first, last] = tr_torGetPieceBlockRange(cp->tor, p);
 
-<<<<<<< HEAD
-                    n = cp->blockBitfield->countRange(first, last + 1);
+                    n = cp->blockBitfield->count(first, last + 1);
                     n *= cp->tor->blockSize;
 
-                    if (last == cp->tor->blockCount - 1 && cp->blockBitfield->readBit(last))
-=======
-                    n = cp->blockBitfield->count(f, l + 1);
-                    n *= cp->tor->blockSize;
-
-                    if (l == cp->tor->blockCount - 1 && cp->blockBitfield->test(l))
->>>>>>> 4a1ce7d6
+                    if (last == cp->tor->blockCount - 1 && cp->blockBitfield->test(last))
                     {
                         n -= cp->tor->blockSize - cp->tor->lastBlockSize;
                     }
@@ -231,15 +220,8 @@
         else
         {
             tr_piece_index_t const piece = (tr_piece_index_t)i * interval;
-<<<<<<< HEAD
             auto const [first, last] = tr_torGetPieceBlockRange(cp->tor, piece);
-            tab[i] = cp->blockBitfield->countRange(first, last + 1) / (float)(last + 1 - first);
-=======
-            auto f = tr_block_index_t{};
-            auto l = tr_block_index_t{};
-            tr_torGetPieceBlockRange(cp->tor, piece, &f, &l);
-            tab[i] = cp->blockBitfield->count(f, l + 1) / (float)(l + 1 - f);
->>>>>>> 4a1ce7d6
+            tab[i] = cp->blockBitfield->count(first, last + 1) / (float)(last + 1 - first);
         }
     }
 }
@@ -251,15 +233,8 @@
         return 0;
     }
 
-<<<<<<< HEAD
     auto const [first, last] = tr_torGetPieceBlockRange(cp->tor, piece);
-    return (last + 1 - first) - cp->blockBitfield->countRange(first, last + 1);
-=======
-    auto f = tr_block_index_t{};
-    auto l = tr_block_index_t{};
-    tr_torGetPieceBlockRange(cp->tor, piece, &f, &l);
-    return (l + 1 - f) - cp->blockBitfield->count(f, l + 1);
->>>>>>> 4a1ce7d6
+    return (last + 1 - first) - cp->blockBitfield->count(first, last + 1);
 }
 
 size_t tr_cpMissingBytesInPiece(tr_completion const* cp, tr_piece_index_t piece)
@@ -278,19 +253,11 @@
         /* nb: we don't pass the usual l+1 here to Bitfield::countRange().
            It's faster to handle the last block separately because its size
            needs to be checked separately. */
-<<<<<<< HEAD
-        haveBytes = cp->blockBitfield->countRange(first, last);
+        haveBytes = cp->blockBitfield->count(first, last);
         haveBytes *= cp->tor->blockSize;
     }
 
-    if (cp->blockBitfield->readBit(last)) /* handle the last block */
-=======
-        haveBytes = cp->blockBitfield->count(f, l);
-        haveBytes *= cp->tor->blockSize;
-    }
-
-    if (cp->blockBitfield->test(l)) /* handle the last block */
->>>>>>> 4a1ce7d6
+    if (cp->blockBitfield->test(last)) /* handle the last block */
     {
         haveBytes += tr_torBlockCountBytes(cp->tor, last);
     }
@@ -306,15 +273,8 @@
         return true;
     }
 
-<<<<<<< HEAD
     auto const [first, last] = tr_torGetFileBlockRange(cp->tor, i);
-    return cp->blockBitfield->countRange(first, last + 1) == (last + 1 - first);
-=======
-    auto f = tr_block_index_t{};
-    auto l = tr_block_index_t{};
-    tr_torGetFileBlockRange(cp->tor, i, &f, &l);
-    return cp->blockBitfield->count(f, l + 1) == (l + 1 - f);
->>>>>>> 4a1ce7d6
+    return cp->blockBitfield->count(first, last + 1) == (last + 1 - first);
 }
 
 std::vector<uint8_t> tr_cpCreatePieceBitfield(tr_completion const* cp)
