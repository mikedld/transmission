--- conflicted
+++ resolved
@@ -872,77 +872,7 @@
 
     if (auto buf = std::vector<char>{}; tr_file_read(filename, buf, &error_))
     {
-<<<<<<< HEAD
-        auto key = tr_quark{};
-        tr_variant* child = nullptr;
-        if (tr_variantDictChild(const_cast<tr_variant*>(source), i, &key, &child))
-        {
-            tr_variant* t = nullptr;
-
-            // if types differ, ensure that source will overwrite target
-            auto const* const target_child = tr_variantDictFind(target, key);
-            if ((target_child != nullptr) && !tr_variantIsType(target_child, child->type))
-            {
-                tr_variantDictRemove(target, key);
-            }
-
-            if (tr_variantIsBool(child))
-            {
-                auto val = bool{};
-                tr_variantGetBool(child, &val);
-                tr_variantDictAddBool(target, key, val);
-            }
-            else if (tr_variantIsReal(child))
-            {
-                auto val = double{};
-                tr_variantGetReal(child, &val);
-                tr_variantDictAddReal(target, key, val);
-            }
-            else if (tr_variantIsInt(child))
-            {
-                auto val = int64_t{};
-                tr_variantGetInt(child, &val);
-                tr_variantDictAddInt(target, key, val);
-            }
-            else if (tr_variantIsString(child))
-            {
-                auto val = std::string_view{};
-                (void)tr_variantGetStrView(child, &val);
-                tr_variantDictAddRaw(target, key, std::data(val), std::size(val));
-            }
-            else if (tr_variantIsDict(child) && tr_variantDictFindDict(target, key, &t))
-            {
-                tr_variantMergeDicts(t, child);
-            }
-            else if (tr_variantIsList(child))
-            {
-                if (tr_variantDictFind(target, key) == nullptr)
-                {
-                    tr_variantListCopy(tr_variantDictAddList(target, key, tr_variantListSize(child)), child);
-                }
-            }
-            else if (tr_variantIsDict(child))
-            {
-                tr_variant* target_dict = tr_variantDictFind(target, key);
-
-                if (target_dict == nullptr)
-                {
-                    target_dict = tr_variantDictAddDict(target, key, tr_variantDictSize(child));
-                }
-
-                if (tr_variantIsDict(target_dict))
-                {
-                    tr_variantMergeDicts(target_dict, child);
-                }
-            }
-            else
-            {
-                tr_logAddDebug(fmt::format("tr_variantMergeDicts skipping '{}'", tr_quark_get_string_view(key)));
-            }
-        }
-=======
         return parse(buf);
->>>>>>> cb2462aa
     }
 
     return {};
