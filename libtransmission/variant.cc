/*
 * This file Copyright (C) 2008-2014 Mnemosyne LLC
 *
 * It may be used under the GNU GPL versions 2 or 3
 * or any future license endorsed by Mnemosyne LLC.
 *
 */

#if defined(HAVE_USELOCALE) && (!defined(_XOPEN_SOURCE) || _XOPEN_SOURCE < 700)
#undef _XOPEN_SOURCE
#define _XOPEN_SOURCE 700
#endif

#if defined(HAVE_USELOCALE) && !defined(_GNU_SOURCE)
#define _GNU_SOURCE
#endif

#include <algorithm> // std::sort
#include <cerrno>
#include <cstdlib> /* strtod() */
#include <cstring>
#include <stack>
#include <string>
#include <string_view>
#include <vector>

#ifdef _WIN32
#include <share.h>
#endif

#include <clocale> /* setlocale() */

#if defined(HAVE_USELOCALE) && defined(HAVE_XLOCALE_H)
#include <xlocale.h>
#endif

#include <event2/buffer.h>

#define LIBTRANSMISSION_VARIANT_MODULE

#include "transmission.h"

#include "error.h"
#include "file.h"
#include "log.h"
#include "quark.h"
#include "tr-assert.h"
#include "utils.h"
#include "variant-common.h"
#include "variant.h"

/* don't use newlocale/uselocale on old versions of uClibc because they're buggy.
 * https://trac.transmissionbt.com/ticket/6006 */
#if defined(__UCLIBC__) && !TR_UCLIBC_CHECK_VERSION(0, 9, 34)
#undef HAVE_USELOCALE
#endif

/**
***
**/

using namespace std::literals;

struct locale_context
{
#ifdef HAVE_USELOCALE
    locale_t new_locale;
    locale_t old_locale;
#else
#if defined(HAVE__CONFIGTHREADLOCALE) && defined(_ENABLE_PER_THREAD_LOCALE)
    int old_thread_config;
#endif
    int category;
    char old_locale[128];
#endif
};

static void use_numeric_locale(struct locale_context* context, char const* locale_name)
{
#ifdef HAVE_USELOCALE

    context->new_locale = newlocale(LC_NUMERIC_MASK, locale_name, nullptr);
    context->old_locale = uselocale(context->new_locale);

#else

#if defined(HAVE__CONFIGTHREADLOCALE) && defined(_ENABLE_PER_THREAD_LOCALE)
    context->old_thread_config = _configthreadlocale(_ENABLE_PER_THREAD_LOCALE);
#endif

    context->category = LC_NUMERIC;
    tr_strlcpy(context->old_locale, setlocale(context->category, nullptr), sizeof(context->old_locale));
    setlocale(context->category, locale_name);

#endif
}

static void restore_locale(struct locale_context* context)
{
#ifdef HAVE_USELOCALE

    uselocale(context->old_locale);
    freelocale(context->new_locale);

#else

    setlocale(context->category, context->old_locale);

#if defined(HAVE__CONFIGTHREADLOCALE) && defined(_ENABLE_PER_THREAD_LOCALE)
    _configthreadlocale(context->old_thread_config);
#endif

#endif
}

/***
****
***/

static bool tr_variantIsContainer(tr_variant const* v)
{
    return tr_variantIsList(v) || tr_variantIsDict(v);
}

static bool tr_variantIsSomething(tr_variant const* v)
{
    return tr_variantIsContainer(v) || tr_variantIsInt(v) || tr_variantIsString(v) || tr_variantIsReal(v) ||
        tr_variantIsBool(v);
}

void tr_variantInit(tr_variant* v, char type)
{
    v->type = type;
    memset(&v->val, 0, sizeof(v->val));
}

/***
****
***/

static auto constexpr STRING_INIT = tr_variant_string{
    TR_STRING_TYPE_QUARK,
    0,
    {},
};

static void tr_variant_string_clear(struct tr_variant_string* str)
{
    if (str->type == TR_STRING_TYPE_HEAP)
    {
        tr_free((char*)(str->str.str));
    }

    *str = STRING_INIT;
}

/* returns a const pointer to the variant's string */
static constexpr char const* tr_variant_string_get_string(struct tr_variant_string const* str)
{
    switch (str->type)
    {
    case TR_STRING_TYPE_BUF:
        return str->str.buf;

    case TR_STRING_TYPE_HEAP:
    case TR_STRING_TYPE_QUARK:
    case TR_STRING_TYPE_VIEW:
        return str->str.str;

    default:
        return nullptr;
    }
}

static void tr_variant_string_set_quark(struct tr_variant_string* str, tr_quark const quark)
{
    tr_variant_string_clear(str);

    str->type = TR_STRING_TYPE_QUARK;
    str->str.str = tr_quark_get_string(quark, &str->len);
}

static void tr_variant_string_set_string_view(struct tr_variant_string* str, std::string_view in)
{
    tr_variant_string_clear(str);

    str->type = TR_STRING_TYPE_VIEW;
    str->len = std::size(in);
    str->str.str = std::data(in);
}

static void tr_variant_string_set_string(struct tr_variant_string* str, std::string_view in)
{
    tr_variant_string_clear(str);

    auto const* const bytes = std::data(in);
    auto const len = std::size(in);

    if (len < sizeof(str->str.buf))
    {
        str->type = TR_STRING_TYPE_BUF;
        if (len > 0)
        {
            std::copy_n(bytes, len, str->str.buf);
        }

        str->str.buf[len] = '\0';
        str->len = len;
    }
    else
    {
        auto* tmp = tr_new(char, len + 1);
        std::copy_n(bytes, len, tmp);
        tmp[len] = '\0';
        str->type = TR_STRING_TYPE_HEAP;
        str->str.str = tmp;
        str->len = len;
    }
}

/***
****
***/

static constexpr char const* getStr(tr_variant const* v)
{
    TR_ASSERT(tr_variantIsString(v));

    return tr_variant_string_get_string(&v->val.s);
}

static int dictIndexOf(tr_variant const* dict, tr_quark const key)
{
    if (tr_variantIsDict(dict))
    {
        for (size_t i = 0; i < dict->val.l.count; ++i)
        {
            if (dict->val.l.vals[i].key == key)
            {
                return (int)i;
            }
        }
    }

    return -1;
}

tr_variant* tr_variantDictFind(tr_variant* dict, tr_quark const key)
{
    int const i = dictIndexOf(dict, key);

    return i < 0 ? nullptr : dict->val.l.vals + i;
}

static bool tr_variantDictFindType(tr_variant* dict, tr_quark const key, int type, tr_variant** setme)
{
    *setme = tr_variantDictFind(dict, key);
    return tr_variantIsType(*setme, type);
}

size_t tr_variantListSize(tr_variant const* list)
{
    return tr_variantIsList(list) ? list->val.l.count : 0;
}

tr_variant* tr_variantListChild(tr_variant* v, size_t i)
{
    tr_variant* ret = nullptr;

    if (tr_variantIsList(v) && i < v->val.l.count)
    {
        ret = v->val.l.vals + i;
    }

    return ret;
}

bool tr_variantListRemove(tr_variant* list, size_t i)
{
    bool removed = false;

    if (tr_variantIsList(list) && i < list->val.l.count)
    {
        removed = true;
        tr_variantFree(&list->val.l.vals[i]);
        tr_removeElementFromArray(list->val.l.vals, i, sizeof(tr_variant), list->val.l.count);
        --list->val.l.count;
    }

    return removed;
}

bool tr_variantGetInt(tr_variant const* v, int64_t* setme)
{
    bool success = false;

    if (tr_variantIsInt(v))
    {
        if (setme != nullptr)
        {
            *setme = v->val.i;
        }

        success = true;
    }

    if (!success && tr_variantIsBool(v))
    {
        if (setme != nullptr)
        {
            *setme = v->val.b ? 1 : 0;
        }

        success = true;
    }

    return success;
}

bool tr_variantGetStrView(tr_variant const* v, std::string_view* setme)
{
    if (!tr_variantIsString(v))
    {
        return false;
    }

    char const* const str = tr_variant_string_get_string(&v->val.s);
    size_t const len = v->val.s.len;
    *setme = std::string_view{ str, len };
    return true;
}

bool tr_variantGetRaw(tr_variant const* v, uint8_t const** setme_raw, size_t* setme_len)
{
    bool const success = tr_variantIsString(v);

    if (success)
    {
        *setme_raw = (uint8_t const*)getStr(v);
        *setme_len = v->val.s.len;
    }

    return success;
}

bool tr_variantGetBool(tr_variant const* v, bool* setme)
{
    if (tr_variantIsBool(v))
    {
        *setme = v->val.b;
        return true;
    }

    if (tr_variantIsInt(v) && (v->val.i == 0 || v->val.i == 1))
    {
        *setme = v->val.i != 0;
        return true;
    }

    auto sv = std::string_view{};
    if (tr_variantGetStrView(v, &sv))
    {
        if (sv == "true"sv)
        {
            *setme = true;
            return true;
        }

        if (sv == "false"sv)
        {
            *setme = false;
            return true;
        }
    }

    return false;
}

bool tr_variantGetReal(tr_variant const* v, double* setme)
{
    bool success = false;

    if (tr_variantIsReal(v))
    {
        *setme = v->val.d;
        success = true;
    }

    if (!success && tr_variantIsInt(v))
    {
        *setme = (double)v->val.i;
        success = true;
    }

    if (!success && tr_variantIsString(v))
    {
        /* the json spec requires a '.' decimal point regardless of locale */
        struct locale_context locale_ctx;
        use_numeric_locale(&locale_ctx, "C");
        char* endptr = nullptr;
        double const d = strtod(getStr(v), &endptr);
        restore_locale(&locale_ctx);

        if (getStr(v) != endptr && *endptr == '\0')
        {
            *setme = d;
            success = true;
        }
    }

    return success;
}

bool tr_variantDictFindInt(tr_variant* dict, tr_quark const key, int64_t* setme)
{
    tr_variant const* child = tr_variantDictFind(dict, key);
    return tr_variantGetInt(child, setme);
}

bool tr_variantDictFindBool(tr_variant* dict, tr_quark const key, bool* setme)
{
    tr_variant const* child = tr_variantDictFind(dict, key);
    return tr_variantGetBool(child, setme);
}

bool tr_variantDictFindReal(tr_variant* dict, tr_quark const key, double* setme)
{
    tr_variant const* child = tr_variantDictFind(dict, key);
    return tr_variantGetReal(child, setme);
}

bool tr_variantDictFindStrView(tr_variant* dict, tr_quark const key, std::string_view* setme)
{
    tr_variant const* const child = tr_variantDictFind(dict, key);
    return tr_variantGetStrView(child, setme);
}

bool tr_variantDictFindList(tr_variant* dict, tr_quark const key, tr_variant** setme)
{
    return tr_variantDictFindType(dict, key, TR_VARIANT_TYPE_LIST, setme);
}

bool tr_variantDictFindDict(tr_variant* dict, tr_quark const key, tr_variant** setme)
{
    return tr_variantDictFindType(dict, key, TR_VARIANT_TYPE_DICT, setme);
}

bool tr_variantDictFindRaw(tr_variant* dict, tr_quark const key, uint8_t const** setme_raw, size_t* setme_len)
{
    tr_variant const* child = tr_variantDictFind(dict, key);
    return tr_variantGetRaw(child, setme_raw, setme_len);
}

/***
****
***/

void tr_variantInitRaw(tr_variant* v, void const* src, size_t byteCount)
{
    tr_variantInit(v, TR_VARIANT_TYPE_STR);
    tr_variant_string_set_string(&v->val.s, { static_cast<char const*>(src), byteCount });
}

void tr_variantInitQuark(tr_variant* v, tr_quark const q)
{
    tr_variantInit(v, TR_VARIANT_TYPE_STR);
    tr_variant_string_set_quark(&v->val.s, q);
}

void tr_variantInitStr(tr_variant* v, std::string_view str)
{
    tr_variantInit(v, TR_VARIANT_TYPE_STR);
    tr_variant_string_set_string(&v->val.s, str);
}

void tr_variantInitStrView(tr_variant* v, std::string_view str)
{
    tr_variantInit(v, TR_VARIANT_TYPE_STR);
    tr_variant_string_set_string_view(&v->val.s, str);
}

void tr_variantInitBool(tr_variant* v, bool value)
{
    tr_variantInit(v, TR_VARIANT_TYPE_BOOL);
    v->val.b = value != 0;
}

void tr_variantInitReal(tr_variant* v, double value)
{
    tr_variantInit(v, TR_VARIANT_TYPE_REAL);
    v->val.d = value;
}

void tr_variantInitInt(tr_variant* v, int64_t value)
{
    tr_variantInit(v, TR_VARIANT_TYPE_INT);
    v->val.i = value;
}

void tr_variantInitList(tr_variant* v, size_t reserve_count)
{
    tr_variantInit(v, TR_VARIANT_TYPE_LIST);
    tr_variantListReserve(v, reserve_count);
}

static tr_variant* containerReserve(tr_variant* v, size_t count)
{
    TR_ASSERT(tr_variantIsContainer(v));

    size_t const needed = v->val.l.count + count;

    if (needed > v->val.l.alloc)
    {
        /* scale the alloc size in powers-of-2 */
        size_t n = v->val.l.alloc != 0 ? v->val.l.alloc : 8;

        while (n < needed)
        {
            n *= 2U;
        }

        v->val.l.vals = tr_renew(tr_variant, v->val.l.vals, n);
        v->val.l.alloc = n;
    }

    return v->val.l.vals + v->val.l.count;
}

void tr_variantListReserve(tr_variant* list, size_t count)
{
    TR_ASSERT(tr_variantIsList(list));

    containerReserve(list, count);
}

void tr_variantInitDict(tr_variant* v, size_t reserve_count)
{
    tr_variantInit(v, TR_VARIANT_TYPE_DICT);
    tr_variantDictReserve(v, reserve_count);
}

void tr_variantDictReserve(tr_variant* dict, size_t reserve_count)
{
    TR_ASSERT(tr_variantIsDict(dict));

    containerReserve(dict, reserve_count);
}

tr_variant* tr_variantListAdd(tr_variant* list)
{
    TR_ASSERT(tr_variantIsList(list));

    tr_variant* child = containerReserve(list, 1);
    ++list->val.l.count;
    child->key = 0;
    tr_variantInit(child, TR_VARIANT_TYPE_INT);

    return child;
}

tr_variant* tr_variantListAddInt(tr_variant* list, int64_t val)
{
    tr_variant* child = tr_variantListAdd(list);
    tr_variantInitInt(child, val);
    return child;
}

tr_variant* tr_variantListAddReal(tr_variant* list, double val)
{
    tr_variant* child = tr_variantListAdd(list);
    tr_variantInitReal(child, val);
    return child;
}

tr_variant* tr_variantListAddBool(tr_variant* list, bool val)
{
    tr_variant* child = tr_variantListAdd(list);
    tr_variantInitBool(child, val);
    return child;
}

tr_variant* tr_variantListAddStr(tr_variant* list, std::string_view str)
{
    tr_variant* child = tr_variantListAdd(list);
    tr_variantInitStr(child, str);
    return child;
}

tr_variant* tr_variantListAddStrView(tr_variant* list, std::string_view str)
{
    tr_variant* child = tr_variantListAdd(list);
    tr_variantInitStrView(child, str);
    return child;
}

tr_variant* tr_variantListAddQuark(tr_variant* list, tr_quark const val)
{
    tr_variant* child = tr_variantListAdd(list);
    tr_variantInitQuark(child, val);
    return child;
}

tr_variant* tr_variantListAddRaw(tr_variant* list, void const* val, size_t len)
{
    tr_variant* child = tr_variantListAdd(list);
    tr_variantInitRaw(child, val, len);
    return child;
}

tr_variant* tr_variantListAddList(tr_variant* list, size_t reserve_count)
{
    tr_variant* child = tr_variantListAdd(list);
    tr_variantInitList(child, reserve_count);
    return child;
}

tr_variant* tr_variantListAddDict(tr_variant* list, size_t reserve_count)
{
    tr_variant* child = tr_variantListAdd(list);
    tr_variantInitDict(child, reserve_count);
    return child;
}

tr_variant* tr_variantDictAdd(tr_variant* dict, tr_quark const key)
{
    TR_ASSERT(tr_variantIsDict(dict));

    tr_variant* val = containerReserve(dict, 1);
    ++dict->val.l.count;
    val->key = key;
    tr_variantInit(val, TR_VARIANT_TYPE_INT);

    return val;
}

static tr_variant* dictFindOrAdd(tr_variant* dict, tr_quark const key, int type)
{
    /* see if it already exists, and if so, try to reuse it */
    tr_variant* child = tr_variantDictFind(dict, key);
    if (child != nullptr)
    {
        if (!tr_variantIsType(child, type))
        {
            tr_variantDictRemove(dict, key);
            child = nullptr;
        }
        else if (child->type == TR_VARIANT_TYPE_STR)
        {
            tr_variant_string_clear(&child->val.s);
        }
    }

    /* if it doesn't exist, create it */
    if (child == nullptr)
    {
        child = tr_variantDictAdd(dict, key);
    }

    return child;
}

tr_variant* tr_variantDictAddInt(tr_variant* dict, tr_quark const key, int64_t val)
{
    tr_variant* child = dictFindOrAdd(dict, key, TR_VARIANT_TYPE_INT);
    tr_variantInitInt(child, val);
    return child;
}

tr_variant* tr_variantDictAddBool(tr_variant* dict, tr_quark const key, bool val)
{
    tr_variant* child = dictFindOrAdd(dict, key, TR_VARIANT_TYPE_BOOL);
    tr_variantInitBool(child, val);
    return child;
}

tr_variant* tr_variantDictAddReal(tr_variant* dict, tr_quark const key, double val)
{
    tr_variant* child = dictFindOrAdd(dict, key, TR_VARIANT_TYPE_REAL);
    tr_variantInitReal(child, val);
    return child;
}

tr_variant* tr_variantDictAddQuark(tr_variant* dict, tr_quark const key, tr_quark const val)
{
    tr_variant* child = dictFindOrAdd(dict, key, TR_VARIANT_TYPE_STR);
    tr_variantInitQuark(child, val);
    return child;
}

tr_variant* tr_variantDictAddStr(tr_variant* dict, tr_quark const key, std::string_view str)
{
    tr_variant* child = dictFindOrAdd(dict, key, TR_VARIANT_TYPE_STR);
    tr_variantInitStr(child, str);
    return child;
}

tr_variant* tr_variantDictAddStrView(tr_variant* dict, tr_quark const key, std::string_view str)
{
    tr_variant* child = dictFindOrAdd(dict, key, TR_VARIANT_TYPE_STR);
    tr_variantInitStrView(child, str);
    return child;
}

tr_variant* tr_variantDictAddRaw(tr_variant* dict, tr_quark const key, void const* src, size_t len)
{
    tr_variant* child = dictFindOrAdd(dict, key, TR_VARIANT_TYPE_STR);
    tr_variantInitRaw(child, src, len);
    return child;
}

tr_variant* tr_variantDictAddList(tr_variant* dict, tr_quark const key, size_t reserve_count)
{
    tr_variant* child = tr_variantDictAdd(dict, key);
    tr_variantInitList(child, reserve_count);
    return child;
}

tr_variant* tr_variantDictAddDict(tr_variant* dict, tr_quark const key, size_t reserve_count)
{
    tr_variant* child = tr_variantDictAdd(dict, key);
    tr_variantInitDict(child, reserve_count);
    return child;
}

tr_variant* tr_variantDictSteal(tr_variant* dict, tr_quark const key, tr_variant* value)
{
    tr_variant* child = tr_variantDictAdd(dict, key);
    *child = *value;
    child->key = key;
    tr_variantInit(value, value->type);
    return child;
}

bool tr_variantDictRemove(tr_variant* dict, tr_quark const key)
{
    bool removed = false;
    int const i = dictIndexOf(dict, key);

    if (i >= 0)
    {
        int const last = (int)dict->val.l.count - 1;

        tr_variantFree(&dict->val.l.vals[i]);

        if (i != last)
        {
            dict->val.l.vals[i] = dict->val.l.vals[last];
        }

        --dict->val.l.count;

        removed = true;
    }

    return removed;
}

/***
****  BENC WALKING
***/

class WalkNode
{
public:
    explicit WalkNode(tr_variant const* v_in)
    {
        assign(v_in);
    }

    tr_variant const* nextChild()
    {
        if (!tr_variantIsContainer(&v) || (child_index >= v.val.l.count))
        {
            return nullptr;
        }

        auto idx = child_index++;
        if (!sorted.empty())
        {
            idx = sorted[idx];
        }

        return v.val.l.vals + idx;
    }

    bool is_visited = false;

    // shallow bitwise copy of the variant passed to the constructor
    tr_variant v = {};

protected:
    friend class VariantWalker;

    void assign(tr_variant const* v_in)
    {
        is_visited = false;
        v = *v_in;
        child_index = 0;
        sorted.clear();
    }

    struct ByKey
    {
        std::string_view key;
        size_t idx;
    };

    void sort(std::vector<ByKey>& sortbuf)
    {
        if (!tr_variantIsDict(&v))
        {
            return;
        }

        auto const n = v.val.l.count;
        auto const* children = v.val.l.vals;

        sortbuf.resize(n);
        for (size_t i = 0; i < n; ++i)
        {
            sortbuf[i] = { tr_quark_get_string(children[i].key), i };
        }

        std::sort(std::begin(sortbuf), std::end(sortbuf), [](ByKey const& a, ByKey const& b) { return a.key < b.key; });

        //  keep the sorted indices

        sorted.resize(n);
        for (size_t i = 0; i < n; ++i)
        {
            sorted[i] = sortbuf[i].idx;
        }
    }

    // When walking `v`'s children, this is the index of the next child
    size_t child_index = 0;

    // When `v` is a dict, this is its children's indices sorted by key.
    // Bencoded dicts must be sorted, so this is useful when writing benc.
    std::vector<size_t> sorted;
};

class VariantWalker
{
public:
    void emplace(tr_variant const* v_in, bool sort_dicts)
    {
        if (size == std::size(stack))
        {
            stack.emplace_back(v_in);
        }
        else
        {
            stack[size].assign(v_in);
        }

        ++size;

        if (sort_dicts)
        {
            top().sort(sortbuf);
        }
    }

    void pop()
    {
        TR_ASSERT(size > 0);
        if (size > 0)
        {
            --size;
        }
    }

    bool empty() const
    {
        return size == 0;
    }

    WalkNode& top()
    {
        TR_ASSERT(size > 0);
        return stack[size - 1];
    }

private:
    size_t size = 0;
    std::vector<WalkNode> stack;
    std::vector<WalkNode::ByKey> sortbuf;
};

/**
 * This function's previous recursive implementation was
 * easier to read, but was vulnerable to a smash-stacking
 * attack via maliciously-crafted data. (#667)
 */
void tr_variantWalk(tr_variant const* v_in, struct VariantWalkFuncs const* walkFuncs, void* user_data, bool sort_dicts)
{
    auto stack = VariantWalker{};
    stack.emplace(v_in, sort_dicts);

    while (!stack.empty())
    {
        auto& node = stack.top();
        tr_variant const* v = nullptr;

        if (!node.is_visited)
        {
            v = &node.v;
            node.is_visited = true;
        }
        else if ((v = node.nextChild()) != nullptr)
        {
            if (tr_variantIsDict(&node.v))
            {
                auto tmp = tr_variant{};
                tr_variantInitQuark(&tmp, v->key);
                walkFuncs->stringFunc(&tmp, user_data);
            }
        }
        else // finished with this node
        {
            if (tr_variantIsContainer(&node.v))
            {
                walkFuncs->containerEndFunc(&node.v, user_data);
            }

            stack.pop();
            continue;
        }

        if (v != nullptr)
        {
            switch (v->type)
            {
            case TR_VARIANT_TYPE_INT:
                walkFuncs->intFunc(v, user_data);
                break;

            case TR_VARIANT_TYPE_BOOL:
                walkFuncs->boolFunc(v, user_data);
                break;

            case TR_VARIANT_TYPE_REAL:
                walkFuncs->realFunc(v, user_data);
                break;

            case TR_VARIANT_TYPE_STR:
                walkFuncs->stringFunc(v, user_data);
                break;

            case TR_VARIANT_TYPE_LIST:
                if (v == &node.v)
                {
                    walkFuncs->listBeginFunc(v, user_data);
                }
                else
                {
                    stack.emplace(v, sort_dicts);
                }
                break;

            case TR_VARIANT_TYPE_DICT:
                if (v == &node.v)
                {
                    walkFuncs->dictBeginFunc(v, user_data);
                }
                else
                {
                    stack.emplace(v, sort_dicts);
                }
                break;

            default:
                /* did caller give us an uninitialized val? */
                tr_logAddError("%s", _("Invalid metadata"));
                break;
            }
        }
    }
}

/****
*****
****/

static void freeDummyFunc(tr_variant const* /*v*/, void* /*buf*/)
{
}

static void freeStringFunc(tr_variant const* v, void* /*user_data*/)
{
    tr_variant_string_clear(&((tr_variant*)v)->val.s);
}

static void freeContainerEndFunc(tr_variant const* v, void* /*user_data*/)
{
    tr_free(v->val.l.vals);
}

static struct VariantWalkFuncs const freeWalkFuncs = {
    freeDummyFunc, //
    freeDummyFunc, //
    freeDummyFunc, //
    freeStringFunc, //
    freeDummyFunc, //
    freeDummyFunc, //
    freeContainerEndFunc, //
};

void tr_variantFree(tr_variant* v)
{
    if (tr_variantIsSomething(v))
    {
        tr_variantWalk(v, &freeWalkFuncs, nullptr, false);
    }
}

/***
****
***/

static void tr_variantListCopy(tr_variant* target, tr_variant const* src)
{
    int i = 0;
    tr_variant const* val = nullptr;

    while ((val = tr_variantListChild(const_cast<tr_variant*>(src), i)) != nullptr)
    {
        if (tr_variantIsBool(val))
        {
            bool boolVal = false;
            tr_variantGetBool(val, &boolVal);
            tr_variantListAddBool(target, boolVal);
        }
        else if (tr_variantIsReal(val))
        {
            double realVal = 0;
            tr_variantGetReal(val, &realVal);
            tr_variantListAddReal(target, realVal);
        }
        else if (tr_variantIsInt(val))
        {
            int64_t intVal = 0;
            tr_variantGetInt(val, &intVal);
            tr_variantListAddInt(target, intVal);
        }
        else if (tr_variantIsString(val))
        {
            auto sv = std::string_view{};
            (void)tr_variantGetStrView(val, &sv);
            tr_variantListAddRaw(target, std::data(sv), std::size(sv));
        }
        else if (tr_variantIsDict(val))
        {
            tr_variantMergeDicts(tr_variantListAddDict(target, 0), val);
        }
        else if (tr_variantIsList(val))
        {
            tr_variantListCopy(tr_variantListAddList(target, 0), val);
        }
        else
        {
            tr_logAddError("tr_variantListCopy skipping item");
        }

        ++i;
    }
}

static size_t tr_variantDictSize(tr_variant const* dict)
{
    return tr_variantIsDict(dict) ? dict->val.l.count : 0;
}

bool tr_variantDictChild(tr_variant* dict, size_t n, tr_quark* key, tr_variant** val)
{
    TR_ASSERT(tr_variantIsDict(dict));

    bool success = false;

    if (tr_variantIsDict(dict) && n < dict->val.l.count)
    {
        *key = dict->val.l.vals[n].key;
        *val = dict->val.l.vals + n;
        success = true;
    }

    return success;
}

void tr_variantMergeDicts(tr_variant* target, tr_variant const* source)
{
    TR_ASSERT(tr_variantIsDict(target));
    TR_ASSERT(tr_variantIsDict(source));

    size_t const sourceCount = tr_variantDictSize(source);

    tr_variantDictReserve(target, sourceCount + tr_variantDictSize(target));

    for (size_t i = 0; i < sourceCount; ++i)
    {
        auto key = tr_quark{};
        tr_variant* val = nullptr;
        if (tr_variantDictChild(const_cast<tr_variant*>(source), i, &key, &val))
        {
            tr_variant* t = nullptr;

            // if types differ, ensure that target will overwrite source
            auto const* const target_child = tr_variantDictFind(target, key);
            if (target_child && !tr_variantIsType(target_child, val->type))
            {
                tr_variantDictRemove(target, key);
            }

            if (tr_variantIsBool(val))
            {
                bool boolVal = false;
                tr_variantGetBool(val, &boolVal);
                tr_variantDictAddBool(target, key, boolVal);
            }
            else if (tr_variantIsReal(val))
            {
                double realVal = 0;
                tr_variantGetReal(val, &realVal);
                tr_variantDictAddReal(target, key, realVal);
            }
            else if (tr_variantIsInt(val))
            {
                int64_t intVal = 0;
                tr_variantGetInt(val, &intVal);
                tr_variantDictAddInt(target, key, intVal);
            }
            else if (tr_variantIsString(val))
            {
                auto sv = std::string_view{};
                (void)tr_variantGetStrView(val, &sv);
                tr_variantDictAddRaw(target, key, std::data(sv), std::size(sv));
            }
            else if (tr_variantIsDict(val) && tr_variantDictFindDict(target, key, &t))
            {
                tr_variantMergeDicts(t, val);
            }
            else if (tr_variantIsList(val))
            {
                if (tr_variantDictFind(target, key) == nullptr)
                {
                    tr_variantListCopy(tr_variantDictAddList(target, key, tr_variantListSize(val)), val);
                }
            }
            else if (tr_variantIsDict(val))
            {
                tr_variant* target_dict = tr_variantDictFind(target, key);

                if (target_dict == nullptr)
                {
                    target_dict = tr_variantDictAddDict(target, key, tr_variantDictSize(val));
                }

                if (tr_variantIsDict(target_dict))
                {
                    tr_variantMergeDicts(target_dict, val);
                }
            }
            else
            {
                tr_logAddDebug("tr_variantMergeDicts skipping \"%s\"", tr_quark_get_string(key));
            }
        }
    }
}

/***
****
***/

struct evbuffer* tr_variantToBuf(tr_variant const* v, tr_variant_fmt fmt)
{
    struct locale_context locale_ctx;
    struct evbuffer* buf = evbuffer_new();

    /* parse with LC_NUMERIC="C" to ensure a "." decimal separator */
    use_numeric_locale(&locale_ctx, "C");

    evbuffer_expand(buf, 4096); /* alloc a little memory to start off with */

    switch (fmt)
    {
    case TR_VARIANT_FMT_BENC:
        tr_variantToBufBenc(v, buf);
        break;

    case TR_VARIANT_FMT_JSON:
        tr_variantToBufJson(v, buf, false);
        break;

    case TR_VARIANT_FMT_JSON_LEAN:
        tr_variantToBufJson(v, buf, true);
        break;
    }

    /* restore the previous locale */
    restore_locale(&locale_ctx);
    return buf;
}

std::string tr_variantToStr(tr_variant const* v, tr_variant_fmt fmt)
{
    return evbuffer_free_to_str(tr_variantToBuf(v, fmt));
}

int tr_variantToFile(tr_variant const* v, tr_variant_fmt fmt, std::string const& filename)
{
    auto error_code = int{ 0 };
    auto const contents = tr_variantToStr(v, fmt);

    tr_error* error = nullptr;
    tr_saveFile(filename, { std::data(contents), std::size(contents) }, &error);
    if (error != nullptr)
    {
        tr_logAddError(_("Error saving \"%" TR_PRIsv "\": %s (%d)"), TR_PRIsv_ARG(filename), error->message, error->code);
        error_code = error->code;
        tr_error_clear(&error);
    }

    return error_code;
}

/***
****
***/

bool tr_variantFromBuf(tr_variant* setme, int opts, std::string_view buf, char const** setme_end, tr_error** error)
{
    // supported formats: benc, json
    TR_ASSERT((opts & (TR_VARIANT_PARSE_BENC | TR_VARIANT_PARSE_JSON)) != 0);

    // parse with LC_NUMERIC="C" to ensure a "." decimal separator
    auto locale_ctx = locale_context{};
    use_numeric_locale(&locale_ctx, "C");

    bool ok = false;

    if (opts & TR_VARIANT_PARSE_BENC)
    {
<<<<<<< HEAD
        ok = tr_variantParseBenc(*setme, opts, buf, setme_end, error);
    }
    else
    {
        // TODO(ckerr): update tr_variantParseJson to take a tr_error** arg
        int err = tr_variantParseJson(*setme, opts, buf, setme_end);
        ok = err == 0;
        if (err)
        {
            tr_error_set_literal(error, EILSEQ, "error parsing encoded data");
        }
=======
        tr_error_set(error, EILSEQ, "error parsing encoded data"sv);
        return false;
>>>>>>> 5b8dae35
    }

    /* restore the previous locale */
    restore_locale(&locale_ctx);

    return ok;
}

bool tr_variantFromFile(tr_variant* setme, tr_variant_parse_opts opts, std::string const& filename, tr_error** error)
{
    // can't do inplace when this function is allocating & freeing the memory...
    TR_ASSERT((opts & TR_VARIANT_PARSE_INPLACE) == 0);

    auto buf = std::vector<char>{};
    if (!tr_loadFile(buf, filename, error))
    {
        return false;
    }

    auto sv = std::string_view{ std::data(buf), std::size(buf) };
    return tr_variantFromBuf(setme, opts, sv, nullptr, error);
}<|MERGE_RESOLUTION|>--- conflicted
+++ resolved
@@ -1238,32 +1238,19 @@
     auto locale_ctx = locale_context{};
     use_numeric_locale(&locale_ctx, "C");
 
-    bool ok = false;
-
-    if (opts & TR_VARIANT_PARSE_BENC)
-    {
-<<<<<<< HEAD
-        ok = tr_variantParseBenc(*setme, opts, buf, setme_end, error);
-    }
-    else
-    {
-        // TODO(ckerr): update tr_variantParseJson to take a tr_error** arg
-        int err = tr_variantParseJson(*setme, opts, buf, setme_end);
-        ok = err == 0;
-        if (err)
-        {
-            tr_error_set_literal(error, EILSEQ, "error parsing encoded data");
-        }
-=======
+    auto err = (opts & TR_VARIANT_PARSE_BENC) ? tr_variantParseBenc(*setme, opts, buf, setme_end, error) :
+                                                tr_variantParseJson(*setme, opts, buf, setme_end);
+
+    /* restore the previous locale */
+    restore_locale(&locale_ctx);
+
+    if (err)
+    {
         tr_error_set(error, EILSEQ, "error parsing encoded data"sv);
         return false;
->>>>>>> 5b8dae35
-    }
-
-    /* restore the previous locale */
-    restore_locale(&locale_ctx);
-
-    return ok;
+    }
+
+    return true;
 }
 
 bool tr_variantFromFile(tr_variant* setme, tr_variant_parse_opts opts, std::string const& filename, tr_error** error)
