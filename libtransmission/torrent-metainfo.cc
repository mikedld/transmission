// This file Copyright © 2007-2022 Mnemosyne LLC.
// It may be used under GPLv2 (SPDX: GPL-2.0-only), GPLv3 (SPDX: GPL-3.0-only),
// or any future license endorsed by Mnemosyne LLC.
// License text can be found in the licenses/ folder.

#include <algorithm>
#include <array>
#include <cctype>
<<<<<<< HEAD
#include <iterator>
#include <iostream>
=======
>>>>>>> c0bb2d40
#include <numeric>
#include <string>
#include <string_view>
#include <vector>

#include <fmt/core.h>
#include <fmt/format.h>

#include "transmission.h"

#include "benc.h"
#include "crypto-utils.h"
#include "error-types.h"
#include "error.h"
#include "file-info.h"
#include "file.h"
#include "log.h"
#include "quark.h"
#include "torrent-metainfo.h"
#include "tr-assert.h"
#include "tr-strbuf.h"
#include "utils.h"
#include "web-utils.h"

using namespace std::literals;

//// C BINDINGS

#if 0
/// Lifecycle

tr_torrent_metainfo* tr_torrentMetainfoNewFromData(char const* data, size_t data_len, struct tr_error** error)
{
    auto* tm = new tr_torrent_metainfo{};
    if (!tm->parseBenc(std::string_view{ data, data_len }, error))
    {
        delete tm;
        return nullptr;
    }

    return tm;
}

tr_torrent_metainfo* tr_torrentMetainfoNewFromFile(char const* filename, struct tr_error** error)
{
    auto* tm = new tr_torrent_metainfo{};
    if (!tm->parseBencFromFile(filename ? filename : "", nullptr, error))
    {
        delete tm;
        return nullptr;
    }

    return tm;
}

void tr_torrentMetainfoFree(tr_torrent_metainfo* tm)
{
    delete tm;
}

////  Accessors

char* tr_torrentMetainfoMagnet(struct tr_torrent_metainfo const* tm)
{
    return tr_strvDup(tm->magnet());
}

/// Info

tr_torrent_metainfo_info* tr_torrentMetainfoGet(tr_torrent_metainfo const* tm, tr_torrent_metainfo_info* setme)
{
    setme->comment = tm->comment.c_str();
    setme->creator = tm->creator.c_str();
    setme->info_hash = tm->info_hash;
    setme->info_hash_string = std::data(tm->info_hash_chars);
    setme->is_private = tm->is_private;
    setme->n_pieces = tm->n_pieces;
    setme->name = tm->name.c_str();
    setme->source = tm->source.c_str();
    setme->time_created = tm->time_created;
    setme->total_size = tm->total_size;
    return setme;
}

/// Files

size_t tr_torrentMetainfoFileCount(tr_torrent_metainfo const* tm)
{
    return std::size(tm->files);
}

tr_torrent_metainfo_file_info* tr_torrentMetainfoFile(
    tr_torrent_metainfo const* tm,
    size_t n,
    tr_torrent_metainfo_file_info* setme)
{
    auto& file = tm->files[n];
    setme->path = file.path.c_str();
    setme->size = file.size;
    return setme;
}

/// Trackers

size_t tr_torrentMetainfoTrackerCount(tr_torrent_metainfo const* tm)
{
    return std::size(tm->trackers);
}

tr_torrent_metainfo_tracker_info* tr_torrentMetainfoTracker(
    tr_torrent_metainfo const* tm,
    size_t n,
    tr_torrent_metainfo_tracker_info* setme)
{
    auto it = std::begin(tm->trackers);
    std::advance(it, n);
    auto const& tracker = it->second;
    setme->announce_url = tr_quark_get_string(tracker.announce_url);
    setme->scrape_url = tr_quark_get_string(tracker.scrape_url);
    setme->tier = tracker.tier;
    return setme;
}
#endif

/***
****
***/

/**
 * @brief Ensure that the URLs for multfile torrents end in a slash.
 *
 * See http://bittorrent.org/beps/bep_0019.html#metadata-extension
 * for background on how the trailing slash is used for "url-list"
 * fields.
 *
 * This function is to workaround some .torrent generators, such as
 * mktorrent and very old versions of utorrent, that don't add the
 * trailing slash for multifile torrents if omitted by the end user.
 */
std::string tr_torrent_metainfo::fixWebseedUrl(tr_torrent_metainfo const& tm, std::string_view url)
{
    url = tr_strvStrip(url);

<<<<<<< HEAD
    if (tm.fileCount() > 1 && !std::empty(url) && url.back() != '/')
=======
    if (tm.fileCount() > 1U && !std::empty(url) && url.back() != '/')
>>>>>>> c0bb2d40
    {
        return std::string{ url } + '/';
    }

    return std::string{ url };
}

static auto constexpr MaxBencDepth = 32;
using tr_membuf = fmt::basic_memory_buffer<char, 4096>;

bool tr_error_is_set(tr_error const* const* error)
{
    return (error != nullptr) && (*error != nullptr);
}

struct MetainfoHandler final : public transmission::benc::BasicHandler<MaxBencDepth>
{
    using BasicHandler = transmission::benc::BasicHandler<MaxBencDepth>;

    tr_torrent_metainfo& tm_;
    int64_t piece_size_ = 0;
    int64_t length_ = 0;
    std::string encoding_ = "UTF-8";
    std::string_view info_dict_begin_;
    tr_tracker_tier_t tier_ = 0;
    // TODO: can we have a recycled std::string to avoid excess heap allocation
    std::vector<std::string> file_tree_;
    std::string_view pieces_root_;
    int64_t file_length_ = 0;

    enum class State
    {
        Top,
        Info,
        FileTree,
        Files,
        FilesIgnored,
        PieceLayers,
    };
    State state_ = State::Top;

    explicit MetainfoHandler(tr_torrent_metainfo& tm)
        : tm_{ tm }
    {
    }

    bool Key(std::string_view key, Context const& context) override
    {
        BasicHandler::Key(key, context);
        return true;
    }

    bool StartDict(Context const& context) override
    {
        BasicHandler::StartDict(context);

        if (state_ == State::FileTree)
        {
            if (auto token = tr_file_info::sanitizePath(key(depth() - 1)); !std::empty(token))
            {
                file_tree_.emplace_back(std::move(token));
            }
        }
        else if (state_ == State::Top && depth() == 2)
        {
            if (key(1) == "info"sv)
            {
                info_dict_begin_ = context.raw();
                tm_.info_dict_offset_ = context.tokenSpan().first;
                state_ = State::Info;
            }
            else if (key(1) == "piece layers"sv)
            {
                state_ = State::PieceLayers;
            }
        }
        else if (state_ == State::Info && key(depth() - 1) == "file tree"sv)
        {
            state_ = State::FileTree;
            file_tree_.clear();
            file_length_ = 0;
        }

        return true;
    }

    bool EndDict(Context const& context) override
    {
        BasicHandler::EndDict(context);

        if (depth() == 0) // top
        {
            return finish(context);
        }

        if (state_ == State::Info && key(depth()) == "info"sv)
        {
            state_ = State::Top;
            return finishInfoDict(context);
        }

<<<<<<< HEAD
        if (state_ == State::PieceLayers && key(depth()) == "piece layers"sv)
        {
            state_ = State::Top;
            return true;
        }

        if (state_ == State::FileTree) // bittorrent v2 format
        {
            if (!addFile(context))
=======
    // bittorrent 1.0 spec
    // http://bittorrent.org/beps/bep_0003.html
    //
    // "There is also a key length or a key files, but not both or neither.
    //
    // "If length is present then the download represents a single file,
    // otherwise it represents a set of files which go in a directory structure.
    // In the single file case, length maps to the length of the file in bytes.
    auto len = int64_t{};
    tr_variant* files_entry = nullptr;
    if (tr_variantDictFindInt(info_dict, TR_KEY_length, &len))
    {
        total_size = len;
        setme.files_.add(root_name, len);
    }

    // "For the purposes of the other keys, the multi-file case is treated as
    // only having a single file by concatenating the files in the order they
    // appear in the files list. The files list is the value files maps to,
    // and is a list of dictionaries containing the following keys:
    // length - The length of the file, in bytes.
    // path - A list of UTF-8 encoded strings corresponding to subdirectory
    // names, the last of which is the actual file name (a zero length list
    // is an error case).
    // In the multifile case, the name key is the name of a directory."
    else if (tr_variantDictFindList(info_dict, TR_KEY_files, &files_entry))
    {
        auto buf = std::string{};
        buf.reserve(1024); // arbitrary
        auto const n_files = size_t{ tr_variantListSize(files_entry) };
        setme.files_.reserve(n_files);
        for (size_t i = 0; i < n_files; ++i)
        {
            auto* const file_entry = tr_variantListChild(files_entry, i);
            if (!tr_variantIsDict(file_entry))
>>>>>>> c0bb2d40
            {
                return false;
            }

            if (auto const n = std::size(file_tree_); n > 0)
            {
                file_tree_.resize(n - 1);
            }

            if (key(depth()) == "file tree"sv)
            {
                state_ = State::Info;
            }

            return true;
        }

        if (state_ == State::Files) // bittorrent v1 format
        {
            if (!addFile(context))
            {
                return false;
            }

<<<<<<< HEAD
            file_tree_.clear();
            return true;
=======
            setme.files_.add(buf, len);
            total_size += len;
>>>>>>> c0bb2d40
        }

        return depth() > 0;
    }

    bool StartArray(Context const& context) override
    {
        BasicHandler::StartArray(context);

        if (state_ == State::Info && key(depth() - 1) == "files"sv)
        {
            if (!std::empty(tm_.files_))
            {
                state_ = State::FilesIgnored;
            }
            else
            {
                state_ = State::Files;
                file_tree_.clear();
                file_length_ = 0;
            }
        }
        return true;
    }

    bool EndArray(Context const& context) override
    {
        BasicHandler::EndArray(context);

        if ((state_ == State::Files || state_ == State::FilesIgnored) && key(depth()) == "files"sv) // bittorrent v1 format
        {
            state_ = State::Info;
            return true;
        }

        if (depth() == 2 && key(1) == "announce-list")
        {
            ++tier_;
        }

        return true;
    }

    bool Int64(int64_t value, Context const& /*context*/) override
    {
        auto const curdepth = depth();
        auto const curkey = currentKey();
        auto unhandled = bool{ false };

        if (state_ == State::FilesIgnored)
        {
            // no-op
        }
        else if (curdepth == 1)
        {
            if (curkey == "creation date"sv)
            {
                tm_.date_created_ = value;
            }
            else if (curkey == "private"sv)
            {
                tm_.is_private_ = value != 0;
            }
            else if (curkey == "piece length"sv)
            {
                piece_size_ = value;
            }
            else
            {
                unhandled = true;
            }
        }
        else if (curdepth == 2 && key(1) == "info"sv)
        {
            if (curkey == "piece length"sv)
            {
                piece_size_ = value;
            }
            else if (curkey == "private"sv)
            {
                tm_.is_private_ = value != 0;
            }
            else if (curkey == "length"sv)
            {
                length_ = value;
            }
            else if (curkey == "meta version")
            {
                // currently unused. TODO support for bittorrent v2
                // TODO https://github.com/transmission/transmission/issues/458
            }
            else
            {
                unhandled = true;
            }
        }
        else if (state_ == State::FileTree || state_ == State::Files)
        {
            if (curkey == "length"sv)
            {
                file_length_ = value;
            }
            else
            {
                unhandled = true;
            }
        }
        else
        {
            unhandled = true;
        }

        if (unhandled)
        {
            tr_logAddWarn(fmt::format("unexpected: key '{}', int '{}'", curkey, value));
        }

        return true;
    }

    bool String(std::string_view value, Context const& context) override
    {
        auto const curdepth = depth();
        auto const curkey = currentKey();
        auto unhandled = bool{ false };

        if (state_ == State::FilesIgnored)
        {
            // no-op
        }
        else if (state_ == State::FileTree)
        {
            if (curkey == "attr"sv || curkey == "pieces root"sv)
            {
                // currently unused. TODO support for bittorrent v2
                // TODO https://github.com/transmission/transmission/issues/458
            }
            else
            {
                unhandled = true;
            }
        }
        else if (state_ == State::Files)
        {
            if (curdepth > 1 && key(curdepth - 1) == "path"sv)
            {
                file_tree_.emplace_back(tr_file_info::sanitizePath(value));
            }
            else if (curkey == "attr"sv)
            {
                // currently unused. TODO support for bittorrent v2
                // TODO https://github.com/transmission/transmission/issues/458
            }
            else
            {
                unhandled = true;
            }
        }
        else
        {
            switch (curdepth)
            {
            case 1:
                if (curkey == "comment"sv || curkey == "comment.utf-8"sv)
                {
                    tr_strvUtf8Clean(value, tm_.comment_);
                }
                else if (curkey == "created by"sv || curkey == "created by.utf-8"sv)
                {
                    tr_strvUtf8Clean(value, tm_.creator_);
                }
                else if (curkey == "source"sv)
                {
                    tr_strvUtf8Clean(value, tm_.source_);
                }
                else if (curkey == "announce"sv)
                {
                    tm_.announceList().add(value, tier_);
                }
                else if (curkey == "encoding"sv)
                {
                    encoding_ = tr_strvStrip(value);
                }
                else if (curkey == "url-list"sv)
                {
                    tm_.addWebseed(value);
                }
                else
                {
                    unhandled = true;
                }
                break;

            case 2:
                if (key(1) == "info"sv && curkey == "source"sv)
                {
                    tr_strvUtf8Clean(value, tm_.source_);
                }
                else if (key(1) == "httpseeds"sv || key(1) == "url-list"sv)
                {
                    tm_.addWebseed(value);
                }
                else if (key(1) == "info"sv && curkey == "pieces"sv)
                {
                    auto const n = std::size(value) / sizeof(tr_sha1_digest_t);
                    tm_.pieces_.resize(n);
                    std::copy_n(std::data(value), std::size(value), reinterpret_cast<char*>(std::data(tm_.pieces_)));
                    tm_.pieces_offset_ = context.tokenSpan().first;
                }
                else if (key(1) == "info"sv && (curkey == "name"sv || curkey == "name.utf-8"sv))
                {
                    tr_strvUtf8Clean(value, tm_.name_);

                    auto const token = tr_file_info::sanitizePath(value);
                    if (!std::empty(token))
                    {
                        for (size_t i = 0, n = tm_.fileCount(); i < n; ++i)
                        {
                            tm_.files_.setPath(i, tr_pathbuf{ token, '/', tm_.fileSubpath(i) });
                        }
                    }
                }
                else if (key(1) == "piece layers"sv)
                {
                    // currently unused. TODO support for bittorrent v2
                    // TODO https://github.com/transmission/transmission/issues/458
                }
                else
                {
                    unhandled = true;
                }
                break;

            case 3:
                if (key(1) == "announce-list")
                {
                    tm_.announceList().add(value, tier_);
                }
                else
                {
                    unhandled = true;
                }
                break;

            default:
                unhandled = true;
                break;
            }
        }

        if (unhandled)
        {
            tr_logAddWarn(fmt::format("unexpected: key '{}', str '{}'", curkey, value));
        }

        return true;
    }

private:
    [[nodiscard]] bool addFile(Context const& context)
    {
        bool ok = true;

        if (file_length_ == 0)
        {
            return ok;
        }

        // FIXME: Check to see if we already added this file. This is a safeguard
        // for hybrid torrents with duplicate info between "file tree" and "files"
        auto filename = tr_pathbuf{};
        buildPath(filename);
        if (std::empty(filename))
        {
            tr_error_set(context.error, EINVAL, fmt::format("invalid path [{:s}]", filename));
            ok = false;
        }
        else
        {
            tm_.files_.add(filename, file_length_);
        }

        file_length_ = 0;
        pieces_root_ = {};
        // NB: let caller decide how to clear file_tree_.
        // if we're in "files" mode we clear it; if in "file tree" we pop it
        return ok;
    }

    void buildPath(tr_pathbuf& path_out) const
    {
        for (auto const& token : file_tree_)
        {
            path_out.append(token);

            if (!std::empty(token))
            {
                path_out.append('/');
            }
        }

        if (auto const n = std::size(path_out); n > 0)
        {
            path_out.resize(n - 1);
        }
    }

    bool finishInfoDict(Context const& context)
    {
        if (std::empty(info_dict_begin_))
        {
            tr_error_set(context.error, EINVAL, "no info_dict found");
            return false;
        }

        TR_ASSERT(info_dict_begin_[0] == 'd');
        TR_ASSERT(context.raw().back() == 'e');
        char const* const begin = &info_dict_begin_.front();
        char const* const end = &context.raw().back() + 1;
        auto const info_dict_benc = std::string_view{ begin, size_t(end - begin) };
        auto const hash = tr_sha1(info_dict_benc);
        if (!hash)
        {
            tr_error_set(context.error, EINVAL, "bad info_dict checksum");
        }
        tm_.info_hash_ = *hash;
        tm_.info_hash_str_ = tr_sha1_to_string(tm_.info_hash_);
        tm_.info_dict_size_ = std::size(info_dict_benc);

        return true;
    }

<<<<<<< HEAD
    bool finish(Context const& context)
    {
        // bittorrent 1.0 spec
        // http://bittorrent.org/beps/bep_0003.html
        //
        // "There is also a key length or a key files, but not both or neither.
        //
        // "If length is present then the download represents a single file,
        // otherwise it represents a set of files which go in a directory structure.
        // In the single file case, length maps to the length of the file in bytes.
        if (tm_.fileCount() == 0 && length_ != 0 && !std::empty(tm_.name_))
        {
            tm_.files_.add(tm_.name_, length_);
        }
=======
    // piece length
    if (!tr_variantDictFindInt(info_dict, TR_KEY_piece_length, &i) || (i <= 0) || (i > UINT32_MAX))
    {
        return "'info' dict 'piece length' is missing or has an invalid value";
    }
    auto const piece_size = (uint32_t)i;
>>>>>>> c0bb2d40

        if (tm_.fileCount() == 0)
        {
            if (!tr_error_is_set(context.error))
            {
                tr_error_set(context.error, EINVAL, "no files found");
            }
            return false;
        }

        if (piece_size_ == 0)
        {
            if (!tr_error_is_set(context.error))
            {
                tr_error_set(context.error, EINVAL, fmt::format("invalid piece size: {}", piece_size_));
            }
            return false;
        }

        tm_.block_info_.initSizes(tm_.files_.totalSize(), piece_size_);
        return true;
    }
};

bool tr_torrent_metainfo::parseBenc(std::string_view benc, tr_error** error)
{
    auto stack = transmission::benc::ParserStack<MaxBencDepth>{};
    auto handler = MetainfoHandler{ *this };

    tr_error* my_error = nullptr;

    if (error == nullptr)
    {
        error = &my_error;
    }
    auto const ok = transmission::benc::parse(benc, stack, handler, nullptr, error);

<<<<<<< HEAD
    if (tr_error_is_set(error))
=======
    // do the size and piece size match up?
    setme.block_info_.initSizes(total_size, piece_size);
    if (setme.block_info_.pieceCount() != std::size(setme.pieces_))
>>>>>>> c0bb2d40
    {
        tr_logAddError(fmt::format("{} ({})", (*error)->message, (*error)->code));
    }

    tr_error_clear(&my_error);

    if (!ok)
    {
        return false;
    }

    if (std::empty(name_))
    {
<<<<<<< HEAD
        // TODO from first file
=======
        tr_error_set(error, TR_ERROR_EINVAL, fmt::format(FMT_STRING("Error parsing metainfo: {:s}"), errmsg));
        return false;
>>>>>>> c0bb2d40
    }

    return true;
}

bool tr_torrent_metainfo::parseTorrentFile(std::string_view filename, std::vector<char>* contents, tr_error** error)
{
    auto local_contents = std::vector<char>{};

    if (contents == nullptr)
    {
        contents = &local_contents;
    }

    return tr_loadFile(filename, *contents, error) && parseBenc({ std::data(*contents), std::size(*contents) }, error);
}

tr_sha1_digest_t const& tr_torrent_metainfo::pieceHash(tr_piece_index_t piece) const
{
    return this->pieces_[piece];
}

tr_pathbuf tr_torrent_metainfo::makeFilename(
    std::string_view dirname,
    std::string_view name,
    std::string_view info_hash_string,
    BasenameFormat format,
    std::string_view suffix)
{
    // `${dirname}/${name}.${info_hash}${suffix}`
    // `${dirname}/${info_hash}${suffix}`
    return format == BasenameFormat::Hash ? tr_pathbuf{ dirname, "/"sv, info_hash_string, suffix } :
                                            tr_pathbuf{ dirname, "/"sv, name, "."sv, info_hash_string.substr(0, 16), suffix };
}

bool tr_torrent_metainfo::migrateFile(
    std::string_view dirname,
    std::string_view name,
    std::string_view info_hash_string,
    std::string_view suffix)
{
    auto const old_filename = makeFilename(dirname, name, info_hash_string, BasenameFormat::NameAndPartialHash, suffix);
    auto const old_filename_exists = tr_sys_path_exists(old_filename);
    auto const new_filename = makeFilename(dirname, name, info_hash_string, BasenameFormat::Hash, suffix);
    auto const new_filename_exists = tr_sys_path_exists(new_filename);

    if (old_filename_exists && new_filename_exists)
    {
        tr_sys_path_remove(old_filename);
        return false;
    }

    if (new_filename_exists)
    {
        return false;
    }

    if (old_filename_exists && tr_sys_path_rename(old_filename, new_filename))
    {
        tr_logAddError(
            fmt::format(
                _("Migrated torrent file from '{old_path}' to '{path}'"),
                fmt::arg("old_path", old_filename),
                fmt::arg("path", new_filename)),
            name);
        return true;
    }

    return false; // neither file exists
}

void tr_torrent_metainfo::removeFile(
    std::string_view dirname,
    std::string_view name,
    std::string_view info_hash_string,
    std::string_view suffix)
{
<<<<<<< HEAD
    auto filename = makeFilename(dirname, name, info_hash_string, BasenameFormat::NameAndPartialHash, suffix);
    tr_sys_path_remove(filename.c_str(), nullptr);

    filename = makeFilename(dirname, name, info_hash_string, BasenameFormat::Hash, suffix);
    tr_sys_path_remove(filename.c_str(), nullptr);
=======
    tr_sys_path_remove(makeFilename(dirname, name, info_hash_string, BasenameFormat::NameAndPartialHash, suffix));
    tr_sys_path_remove(makeFilename(dirname, name, info_hash_string, BasenameFormat::Hash, suffix));
>>>>>>> c0bb2d40
}<|MERGE_RESOLUTION|>--- conflicted
+++ resolved
@@ -6,11 +6,6 @@
 #include <algorithm>
 #include <array>
 #include <cctype>
-<<<<<<< HEAD
-#include <iterator>
-#include <iostream>
-=======
->>>>>>> c0bb2d40
 #include <numeric>
 #include <string>
 #include <string_view>
@@ -154,11 +149,7 @@
 {
     url = tr_strvStrip(url);
 
-<<<<<<< HEAD
-    if (tm.fileCount() > 1 && !std::empty(url) && url.back() != '/')
-=======
     if (tm.fileCount() > 1U && !std::empty(url) && url.back() != '/')
->>>>>>> c0bb2d40
     {
         return std::string{ url } + '/';
     }
@@ -260,7 +251,6 @@
             return finishInfoDict(context);
         }
 
-<<<<<<< HEAD
         if (state_ == State::PieceLayers && key(depth()) == "piece layers"sv)
         {
             state_ = State::Top;
@@ -270,43 +260,6 @@
         if (state_ == State::FileTree) // bittorrent v2 format
         {
             if (!addFile(context))
-=======
-    // bittorrent 1.0 spec
-    // http://bittorrent.org/beps/bep_0003.html
-    //
-    // "There is also a key length or a key files, but not both or neither.
-    //
-    // "If length is present then the download represents a single file,
-    // otherwise it represents a set of files which go in a directory structure.
-    // In the single file case, length maps to the length of the file in bytes.
-    auto len = int64_t{};
-    tr_variant* files_entry = nullptr;
-    if (tr_variantDictFindInt(info_dict, TR_KEY_length, &len))
-    {
-        total_size = len;
-        setme.files_.add(root_name, len);
-    }
-
-    // "For the purposes of the other keys, the multi-file case is treated as
-    // only having a single file by concatenating the files in the order they
-    // appear in the files list. The files list is the value files maps to,
-    // and is a list of dictionaries containing the following keys:
-    // length - The length of the file, in bytes.
-    // path - A list of UTF-8 encoded strings corresponding to subdirectory
-    // names, the last of which is the actual file name (a zero length list
-    // is an error case).
-    // In the multifile case, the name key is the name of a directory."
-    else if (tr_variantDictFindList(info_dict, TR_KEY_files, &files_entry))
-    {
-        auto buf = std::string{};
-        buf.reserve(1024); // arbitrary
-        auto const n_files = size_t{ tr_variantListSize(files_entry) };
-        setme.files_.reserve(n_files);
-        for (size_t i = 0; i < n_files; ++i)
-        {
-            auto* const file_entry = tr_variantListChild(files_entry, i);
-            if (!tr_variantIsDict(file_entry))
->>>>>>> c0bb2d40
             {
                 return false;
             }
@@ -331,13 +284,8 @@
                 return false;
             }
 
-<<<<<<< HEAD
             file_tree_.clear();
             return true;
-=======
-            setme.files_.add(buf, len);
-            total_size += len;
->>>>>>> c0bb2d40
         }
 
         return depth() > 0;
@@ -670,7 +618,6 @@
         return true;
     }
 
-<<<<<<< HEAD
     bool finish(Context const& context)
     {
         // bittorrent 1.0 spec
@@ -685,14 +632,6 @@
         {
             tm_.files_.add(tm_.name_, length_);
         }
-=======
-    // piece length
-    if (!tr_variantDictFindInt(info_dict, TR_KEY_piece_length, &i) || (i <= 0) || (i > UINT32_MAX))
-    {
-        return "'info' dict 'piece length' is missing or has an invalid value";
-    }
-    auto const piece_size = (uint32_t)i;
->>>>>>> c0bb2d40
 
         if (tm_.fileCount() == 0)
         {
@@ -730,13 +669,7 @@
     }
     auto const ok = transmission::benc::parse(benc, stack, handler, nullptr, error);
 
-<<<<<<< HEAD
     if (tr_error_is_set(error))
-=======
-    // do the size and piece size match up?
-    setme.block_info_.initSizes(total_size, piece_size);
-    if (setme.block_info_.pieceCount() != std::size(setme.pieces_))
->>>>>>> c0bb2d40
     {
         tr_logAddError(fmt::format("{} ({})", (*error)->message, (*error)->code));
     }
@@ -750,12 +683,7 @@
 
     if (std::empty(name_))
     {
-<<<<<<< HEAD
         // TODO from first file
-=======
-        tr_error_set(error, TR_ERROR_EINVAL, fmt::format(FMT_STRING("Error parsing metainfo: {:s}"), errmsg));
-        return false;
->>>>>>> c0bb2d40
     }
 
     return true;
@@ -833,14 +761,9 @@
     std::string_view info_hash_string,
     std::string_view suffix)
 {
-<<<<<<< HEAD
     auto filename = makeFilename(dirname, name, info_hash_string, BasenameFormat::NameAndPartialHash, suffix);
-    tr_sys_path_remove(filename.c_str(), nullptr);
+    tr_sys_path_remove(filename, nullptr);
 
     filename = makeFilename(dirname, name, info_hash_string, BasenameFormat::Hash, suffix);
-    tr_sys_path_remove(filename.c_str(), nullptr);
-=======
-    tr_sys_path_remove(makeFilename(dirname, name, info_hash_string, BasenameFormat::NameAndPartialHash, suffix));
-    tr_sys_path_remove(makeFilename(dirname, name, info_hash_string, BasenameFormat::Hash, suffix));
->>>>>>> c0bb2d40
+    tr_sys_path_remove(filename, nullptr);
 }