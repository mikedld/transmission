// This file Copyright © Mnemosyne LLC.
// It may be used under GPLv2 (SPDX: GPL-2.0-only), GPLv3 (SPDX: GPL-3.0-only),
// or any future license endorsed by Mnemosyne LLC.
// License text can be found in the licenses/ folder.

#include <algorithm>
#include <array>
#include <cassert>
#include <cctype> /* isspace */
#include <cmath> // floor
#include <cstdint> // int64_t
#include <cstdio>
#include <cstdlib>
#include <cstring> /* strcmp */
#include <ctime>
#include <limits>
#include <set>
#include <string>
#include <string_view>
#include <utility>
#include <vector>

#include <curl/curl.h>

#include <event2/buffer.h>

#include <fmt/chrono.h>
#include <fmt/core.h>

#include <libtransmission/transmission.h>

#include <libtransmission/crypto-utils.h>
#include <libtransmission/file.h>
#include <libtransmission/log.h>
#include <libtransmission/quark.h>
#include <libtransmission/rpcimpl.h>
#include <libtransmission/tr-getopt.h>
#include <libtransmission/utils.h>
#include <libtransmission/values.h>
#include <libtransmission/variant.h>
#include <libtransmission/version.h>

using namespace std::literals;

using namespace libtransmission::Values;

#define SPEED_K_STR "kB/s"
#define MEM_M_STR "MiB"

namespace
{
auto constexpr DefaultPort = uint16_t{ TR_DEFAULT_RPC_PORT };
char constexpr DefaultHost[] = "localhost";
char constexpr DefaultUrl[] = TR_DEFAULT_RPC_URL_STR "rpc/";

char constexpr MyName[] = "transmission-remote";
char constexpr Usage[] = "transmission-remote " LONG_VERSION_STRING
                         "\n"
                         "A fast and easy BitTorrent client\n"
                         "https://transmissionbt.com/\n"
                         "\n"
                         "Usage: transmission-remote [host] [options]\n"
                         "       transmission-remote [port] [options]\n"
                         "       transmission-remote [host:port] [options]\n"
                         "       transmission-remote [http(s?)://host:port/transmission/] [options]\n"
                         "\n"
                         "See the man page for detailed explanations and many examples.";

struct RemoteConfig
{
    std::string auth;
    std::string filter;
    std::string netrc;
    std::string session_id;
    std::string torrent_ids;
    std::string unix_socket_path;

    bool debug = false;
    bool json = false;
    bool use_ssl = false;
};

// --- Display Utilities

[[nodiscard]] std::string eta_to_string(int64_t eta)
{
    if (eta < 0)
    {
        return "Unknown"s;
    }

    if (eta < 60)
    {
        return fmt::format("{:d} sec", eta);
    }

    if (eta < (60 * 60))
    {
        return fmt::format("{:d} min", eta / 60);
    }

    if (eta < (60 * 60 * 24))
    {
        return fmt::format("{:d} hrs", eta / (60 * 60));
    }

    if (eta < (60 * 60 * 24 * 30))
    {
        return fmt::format("{:d} days", eta / (60 * 60 * 24));
    }

    if (eta < (60 * 60 * 24 * 30 * 12))
    {
        return fmt::format("{:d} months", eta / (60 * 60 * 24 * 30));
    }

    if (eta < (60 * 60 * 24 * 365 * 1000LL)) // up to 999 years
    {
        return fmt::format("{:d} years", eta / (60 * 60 * 24 * 365));
    }

    return "∞"s;
}

[[nodiscard]] auto tr_strltime(time_t seconds)
{
    if (seconds < 0)
    {
        seconds = 0;
    }

    auto const total_seconds = seconds;
    auto const days = seconds / 86400;
    auto const hours = (seconds % 86400) / 3600;
    auto const minutes = (seconds % 3600) / 60;
    seconds = (seconds % 3600) % 60;

    auto tmpstr = std::string{};

    auto const hstr = fmt::format("{:d} {:s}", hours, tr_ngettext("hour", "hours", hours));
    auto const mstr = fmt::format("{:d} {:s}", minutes, tr_ngettext("minute", "minutes", minutes));
    auto const sstr = fmt::format("{:d} {:s}", seconds, tr_ngettext("seconds", "seconds", seconds));

    if (days > 0)
    {
        auto const dstr = fmt::format("{:d} {:s}", days, tr_ngettext("day", "days", days));
        tmpstr = days >= 4 || hours == 0 ? dstr : fmt::format("{:s}, {:s}", dstr, hstr);
    }
    else if (hours > 0)
    {
        tmpstr = hours >= 4 || minutes == 0 ? hstr : fmt::format("{:s}, {:s}", hstr, mstr);
    }
    else if (minutes > 0)
    {
        tmpstr = minutes >= 4 || seconds == 0 ? mstr : fmt::format("{:s}, {:s}", mstr, sstr);
    }
    else
    {
        tmpstr = sstr;
    }

    auto const totstr = fmt::format("{:d} {:s}", total_seconds, tr_ngettext("seconds", "seconds", total_seconds));
    return fmt::format("{:s} ({:s})", tmpstr, totstr);
}

[[nodiscard]] auto strlpercent(double x)
{
    return tr_strpercent(x);
}

[[nodiscard]] auto strlratio2(double ratio)
{
    return tr_strratio(ratio, "Inf");
}

[[nodiscard]] auto strlratio(int64_t numerator, int64_t denominator)
{
    return strlratio2(tr_getRatio(numerator, denominator));
}

[[nodiscard]] auto strlsize(int64_t bytes)
{
    if (bytes < 0)
    {
        return "Unknown"s;
    }

    if (bytes == 0)
    {
        return "None"s;
    }

    return Storage{ bytes, Storage::Units::Bytes }.to_string();
}

enum
{
    TAG_SESSION,
    TAG_STATS,
    TAG_DETAILS,
    TAG_FILES,
    TAG_FILTER,
    TAG_GROUPS,
    TAG_LIST,
    TAG_PEERS,
    TAG_PIECES,
    TAG_PORTTEST,
    TAG_TORRENT_ADD,
    TAG_TRACKERS
};

// --- Command-Line Arguments

static auto constexpr Options = std::array<tr_option, 108>{
    { { 'a', "add", "Add torrent files by filename or URL", "a", false, nullptr },
      { 970, "alt-speed", "Use the alternate Limits", "as", false, nullptr },
      { 971, "no-alt-speed", "Don't use the alternate Limits", "AS", false, nullptr },
      { 972, "alt-speed-downlimit", "max alternate download speed (in " SPEED_K_STR ")", "asd", true, "<speed>" },
      { 973, "alt-speed-uplimit", "max alternate upload speed (in " SPEED_K_STR ")", "asu", true, "<speed>" },
      { 974, "alt-speed-scheduler", "Use the scheduled on/off times", "asc", false, nullptr },
      { 975, "no-alt-speed-scheduler", "Don't use the scheduled on/off times", "ASC", false, nullptr },
      { 976, "alt-speed-time-begin", "Time to start using the alt speed limits (in hhmm)", nullptr, true, "<time>" },
      { 977, "alt-speed-time-end", "Time to stop using the alt speed limits (in hhmm)", nullptr, true, "<time>" },
      { 978, "alt-speed-days", "Numbers for any/all days of the week - eg. \"1-7\"", nullptr, true, "<days>" },
      { 963, "blocklist-update", "Blocklist update", nullptr, false, nullptr },
      { 'c', "incomplete-dir", "Where to store new torrents until they're complete", "c", true, "<dir>" },
      { 'C', "no-incomplete-dir", "Don't store incomplete torrents in a different location", "C", false, nullptr },
      { 'b', "debug", "Print debugging information", "b", false, nullptr },
      { 730, "bandwidth-group", "Set the current torrents' bandwidth group", "bwg", true, "<group>" },
      { 731, "no-bandwidth-group", "Reset the current torrents' bandwidth group", "nwg", false, nullptr },
      { 732, "list-groups", "Show bandwidth groups with their parameters", "lg", false, nullptr },
      { 'd',
        "downlimit",
        "Set the max download speed in " SPEED_K_STR " for the current torrent(s) or globally",
        "d",
        true,
        "<speed>" },
      { 'D', "no-downlimit", "Disable max download speed for the current torrent(s) or globally", "D", false, nullptr },
      { 'e', "cache", "Set the maximum size of the session's memory cache (in " MEM_M_STR ")", "e", true, "<size>" },
      { 910, "encryption-required", "Encrypt all peer connections", "er", false, nullptr },
      { 911, "encryption-preferred", "Prefer encrypted peer connections", "ep", false, nullptr },
      { 912, "encryption-tolerated", "Prefer unencrypted peer connections", "et", false, nullptr },
      { 850, "exit", "Tell the transmission session to shut down", nullptr, false, nullptr },
      { 940, "files", "List the current torrent(s)' files", "f", false, nullptr },
      { 'F', "filter", "Filter the current torrent(s)", "F", true, "criterion" },
      { 'g', "get", "Mark files for download", "g", true, "<files>" },
      { 'G', "no-get", "Mark files for not downloading", "G", true, "<files>" },
      { 'i', "info", "Show the current torrent(s)' details", "i", false, nullptr },
      { 944, "print-ids", "Print the current torrent(s)' ids", "ids", false, nullptr },
      { 940, "info-files", "List the current torrent(s)' files", "if", false, nullptr },
      { 941, "info-peers", "List the current torrent(s)' peers", "ip", false, nullptr },
      { 942, "info-pieces", "List the current torrent(s)' pieces", "ic", false, nullptr },
      { 943, "info-trackers", "List the current torrent(s)' trackers", "it", false, nullptr },
      { 'j', "json", "Return RPC response as a JSON string", "j", false, nullptr },
      { 920, "session-info", "Show the session's details", "si", false, nullptr },
      { 921, "session-stats", "Show the session's statistics", "st", false, nullptr },
      { 'l', "list", "List all torrents", "l", false, nullptr },
      { 'L', "labels", "Set the current torrents' labels", "L", true, "<label[,label...]>" },
      { 960, "move", "Move current torrent's data to a new folder", nullptr, true, "<path>" },
      { 968, "unix-socket", "Use a Unix domain socket", nullptr, true, "<path>" },
      { 961, "find", "Tell Transmission where to find a torrent's data", nullptr, true, "<path>" },
      { 964, "rename", "Rename torrents root folder or a file", nullptr, true, "<name>" },
      { 965, "path", "Provide path for rename functions", nullptr, true, "<path>" },
      { 'm', "portmap", "Enable portmapping via NAT-PMP or UPnP", "m", false, nullptr },
      { 'M', "no-portmap", "Disable portmapping", "M", false, nullptr },
      { 'n', "auth", "Set username and password", "n", true, "<user:pw>" },
      { 810, "authenv", "Set authentication info from the TR_AUTH environment variable (user:pw)", "ne", false, nullptr },
      { 'N', "netrc", "Set authentication info from a .netrc file", "N", true, "<file>" },
      { 820, "ssl", "Use SSL when talking to daemon", nullptr, false, nullptr },
      { 'o', "dht", "Enable distributed hash tables (DHT)", "o", false, nullptr },
      { 'O', "no-dht", "Disable distributed hash tables (DHT)", "O", false, nullptr },
      { 'p', "port", "Port for incoming peers (Default: " TR_DEFAULT_PEER_PORT_STR ")", "p", true, "<port>" },
      { 962, "port-test", "Port testing", "pt", false, nullptr },
      { 'P', "random-port", "Random port for incoming peers", "P", false, nullptr },
      { 900, "priority-high", "Try to download these file(s) first", "ph", true, "<files>" },
      { 901, "priority-normal", "Try to download these file(s) normally", "pn", true, "<files>" },
      { 902, "priority-low", "Try to download these file(s) last", "pl", true, "<files>" },
      { 700, "bandwidth-high", "Give this torrent first chance at available bandwidth", "Bh", false, nullptr },
      { 701, "bandwidth-normal", "Give this torrent bandwidth left over by high priority torrents", "Bn", false, nullptr },
      { 702,
        "bandwidth-low",
        "Give this torrent bandwidth left over by high and normal priority torrents",
        "Bl",
        false,
        nullptr },
      { 600, "reannounce", "Reannounce the current torrent(s)", nullptr, false, nullptr },
      { 'r', "remove", "Remove the current torrent(s)", "r", false, nullptr },
      { 930, "peers", "Set the maximum number of peers for the current torrent(s) or globally", "pr", true, "<max>" },
      { 840, "remove-and-delete", "Remove the current torrent(s) and delete local data", "rad", false, nullptr },
      { 800, "torrent-done-script", "A script to run when a torrent finishes downloading", nullptr, true, "<file>" },
      { 801, "no-torrent-done-script", "Don't run the done-downloading script", nullptr, false, nullptr },
      { 802, "torrent-done-seeding-script", "A script to run when a torrent finishes seeding", nullptr, true, "<file>" },
      { 803, "no-torrent-done-seeding-script", "Don't run the done-seeding script", nullptr, false, nullptr },
      { 950, "seedratio", "Let the current torrent(s) seed until a specific ratio", "sr", true, "ratio" },
      { 951, "seedratio-default", "Let the current torrent(s) use the global seedratio settings", "srd", false, nullptr },
      { 952, "no-seedratio", "Let the current torrent(s) seed regardless of ratio", "SR", false, nullptr },
      { 953,
        "global-seedratio",
        "All torrents, unless overridden by a per-torrent setting, should seed until a specific ratio",
        "gsr",
        true,
        "ratio" },
      { 954,
        "no-global-seedratio",
        "All torrents, unless overridden by a per-torrent setting, should seed regardless of ratio",
        "GSR",
        false,
        nullptr },
      { 955,
        "idle-seeding-limit",
        "Let the current torrent(s) seed until a specific amount idle time",
        "isl",
        true,
        "<minutes>" },
      { 956,
        "default-idle-seeding-limit",
        "Let the current torrent(s) use the default idle seeding settings",
        "isld",
        false,
        nullptr },
      { 957, "no-idle-seeding-limit", "Let the current torrent(s) seed regardless of idle time", "ISL", false, nullptr },
      { 958,
        "global-idle-seeding-limit",
        "All torrents, unless overridden by a per-torrent setting, should seed until a specific amount of idle time",
        "gisl",
        true,
        "<minutes>" },
      { 959,
        "no-global-idle-seeding-limit",
        "All torrents, unless overridden by a per-torrent setting, should seed regardless of idle time",
        "GISL",
        false,
        nullptr },
      { 710, "tracker-add", "Add a tracker to a torrent", "td", true, "<tracker>" },
      { 712, "tracker-remove", "Remove a tracker from a torrent", "tr", true, "<trackerId>" },
      { 's', "start", "Start the current torrent(s)", "s", false, nullptr },
      { 'S', "stop", "Stop the current torrent(s)", "S", false, nullptr },
      { 't', "torrent", "Set the current torrent(s)", "t", true, "<torrent>" },
      { 990, "start-paused", "Start added torrents paused", nullptr, false, nullptr },
      { 991, "no-start-paused", "Start added torrents unpaused", nullptr, false, nullptr },
      { 992, "trash-torrent", "Delete torrents after adding", nullptr, false, nullptr },
      { 993, "no-trash-torrent", "Do not delete torrents after adding", nullptr, false, nullptr },
      { 984, "honor-session", "Make the current torrent(s) honor the session limits", "hl", false, nullptr },
      { 985, "no-honor-session", "Make the current torrent(s) not honor the session limits", "HL", false, nullptr },
      { 'u',
        "uplimit",
        "Set the max upload speed in " SPEED_K_STR " for the current torrent(s) or globally",
        "u",
        true,
        "<speed>" },
      { 'U', "no-uplimit", "Disable max upload speed for the current torrent(s) or globally", "U", false, nullptr },
      { 830, "utp", "Enable µTP for peer connections", nullptr, false, nullptr },
      { 831, "no-utp", "Disable µTP for peer connections", nullptr, false, nullptr },
      { 'v', "verify", "Verify the current torrent(s)", "v", false, nullptr },
      { 'V', "version", "Show version number and exit", "V", false, nullptr },
      { 'w',
        "download-dir",
        "When used in conjunction with --add, set the new torrent's download folder. "
        "Otherwise, set the default download folder",
        "w",
        true,
        "<path>" },
      { 'x', "pex", "Enable peer exchange (PEX)", "x", false, nullptr },
      { 'X', "no-pex", "Disable peer exchange (PEX)", "X", false, nullptr },
      { 'y', "lpd", "Enable local peer discovery (LPD)", "y", false, nullptr },
      { 'Y', "no-lpd", "Disable local peer discovery (LPD)", "Y", false, nullptr },
      { 941, "peer-info", "List the current torrent(s)' peers", "pi", false, nullptr },
      { 0, nullptr, nullptr, nullptr, false, nullptr } }
};

void show_usage()
{
    tr_getopt_usage(MyName, Usage, std::data(Options));
}

[[nodiscard]] auto numarg(std::string_view arg)
{
    auto remainder = std::string_view{};
    auto const o_num = tr_num_parse<int64_t>(arg, &remainder);
    if (!o_num || !std::empty(remainder))
    {
        fmt::print(stderr, "Not a number: '{:s}'\n", arg);
        show_usage();
        exit(EXIT_FAILURE);
    }

    return *o_num;
}

enum
{
    MODE_META_COMMAND = 0,
    MODE_TORRENT_ACTION = 1 << 0,
    MODE_TORRENT_ADD = 1 << 1,
    MODE_TORRENT_GET = 1 << 2,
    MODE_TORRENT_REMOVE = 1 << 3,
    MODE_TORRENT_SET = 1 << 4,
    MODE_TORRENT_START_STOP = 1 << 5,
    MODE_SESSION_SET = 1 << 6
};

[[nodiscard]] int get_opt_mode(int val)
{
    switch (val)
    {
    case TR_OPT_ERR:
    case TR_OPT_UNK:
    case 'a': /* add torrent */
    case 'b': /* debug */
    case 'n': /* auth */
    case 968: /* Unix domain socket */
    case 'j': /* JSON */
    case 810: /* authenv */
    case 'N': /* netrc */
    case 820: /* UseSSL */
    case 't': /* set current torrent */
    case 'V': /* show version number */
    case 944: /* print selected torrents' ids */
        return MODE_META_COMMAND;

    case 'c': /* incomplete-dir */
    case 'C': /* no-incomplete-dir */
    case 'e': /* cache */
    case 'm': /* portmap */
    case 'M': /* no-portmap */
    case 'o': /* dht */
    case 'O': /* no-dht */
    case 'p': /* incoming peer port */
    case 'P': /* random incoming peer port */
    case 'x': /* pex */
    case 'X': /* no-pex */
    case 'y': /* lpd */
    case 'Y': /* no-lpd */
    case 800: /* torrent-done-script */
    case 801: /* no-torrent-done-script */
    case 802: /* torrent-done-seeding-script */
    case 803: /* no-torrent-done-seeding-script */
    case 830: /* utp */
    case 831: /* no-utp */
    case 970: /* alt-speed */
    case 971: /* no-alt-speed */
    case 972: /* alt-speed-downlimit */
    case 973: /* alt-speed-uplimit */
    case 974: /* alt-speed-scheduler */
    case 975: /* no-alt-speed-scheduler */
    case 976: /* alt-speed-time-begin */
    case 977: /* alt-speed-time-end */
    case 978: /* alt-speed-days */
    case 910: /* encryption-required */
    case 911: /* encryption-preferred */
    case 912: /* encryption-tolerated */
    case 953: /* global-seedratio */
    case 954: /* no-global-seedratio */
    case 958: /* global-idle-seeding-limit */
    case 959: /* no-global-idle-seeding-limit */
    case 990: /* start-paused */
    case 991: /* no-start-paused */
    case 992: /* trash-torrent */
    case 993: /* no-trash-torrent */
        return MODE_SESSION_SET;

    case 712: /* tracker-remove */
    case 950: /* seedratio */
    case 951: /* seedratio-default */
    case 952: /* no-seedratio */
    case 955: /* idle-seeding-limit */
    case 956: /* default-idle-seeding-limit */
    case 957: /* no-idle-seeding-limit*/
    case 984: /* honor-session */
    case 985: /* no-honor-session */
        return MODE_TORRENT_SET;

    case 'g': /* get */
    case 'G': /* no-get */
    case 'L': /* labels */
    case 700: /* torrent priority-high */
    case 701: /* torrent priority-normal */
    case 702: /* torrent priority-low */
    case 710: /* tracker-add */
    case 900: /* file priority-high */
    case 901: /* file priority-normal */
    case 902: /* file priority-low */
    case 730: /* set bandwidth group */
    case 731: /* reset bandwidth group */
        return MODE_TORRENT_SET | MODE_TORRENT_ADD;

    case 'i': /* info */
    case 'l': /* list all torrents */
    case 940: /* info-files */
    case 941: /* info-peer */
    case 942: /* info-pieces */
    case 943: /* info-tracker */
    case 'F': /* filter torrents */
        return MODE_TORRENT_GET;

    case 'd': /* download speed limit */
    case 'D': /* no download speed limit */
    case 'u': /* upload speed limit */
    case 'U': /* no upload speed limit */
    case 930: /* peers */
        return MODE_SESSION_SET | MODE_TORRENT_SET;

    case 'r': /* remove */
    case 840: /* remove and delete */
        return MODE_TORRENT_REMOVE;

    case 's': /* start */
    case 'S': /* stop */
        return MODE_TORRENT_START_STOP;

    case 'v': /* verify */
    case 600: /* reannounce */
        return MODE_TORRENT_ACTION;

    case 'w': /* download-dir */
    case 850: /* session-close */
    case 732: /* List groups */
    case 920: /* session-info */
    case 921: /* session-stats */
    case 960: /* move */
    case 961: /* find */
    case 962: /* port-test */
    case 963: /* blocklist-update */
    case 964: /* rename */
    case 965: /* path */
        return -1;

    default:
        fmt::print(stderr, "unrecognized argument {:d}\n", val);
        assert("unrecognized argument" && 0);
        return -2;
    }
}

[[nodiscard]] std::string get_encoded_metainfo(char const* filename)
{
    if (auto contents = std::vector<char>{}; tr_sys_path_exists(filename) && tr_file_read(filename, contents))
    {
        return tr_base64_encode({ std::data(contents), std::size(contents) });
    }

    return {};
}

void get_id_arg(tr_variant::Map& args, std::string_view id_str, std::string_view fallback = "")
{
    if (std::empty(id_str))
    {
        id_str = fallback;
    }

    if (std::empty(id_str))
    {
        fmt::print(stderr, "No torrent specified!  Please use the -t option first.\n");
        id_str = "-1"sv; /* no torrent will have this ID, so will act as a no-op */
    }

    static auto constexpr IdActive = "active"sv;
    static auto constexpr IdAll = "all"sv;

    if (IdActive == id_str)
    {
        args.insert_or_assign(TR_KEY_ids, "recently-active"sv);
    }
    else if (IdAll != id_str)
    {
        bool const is_list = id_str.find_first_of(",-") != std::string_view::npos;
        bool is_num = true;

        for (auto const& ch : id_str)
        {
            is_num = is_num && isdigit(ch);
        }

        if (is_num || is_list)
        {
            args.insert_or_assign(TR_KEY_ids, tr_rpc_parse_list_str(id_str));
        }
        else
        {
            args.insert_or_assign(TR_KEY_ids, id_str); /* it's a torrent sha hash */
        }
    }
}

void get_id_arg(tr_variant::Map& args, RemoteConfig const& config, std::string_view fallback = "")
{
    return get_id_arg(args, config.torrent_ids, fallback);
}

void add_time(tr_variant::Map& args, tr_quark const key, std::string_view arg)
{
    if (std::size(arg) == 4)
    {
        auto const hour = tr_num_parse<int>(arg.substr(0, 2)).value_or(-1);
        auto const min = tr_num_parse<int>(arg.substr(2, 2)).value_or(-1);

        if (0 <= hour && hour < 24 && 0 <= min && min < 60)
        {
            args.insert_or_assign(key, min + hour * 60);
            return;
        }
    }

    fmt::print(stderr, "Please specify the time of day in 'hhmm' format.\n");
}

void add_days(tr_variant::Map& args, tr_quark const key, std::string_view arg)
{
    int days = 0;

    if (!std::empty(arg))
    {
        for (int& day : tr_num_parse_range(arg))
        {
            if (day < 0 || day > 7)
            {
                continue;
            }

            if (day == 7)
            {
                day = 0;
            }

            days |= 1 << day;
        }
    }

    if (days != 0)
    {
        args.insert_or_assign(key, days);
    }
    else
    {
        fmt::print(stderr, "Please specify the days of the week in '1-3,4,7' format.\n");
    }
}

void add_labels(tr_variant::Map& args, std::string_view comma_delimited_labels)
{
    auto* labels = args.find_if<tr_variant::Vector>(TR_KEY_labels);
    if (labels == nullptr)
    {
        labels = args.insert_or_assign(TR_KEY_labels, tr_variant::make_vector(10)).first.get_if<tr_variant::Vector>();
    }

    auto label = std::string_view{};
    while (tr_strv_sep(&comma_delimited_labels, &label, ','))
    {
        labels->emplace_back(label);
    }
}

void set_group(tr_variant::Map& args, std::string_view group)
{
    args.insert_or_assign(TR_KEY_group, tr_variant::unmanaged_string(group));
}

[[nodiscard]] auto make_files_list(std::string_view str_in)
{
    if (std::empty(str_in))
    {
        fmt::print(stderr, "No files specified!\n");
        str_in = "-1"sv; // no file will have this index, so should be a no-op
    }

    auto files = tr_variant::Vector{};

    if (str_in != "all"sv)
    {
        files.reserve(100U);
        for (auto const& idx : tr_num_parse_range(str_in))
        {
            files.emplace_back(idx);
        }
    }

    return files;
}

auto constexpr FilesKeys = std::array<tr_quark, 4>{
    TR_KEY_files,
    TR_KEY_name,
    TR_KEY_priorities,
    TR_KEY_wanted,
};

static auto constexpr DetailsKeys = std::array<tr_quark, 56>{
    TR_KEY_activityDate,
    TR_KEY_addedDate,
    TR_KEY_bandwidthPriority,
    TR_KEY_comment,
    TR_KEY_corruptEver,
    TR_KEY_creator,
    TR_KEY_dateCreated,
    TR_KEY_desiredAvailable,
    TR_KEY_doneDate,
    TR_KEY_downloadDir,
    TR_KEY_downloadedEver,
    TR_KEY_downloadLimit,
    TR_KEY_downloadLimited,
    TR_KEY_error,
    TR_KEY_errorString,
    TR_KEY_eta,
    TR_KEY_group,
    TR_KEY_hashString,
    TR_KEY_haveUnchecked,
    TR_KEY_haveValid,
    TR_KEY_honorsSessionLimits,
    TR_KEY_id,
    TR_KEY_isFinished,
    TR_KEY_isPrivate,
    TR_KEY_labels,
    TR_KEY_leftUntilDone,
    TR_KEY_magnetLink,
    TR_KEY_name,
    TR_KEY_peersConnected,
    TR_KEY_peersGettingFromUs,
    TR_KEY_peersSendingToUs,
    TR_KEY_peer_limit,
    TR_KEY_pieceCount,
    TR_KEY_pieceSize,
    TR_KEY_rateDownload,
    TR_KEY_rateUpload,
    TR_KEY_recheckProgress,
    TR_KEY_secondsDownloading,
    TR_KEY_secondsSeeding,
    TR_KEY_seedRatioMode,
    TR_KEY_seedRatioLimit,
    TR_KEY_sequentialDownload,
    TR_KEY_seedIdleMode,
    TR_KEY_seedIdleLimit,
    TR_KEY_sizeWhenDone,
    TR_KEY_source,
    TR_KEY_startDate,
    TR_KEY_status,
    TR_KEY_totalSize,
    TR_KEY_uploadedEver,
    TR_KEY_uploadLimit,
    TR_KEY_uploadLimited,
    TR_KEY_uploadRatio,
    TR_KEY_webseeds,
    TR_KEY_webseedsSendingToUs,
};

auto constexpr ListKeys = std::array<tr_quark, 15>{
    TR_KEY_addedDate,
    TR_KEY_error,
    TR_KEY_errorString,
    TR_KEY_eta,
    TR_KEY_id,
    TR_KEY_isFinished,
    TR_KEY_leftUntilDone,
    TR_KEY_name,
    TR_KEY_peersGettingFromUs,
    TR_KEY_peersSendingToUs,
    TR_KEY_rateDownload,
    TR_KEY_rateUpload,
    TR_KEY_sizeWhenDone,
    TR_KEY_status,
    TR_KEY_uploadRatio,
};

[[nodiscard]] size_t write_func(void* ptr, size_t size, size_t nmemb, void* vbuf)
{
    auto* const buf = static_cast<evbuffer*>(vbuf);
    size_t const byteCount = size * nmemb;
    evbuffer_add(buf, ptr, byteCount);
    return byteCount;
}

/* look for a session id in the header in case the server gives back a 409 */
[[nodiscard]] size_t parse_response_header(void* ptr, size_t size, size_t nmemb, void* vconfig)
{
    auto& config = *static_cast<RemoteConfig*>(vconfig);
    auto const* const line = static_cast<char const*>(ptr);
    size_t const line_len = size * nmemb;
    char const* key = TR_RPC_SESSION_ID_HEADER ": ";
    size_t const key_len = strlen(key);

    if (line_len >= key_len && evutil_ascii_strncasecmp(line, key, key_len) == 0)
    {
        char const* begin = line + key_len;
        char const* end = std::find_if(begin, line + line_len, [](char c) { return isspace(c); });

        config.session_id.assign(begin, end - begin);
    }

    return line_len;
}

[[nodiscard]] long get_timeout_secs(std::string_view req)
{
    if (req.find(R"("method":"blocklist-update")") != std::string_view::npos)
    {
        return 300L;
    }

    return 60L; /* default value */
}

[[nodiscard]] std::string get_status_string(tr_variant::Map const& t)
{
    auto const o_status = t.value_if<int64_t>(TR_KEY_status);
    if (!o_status)
    {
        return ""s;
    }

    switch (*o_status)
    {
    case TR_STATUS_DOWNLOAD_WAIT:
    case TR_STATUS_SEED_WAIT:
        return "Queued"s;

    case TR_STATUS_STOPPED:
        if (t.value_if<bool>(TR_KEY_isFinished).value_or(false))
        {
            return "Finished"s;
        }
        return "Stopped"s;

    case TR_STATUS_CHECK_WAIT:
        if (auto o_percent = t.value_if<double>(TR_KEY_recheckProgress))
        {
            return fmt::format("Will Verify ({:.0f}%)", floor(*o_percent * 100.0));
        }
        return "Will Verify"s;

    case TR_STATUS_CHECK:
        if (auto o_percent = t.value_if<double>(TR_KEY_recheckProgress))
        {
            return fmt::format("Verifying ({:.0f}%)", floor(*o_percent * 100.0));
        }
        return "Verifying"s;

    case TR_STATUS_DOWNLOAD:
    case TR_STATUS_SEED:
        if (auto from_us = t.value_if<int64_t>(TR_KEY_peersGettingFromUs).value_or(0),
            to_us = t.value_if<int64_t>(TR_KEY_peersSendingToUs).value_or(0);
            from_us != 0 && to_us != 0)
        {
            return "Up & Down"s;
        }
        else if (to_us != 0)
        {
            return "Downloading"s;
        }
        else if (from_us == 0)
        {
            return "Idle"s;
        }
        if (auto left_until_done = t.value_if<int64_t>(TR_KEY_leftUntilDone).value_or(0); left_until_done > 0)
        {
            return "Uploading"s;
        }
        return "Seeding"s;

    default:
        return "Unknown"s;
    }
}

auto constexpr bandwidth_priority_names = std::array<std::string_view, 4>{
    "Low"sv,
    "Normal"sv,
    "High"sv,
    "Invalid"sv,
};

template<size_t N>
std::string_view format_date(std::array<char, N>& buf, time_t now)
{
    auto begin = std::data(buf);
    auto end = fmt::format_to_n(begin, N, "{:%a %b %d %T %Y}", fmt::localtime(now)).out;
    return { begin, static_cast<size_t>(end - begin) };
}

void print_details(tr_variant::Map const& map)
{
    auto* const args = map.find_if<tr_variant::Map>(TR_KEY_arguments);
    if (args == nullptr)
    {
        return;
    }

    auto* const torrents = args->find_if<tr_variant::Vector>(TR_KEY_torrents);
    if (torrents == nullptr)
    {
        return;
    }

    for (auto const& t_var : *torrents)
    {
        auto* t = t_var.get_if<tr_variant::Map>();
        if (t == nullptr)
        {
            continue;
        }

        std::array<char, 512> buf = {};

        fmt::print("NAME\n");

        if (auto oi = t->value_if<int64_t>(TR_KEY_id))
        {
            fmt::print("  Id: {:d}\n", *oi);
        }

        if (auto osv = t->value_if<std::string_view>(TR_KEY_name))
        {
            fmt::print("  Name: {:s}\n", *osv);
        }

        if (auto osv = t->value_if<std::string_view>(TR_KEY_hashString))
        {
            fmt::print("  Hash: {:s}\n", *osv);
        }

        if (auto osv = t->value_if<std::string_view>(TR_KEY_magnetLink))
        {
            fmt::print("  Magnet: {:s}\n", *osv);
        }

        if (auto* l = t->find_if<tr_variant::Vector>(TR_KEY_labels))
        {
            fmt::print("  Labels: ");

            for (auto it = std::begin(*l), begin = std::begin(*l), end = std::end(*l); it != end; ++it)
            {
                if (auto osv = it->value_if<std::string_view>())
                {
                    fmt::print(it == begin ? "{:s}" : ", {:s}", *osv);
                }
            }

            fmt::print("\n");
        }

        if (auto sv = t->value_if<std::string_view>(TR_KEY_group).value_or(""sv); !std::empty(sv))
        {
            fmt::print("  Bandwidth group: {:s}\n", sv);
        }

        fmt::print("\n");

        fmt::print("TRANSFER\n");
        fmt::print("  State: {:s}\n", get_status_string(*t));

        if (auto osv = t->value_if<std::string_view>(TR_KEY_downloadDir))
        {
            fmt::print("  Location: {:s}\n", *osv);
        }

        if (auto ob = t->value_if<bool>(TR_KEY_sequentialDownload))
        {
            fmt::print("  Sequential Download: {:s}\n", *ob ? "Yes" : "No");
        }

        if (auto oi = t->value_if<int64_t>(TR_KEY_sizeWhenDone), oj = t->value_if<int64_t>(TR_KEY_leftUntilDone); oi && oj)
        {
            fmt::print("  Percent Done: {:s}%\n", strlpercent(100.0 * (*oi - *oj) / *oi));
        }

        if (auto oi = t->value_if<int64_t>(TR_KEY_eta))
        {
            fmt::print("  ETA: {:s}\n", tr_strltime(*oi));
        }

        if (auto oi = t->value_if<int64_t>(TR_KEY_rateDownload))
        {
            fmt::print("  Download Speed: {:s}\n", Speed{ *oi, Speed::Units::Byps }.to_string());
        }

        if (auto oi = t->value_if<int64_t>(TR_KEY_rateUpload))
        {
            fmt::print("  Upload Speed: {:s}\n", Speed{ *oi, Speed::Units::Byps }.to_string());
        }

        if (auto oi = t->value_if<int64_t>(TR_KEY_haveUnchecked), oj = t->value_if<int64_t>(TR_KEY_haveValid); oi && oj)
        {
            fmt::print("  Have: {:s} ({:s} verified)\n", strlsize(*oi + *oj), strlsize(*oj));
        }

        if (auto oi = t->value_if<int64_t>(TR_KEY_sizeWhenDone))
        {
            auto const i = *oi;
            if (i < 1)
            {
                fmt::print("  Availability: None\n");
            }
            else if (auto oj = t->value_if<int64_t>(TR_KEY_desiredAvailable), ok = t->value_if<int64_t>(TR_KEY_leftUntilDone);
                     oj && ok)
            {
                fmt::print("  Availability: {:s}%\n", strlpercent(100.0 * (*oj + i - *ok) / i));
            }

            if (auto oj = t->value_if<int64_t>(TR_KEY_totalSize))
            {
                fmt::print("  Total size: {:s} ({:s} wanted)\n", strlsize(*oj), strlsize(i));
            }
        }

        if (auto oi = t->value_if<int64_t>(TR_KEY_downloadedEver))
        {
            if (auto corrupt = t->value_if<int64_t>(TR_KEY_corruptEver).value_or(0); corrupt != 0)
            {
                fmt::print("  Downloaded: {:s} (+{:s} discarded after failed checksum)\n", strlsize(*oi), strlsize(corrupt));
            }
            else
            {
                fmt::print("  Downloaded: {:s}\n", strlsize(*oi));
            }
        }

        if (auto oi = t->value_if<int64_t>(TR_KEY_uploadedEver))
        {
            fmt::print("  Uploaded: {:s}\n", strlsize(*oi));

            if (auto oj = t->value_if<int64_t>(TR_KEY_sizeWhenDone))
            {
                fmt::print("  Ratio: {:s}\n", strlratio(*oi, *oj));
            }
        }

        if (auto i = t->value_if<int64_t>(TR_KEY_error).value_or(0); i != 0)
        {
            if (auto sv = t->value_if<std::string_view>(TR_KEY_errorString).value_or(""sv); !std::empty(sv))
            {
                switch (i)
                {
                case TR_STAT_TRACKER_WARNING:
                    fmt::print("  Tracker gave a warning: {:s}\n", sv);
                    break;

                case TR_STAT_TRACKER_ERROR:
                    fmt::print("  Tracker gave an error: {:s}\n", sv);
                    break;

                case TR_STAT_LOCAL_ERROR:
                    fmt::print("  Error: {:s}\n", sv);
                    break;

                default:
                    break; /* no error */
                }
            }
        }

        if (auto oi = t->value_if<int64_t>(TR_KEY_peersConnected),
            oj = t->value_if<int64_t>(TR_KEY_peersGettingFromUs),
            ok = t->value_if<int64_t>(TR_KEY_peersSendingToUs);
            oi && oj && ok)
        {
            fmt::print("  Peers: connected to {:d}, uploading to {:d}, downloading from {:d}\n", *oi, *oj, *ok);
        }

        if (auto* l = t->find_if<tr_variant::Vector>(TR_KEY_webseeds))
        {
            if (auto const n = std::size(*l); n > 0)
            {
                if (auto oi = t->value_if<int64_t>(TR_KEY_webseedsSendingToUs))
                {
                    fmt::print("  Web Seeds: downloading from {:d} of {:d} web seeds\n", *oi, n);
                }
            }
        }

        fmt::print("\n");

        fmt::print("HISTORY\n");

        if (auto i = t->value_if<int64_t>(TR_KEY_addedDate).value_or(0); i != 0)
        {
            fmt::print("  Date added:       {:s}\n", format_date(buf, i));
        }

        if (auto i = t->value_if<int64_t>(TR_KEY_doneDate).value_or(0); i != 0)
        {
            fmt::print("  Date finished:    {:s}\n", format_date(buf, i));
        }

        if (auto i = t->value_if<int64_t>(TR_KEY_startDate).value_or(0); i != 0)
        {
            fmt::print("  Date started:     {:s}\n", format_date(buf, i));
        }

        if (auto i = t->value_if<int64_t>(TR_KEY_activityDate).value_or(0); i != 0)
        {
            fmt::print("  Latest activity:  {:s}\n", format_date(buf, i));
        }

        if (auto i = t->value_if<int64_t>(TR_KEY_secondsDownloading).value_or(0); i > 0)
        {
            fmt::print("  Downloading Time: {:s}\n", tr_strltime(i));
        }

        if (auto i = t->value_if<int64_t>(TR_KEY_secondsSeeding).value_or(0); i > 0)
        {
            fmt::print("  Seeding Time:     {:s}\n", tr_strltime(i));
        }

        fmt::print("\n");

        fmt::print("ORIGINS\n");

        if (auto i = t->value_if<int64_t>(TR_KEY_dateCreated).value_or(0); i != 0)
        {
            fmt::print("  Date created: {:s}\n", format_date(buf, i));
        }

        if (auto ob = t->value_if<bool>(TR_KEY_isPrivate))
        {
            fmt::print("  Public torrent: {:s}\n", *ob ? "No" : "Yes");
        }

        if (auto sv = t->value_if<std::string_view>(TR_KEY_comment).value_or(""sv); !std::empty(sv))
        {
            fmt::print("  Comment: {:s}\n", sv);
        }

        if (auto sv = t->value_if<std::string_view>(TR_KEY_creator).value_or(""sv); !std::empty(sv))
        {
            fmt::print("  Creator: {:s}\n", sv);
        }

        if (auto sv = t->value_if<std::string_view>(TR_KEY_source).value_or(""sv); !std::empty(sv))
        {
            fmt::print("  Source: {:s}\n", sv);
        }

        if (auto oi = t->value_if<int64_t>(TR_KEY_pieceCount))
        {
            fmt::print("  Piece Count: {:d}\n", *oi);
        }

        if (auto oi = t->value_if<int64_t>(TR_KEY_pieceSize))
        {
            fmt::print("  Piece Size: {:s}\n", Memory{ *oi, Memory::Units::Bytes }.to_string());
        }

        fmt::print("\n");

        fmt::print("LIMITS & BANDWIDTH\n");

        if (auto ob = t->value_if<bool>(TR_KEY_downloadLimited))
        {
            if (auto oi = t->value_if<int64_t>(TR_KEY_downloadLimit))
            {
                fmt::print("  Download Limit: ");

                if (*ob)
                {
                    fmt::print("{:s}\n", Speed{ *oi, Speed::Units::KByps }.to_string());
                }
                else
                {
                    fmt::print("Unlimited\n");
                }
            }
        }

        if (auto ob = t->value_if<bool>(TR_KEY_uploadLimited))
        {
            if (auto oi = t->value_if<int64_t>(TR_KEY_uploadLimit))
            {
                fmt::print("  Upload Limit: ");

                if (*ob)
                {
                    fmt::print("{:s}\n", Speed{ *oi, Speed::Units::KByps }.to_string());
                }
                else
                {
                    fmt::print("Unlimited\n");
                }
            }
        }

        if (auto oi = t->value_if<int64_t>(TR_KEY_seedRatioMode))
        {
            switch (*oi)
            {
            case TR_RATIOLIMIT_GLOBAL:
                fmt::print("  Ratio Limit: Default\n");
                break;

            case TR_RATIOLIMIT_SINGLE:
                if (auto od = t->value_if<double>(TR_KEY_seedRatioLimit))
                {
                    fmt::print("  Ratio Limit: {:s}\n", strlratio2(*od));
                }
                break;

<<<<<<< HEAD
            case TR_RATIOLIMIT_UNLIMITED:
                fmt::print("  Ratio Limit: Unlimited\n");
                break;
=======
            if (tr_variantDictFindInt(t, TR_KEY_seedIdleMode, &i))
            {
                switch (i)
                {
                case TR_IDLELIMIT_GLOBAL:
                    fmt::print("  Idle Limit: Default\n");
                    break;

                case TR_IDLELIMIT_SINGLE:
                    if (tr_variantDictFindInt(t, TR_KEY_seedIdleLimit, &j))
                    {
                        fmt::print("  Idle Limit: {} minutes\n", j);
                    }

                    break;

                case TR_IDLELIMIT_UNLIMITED:
                    fmt::print("  Idle Limit: Unlimited\n");
                    break;

                default:
                    break;
                }
            }

            if (tr_variantDictFindBool(t, TR_KEY_honorsSessionLimits, &boolVal))
            {
                fmt::print("  Honors Session Limits: {:s}\n", boolVal ? "Yes" : "No");
            }
>>>>>>> d467fa1f

            default:
                break;
            }
        }

        if (auto ob = t->value_if<bool>(TR_KEY_honorsSessionLimits))
        {
            fmt::print("  Honors Session Limits: {:s}\n", *ob ? "Yes" : "No");
        }

        if (auto oi = t->value_if<int64_t>(TR_KEY_peer_limit))
        {
            fmt::print("  Peer limit: {:d}\n", *oi);
        }

        if (auto oi = t->value_if<int64_t>(TR_KEY_bandwidthPriority))
        {
            fmt::print("  Bandwidth Priority: {:s}\n", bandwidth_priority_names[(*oi + 1) & 0b11]);
        }

        fmt::print("\n");
    }
}

void print_file_list(tr_variant::Map const& map)
{
    auto* const args = map.find_if<tr_variant::Map>(TR_KEY_arguments);
    if (args == nullptr)
    {
        return;
    }

    auto* const torrents = args->find_if<tr_variant::Vector>(TR_KEY_torrents);
    if (torrents == nullptr)
    {
        return;
    }

    for (auto const& t_var : *torrents)
    {
        auto* const t = t_var.get_if<tr_variant::Map>();
        if (t == nullptr)
        {
            continue;
        }

        auto* const files = t->find_if<tr_variant::Vector>(TR_KEY_files);
        auto* const priorities = t->find_if<tr_variant::Vector>(TR_KEY_priorities);
        auto* const wanteds = t->find_if<tr_variant::Vector>(TR_KEY_wanted);
        auto o_name = t->value_if<std::string_view>(TR_KEY_name);

        if (!o_name || files == nullptr || priorities == nullptr || wanteds == nullptr)
        {
            continue;
        }

        auto const n = std::size(*files);
        fmt::print("{:s} ({:d} files):\n", *o_name, n);
        fmt::print("{:>3s}  {:>5s} {:>8s} {:>3s} {:>9s}  {:s}\n", "#", "Done", "Priority", "Get", "Size", "Name");

        for (size_t i = 0; i < n; ++i)
        {
            auto* const file = (*files)[i].get_if<tr_variant::Map>();
            if (file == nullptr)
            {
                continue;
            }

            auto const o_have = file->value_if<int64_t>(TR_KEY_bytesCompleted);
            auto const o_length = file->value_if<int64_t>(TR_KEY_length);
            auto const o_priority = priorities->at(i).value_if<int64_t>();
            auto const o_wanted = wanteds->at(i).value_if<bool>();
            auto const o_filename = file->value_if<std::string_view>(TR_KEY_name);

            if (!o_length || !o_filename || !o_have || !o_priority || !o_wanted)
            {
                continue;
            }

            static auto constexpr Pristr = [](int64_t p)
            {
                switch (p)
                {
                case TR_PRI_LOW:
                    return "Low"sv;
                case TR_PRI_HIGH:
                    return "High"sv;
                default:
                    return "Normal"sv;
                }
            };

            fmt::print(
                "{:3d}: {:>4s}% {:<8s} {:<3s} {:9s}  {:s}\n",
                i,
                strlpercent(100.0 * *o_have / *o_length),
                Pristr(*o_priority),
                *o_wanted ? "Yes" : "No",
                strlsize(*o_length),
                *o_filename);
        }
    }
}

void print_peers_impl(tr_variant::Vector const& peers)
{
    fmt::print("{:<40s}  {:<12s}  {:<5s} {:<6s}  {:<6s}  {:s}\n", "Address", "Flags", "Done", "Down", "Up", "Client");

    for (auto const& peer_var : peers)
    {
        auto* const peer = peer_var.get_if<tr_variant::Map>();
        if (peer == nullptr)
        {
            continue;
        }

        auto const o_address = peer->value_if<std::string_view>(TR_KEY_address);
        auto const o_client = peer->value_if<std::string_view>(TR_KEY_clientName);
        auto const o_flagstr = peer->value_if<std::string_view>(TR_KEY_flagStr);
        auto const o_progress = peer->value_if<double>(TR_KEY_progress);
        auto const o_rate_to_client = peer->value_if<int64_t>(TR_KEY_rateToClient);
        auto const o_rate_to_peer = peer->value_if<int64_t>(TR_KEY_rateToPeer);

        if (o_address && o_client && o_progress && o_flagstr && o_rate_to_client && o_rate_to_peer)
        {
            fmt::print(
                "{:<40s}  {:<12s}  {:<5s} {:6.1f}  {:6.1f}  {:s}\n",
                *o_address,
                *o_flagstr,
                strlpercent(*o_progress * 100.0),
                Speed{ *o_rate_to_client, Speed::Units::KByps }.count(Speed::Units::KByps),
                Speed{ *o_rate_to_peer, Speed::Units::KByps }.count(Speed::Units::KByps),
                *o_client);
        }
    }
}

void print_peers(tr_variant::Map const& map)
{
    auto* const args = map.find_if<tr_variant::Map>(TR_KEY_arguments);
    if (args == nullptr)
    {
        return;
    }

    auto* const torrents = args->find_if<tr_variant::Vector>(TR_KEY_torrents);
    if (torrents == nullptr)
    {
        return;
    }

    for (auto it = std::begin(*torrents), end = std::end(*torrents); it != end; ++it)
    {
        auto* const t = it->get_if<tr_variant::Map>();
        if (t == nullptr)
        {
            continue;
        }

        if (auto* peers = t->find_if<tr_variant::Vector>(TR_KEY_peers))
        {
            print_peers_impl(*peers);

            if (it < std::prev(end))
            {
                fmt::print("\n");
            }
        }
    }
}

void print_pieces_impl(std::string_view raw, size_t piece_count)
{
    auto const str = tr_base64_decode(raw);
    fmt::print("  ");

    size_t piece = 0;
    static size_t constexpr col_width = 0b111111; // 64 - 1
    for (auto const ch : str)
    {
        for (int bit = 0; piece < piece_count && bit < 8; ++bit, ++piece)
        {
            fmt::print("{:c}", (ch & (1 << (7 - bit))) != 0 ? '1' : '0');
        }

        fmt::print(" ");

        if ((piece & col_width) == 0) // piece % 64 == 0
        {
            fmt::print("\n  ");
        }
    }

    fmt::print("\n");
}

void print_pieces(tr_variant::Map const& map)
{
    auto* const args = map.find_if<tr_variant::Map>(TR_KEY_arguments);
    if (args == nullptr)
    {
        return;
    }

    auto* const torrents = args->find_if<tr_variant::Vector>(TR_KEY_torrents);
    if (torrents == nullptr)
    {
        return;
    }

    for (auto it = std::begin(*torrents), end = std::end(*torrents); it != end; ++it)
    {
        auto* const t = it->get_if<tr_variant::Map>();
        if (t == nullptr)
        {
            continue;
        }

        auto o_piece_count = t->value_if<int64_t>(TR_KEY_pieceCount);
        auto o_pieces = t->value_if<std::string_view>(TR_KEY_pieces);

        if (!o_piece_count || !o_pieces)
        {
            continue;
        }

        assert(*o_piece_count >= 0);
        print_pieces_impl(*o_pieces, static_cast<size_t>(*o_piece_count));

        if (it < std::prev(end))
        {
            fmt::print("\n");
        }
    }
}

void print_port_test(tr_variant::Map const& map)
{
    auto* const args = map.find_if<tr_variant::Map>(TR_KEY_arguments);
    if (args == nullptr)
    {
        return;
    }

    if (auto o_is_open = args->value_if<bool>(TR_KEY_port_is_open))
    {
        fmt::print("Port is open: {:s}\n", *o_is_open ? "Yes" : "No");
    }
}

void print_torrent_list(tr_variant::Map const& map)
{
    auto* const args = map.find_if<tr_variant::Map>(TR_KEY_arguments);
    if (args == nullptr)
    {
        return;
    }

    auto* const torrents = args->find_if<tr_variant::Vector>(TR_KEY_torrents);
    if (torrents == nullptr)
    {
        return;
    }

    fmt::print(
        "{:>6s}   {:>5s}  {:>9s}  {:<9s}  {:>6s}  {:>6s}  {:<5s}  {:<11s}  {:<s}\n",
        "ID",
        "Done",
        "Have",
        "ETA",
        "Up",
        "Down",
        "Ratio",
        "Status",
        "Name");

    auto tptrs = std::vector<tr_variant::Map const*>{};
    tptrs.reserve(std::size(*torrents));
    for (auto const& t_var : *torrents)
    {
        if (auto* t = t_var.get_if<tr_variant::Map>(); t != nullptr && t->value_if<int64_t>(TR_KEY_id))
        {
            tptrs.push_back(t);
        }
    }

    std::sort(
        tptrs.begin(),
        tptrs.end(),
        [](tr_variant::Map const* f, tr_variant::Map const* s)
        {
            static auto constexpr Min = std::numeric_limits<int64_t>::min();
            auto const f_time = f->value_if<int64_t>(TR_KEY_addedDate).value_or(Min);
            auto const s_time = s->value_if<int64_t>(TR_KEY_addedDate).value_or(Min);
            return f_time < s_time;
        });

    int64_t total_size = 0;
    int64_t total_up = 0;
    int64_t total_down = 0;
    for (auto const& t : tptrs)
    {
        auto o_tor_id = t->value_if<int64_t>(TR_KEY_id);
        auto o_eta = t->value_if<int64_t>(TR_KEY_eta);
        auto o_status = t->value_if<int64_t>(TR_KEY_status);
        auto o_up = t->value_if<int64_t>(TR_KEY_rateUpload);
        auto o_down = t->value_if<int64_t>(TR_KEY_rateDownload);
        auto o_size_when_done = t->value_if<int64_t>(TR_KEY_sizeWhenDone);
        auto o_left_until_done = t->value_if<int64_t>(TR_KEY_leftUntilDone);
        auto o_ratio = t->value_if<double>(TR_KEY_uploadRatio);
        auto o_name = t->value_if<std::string_view>(TR_KEY_name);

        if (!o_eta || !o_tor_id || !o_left_until_done || !o_name || !o_down || !o_up || !o_size_when_done || !o_status ||
            !o_ratio)
        {
            continue;
        }

        auto const eta = *o_eta;
        auto const up = *o_up;
        auto const down = *o_down;
        auto const size_when_done = *o_size_when_done;
        auto const left_until_done = *o_left_until_done;

        auto const eta_str = size_when_done != 0 || eta != -1 ? eta_to_string(eta) : "Done";
        auto const error_mark = t->value_if<int64_t>(TR_KEY_error).value_or(0) != 0 ? '*' : ' ';
        auto const done_str = size_when_done != 0 ?
            strlpercent(100.0 * (size_when_done - left_until_done) / size_when_done) + '%' :
            std::string{ "n/a" };

        fmt::print(
            "{:>6d}{:c}  {:>5s}  {:>9s}  {:<9s}  {:6.1f}  {:6.1f}  {:>5s}  {:<11s}  {:<s}\n",
            *o_tor_id,
            error_mark,
            done_str,
            strlsize(size_when_done - left_until_done),
            eta_str,
            Speed{ up, Speed::Units::Byps }.count(Speed::Units::KByps),
            Speed{ down, Speed::Units::Byps }.count(Speed::Units::KByps),
            strlratio2(*o_ratio),
            get_status_string(*t),
            *o_name);

        total_up += up;
        total_down += down;
        total_size += size_when_done - left_until_done;
    }

    fmt::print(
        "Sum:            {:>9s}             {:6.1f}  {:6.1f}\n",
        strlsize(total_size).c_str(),
        Speed{ total_up, Speed::Units::Byps }.count(Speed::Units::KByps),
        Speed{ total_down, Speed::Units::Byps }.count(Speed::Units::KByps));
}

void print_trackers_impl(tr_variant::Vector const& tracker_stats)
{
    for (auto const& t_var : tracker_stats)
    {
        auto* const t = t_var.get_if<tr_variant::Map>();
        if (t == nullptr)
        {
            continue;
        }

        auto const o_announce_state = t->value_if<int64_t>(TR_KEY_announceState);
        auto const o_download_count = t->value_if<int64_t>(TR_KEY_downloadCount);
        auto const o_has_announced = t->value_if<bool>(TR_KEY_hasAnnounced);
        auto const o_has_scraped = t->value_if<bool>(TR_KEY_hasScraped);
        auto const o_host = t->value_if<std::string_view>(TR_KEY_host);
        auto const o_is_backup = t->value_if<bool>(TR_KEY_isBackup);
        auto const o_last_announce_peer_count = t->value_if<int64_t>(TR_KEY_lastAnnouncePeerCount);
        auto const o_last_announce_result = t->value_if<std::string_view>(TR_KEY_lastAnnounceResult);
        auto const o_last_announce_start_time = t->value_if<int64_t>(TR_KEY_lastAnnounceStartTime);
        auto const o_last_announce_time = t->value_if<int64_t>(TR_KEY_lastAnnounceTime);
        auto const o_last_scrape_result = t->value_if<std::string_view>(TR_KEY_lastScrapeResult);
        auto const o_last_scrape_start_time = t->value_if<int64_t>(TR_KEY_lastScrapeStartTime);
        auto const o_last_scrape_succeeded = t->value_if<bool>(TR_KEY_lastScrapeSucceeded);
        auto const o_last_scrape_time = t->value_if<int64_t>(TR_KEY_lastScrapeTime);
        auto const o_last_scrape_timed_out = t->value_if<bool>(TR_KEY_lastScrapeTimedOut);
        auto const o_leecher_count = t->value_if<int64_t>(TR_KEY_leecherCount);
        auto const o_next_announce_time = t->value_if<int64_t>(TR_KEY_nextAnnounceTime);
        auto const o_next_scrape_time = t->value_if<int64_t>(TR_KEY_nextScrapeTime);
        auto const o_scrape_state = t->value_if<int64_t>(TR_KEY_scrapeState);
        auto const o_seeder_count = t->value_if<int64_t>(TR_KEY_seederCount);
        auto const o_tier = t->value_if<int64_t>(TR_KEY_tier);
        auto const o_tracker_id = t->value_if<int64_t>(TR_KEY_id);
        auto const o_last_announce_succeeded = t->value_if<bool>(TR_KEY_lastAnnounceSucceeded);
        auto const o_last_announce_timed_out = t->value_if<bool>(TR_KEY_lastAnnounceTimedOut);

        if (!o_download_count || !o_has_announced || !o_has_scraped || !o_host || !o_tracker_id || !o_is_backup ||
            !o_announce_state || !o_scrape_state || !o_last_announce_peer_count || !o_last_announce_result ||
            !o_last_announce_start_time || !o_last_announce_succeeded || !o_last_announce_time || !o_last_announce_timed_out ||
            !o_last_scrape_result || !o_last_scrape_start_time || !o_last_scrape_succeeded || !o_last_scrape_time ||
            !o_last_scrape_timed_out || !o_leecher_count || !o_next_announce_time || !o_next_scrape_time || !o_seeder_count ||
            !o_tier)
        {
            continue;
        }

        time_t const now = time(nullptr);

        fmt::print("\n");
        fmt::print("  Tracker {:d}: {:s}\n", *o_tracker_id, *o_host);

        if (*o_is_backup)
        {
            fmt::print("  Backup on tier {:d}\n", *o_tier);
            continue;
        }
        fmt::print("  Active in tier {:d}\n", *o_tier);

        if (*o_has_announced && *o_announce_state != TR_TRACKER_INACTIVE)
        {
            auto const timestr = tr_strltime(now - *o_last_announce_time);

            if (*o_last_announce_succeeded)
            {
                fmt::print("  Got a list of {:d} peers {:s} ago\n", *o_last_announce_peer_count, timestr);
            }
            else if (*o_last_announce_timed_out)
            {
                fmt::print("  Peer list request timed out; will retry\n");
            }
            else
            {
                fmt::print("  Got an error '{:s}' {:s} ago\n", *o_last_announce_result, timestr);
            }
        }

        switch (*o_announce_state)
        {
        case TR_TRACKER_INACTIVE:
            fmt::print("  No updates scheduled\n");
            break;

        case TR_TRACKER_WAITING:
            fmt::print("  Asking for more peers in {:s}\n", tr_strltime(*o_next_announce_time - now));
            break;

        case TR_TRACKER_QUEUED:
            fmt::print("  Queued to ask for more peers\n");
            break;

        case TR_TRACKER_ACTIVE:
            fmt::print("  Asking for more peers now... {:s}\n", tr_strltime(now - *o_last_announce_start_time));
            break;

        default:
            break;
        }

        if (*o_has_scraped)
        {
            auto const timestr = tr_strltime(now - *o_last_scrape_time);

            if (*o_last_scrape_succeeded)
            {
                fmt::print(
                    "  Tracker had {:d} seeders and {:d} leechers {:s} ago\n",
                    *o_seeder_count,
                    *o_leecher_count,
                    timestr);
            }
            else if (*o_last_scrape_timed_out)
            {
                fmt::print("  Tracker scrape timed out; will retry\n");
            }
            else
            {
                fmt::print("  Got a scrape error '{:s}' {:s} ago\n", *o_last_scrape_result, timestr);
            }
        }

        switch (*o_scrape_state)
        {
        case TR_TRACKER_WAITING:
            fmt::print("  Asking for peer counts in {:s}\n", tr_strltime(*o_next_scrape_time - now));
            break;

        case TR_TRACKER_QUEUED:
            fmt::print("  Queued to ask for peer counts\n");
            break;

        case TR_TRACKER_ACTIVE:
            fmt::print("  Asking for peer counts now... {:s}\n", tr_strltime(now - *o_last_scrape_start_time));
            break;

        default: // TR_TRACKER_INACTIVE
            break;
        }
    }
}

void print_trackers(tr_variant::Map const& map)
{
    auto* const args = map.find_if<tr_variant::Map>(TR_KEY_arguments);
    if (args == nullptr)
    {
        return;
    }

    auto* const torrents = args->find_if<tr_variant::Vector>(TR_KEY_torrents);
    if (torrents == nullptr)
    {
        return;
    }

    for (auto it = std::begin(*torrents), end = std::end(*torrents); it != end; ++it)
    {
        auto* const t = it->get_if<tr_variant::Map>();
        if (t == nullptr)
        {
            continue;
        }

        auto* const tracker_stats = t->find_if<tr_variant::Vector>(TR_KEY_trackerStats);
        if (tracker_stats == nullptr)
        {
            continue;
        }

        print_trackers_impl(*tracker_stats);

        if (it < std::prev(end))
        {
            fmt::print("\n");
        }
    }
}

void print_session(tr_variant::Map const& map)
{
    auto* const args = map.find_if<tr_variant::Map>(TR_KEY_arguments);
    if (args == nullptr)
    {
        return;
    }

    fmt::print("VERSION\n");

    if (auto osv = args->value_if<std::string_view>(TR_KEY_version))
    {
        fmt::print("  Daemon version: {:s}\n", *osv);
    }

    if (auto oi = args->value_if<int64_t>(TR_KEY_rpc_version))
    {
        fmt::print("  RPC version: {:d}\n", *oi);
    }

    if (auto oi = args->value_if<int64_t>(TR_KEY_rpc_version_minimum))
    {
        fmt::print("  RPC minimum version: {:d}\n", *oi);
    }

    fmt::print("\n");

    fmt::print("CONFIG\n");

    if (auto osv = args->value_if<std::string_view>(TR_KEY_config_dir))
    {
        fmt::print("  Configuration directory: {:s}\n", *osv);
    }

    if (auto osv = args->value_if<std::string_view>(TR_KEY_download_dir))
    {
        fmt::print("  Download directory: {:s}\n", *osv);
    }

    if (auto oi = args->value_if<int64_t>(TR_KEY_peer_port))
    {
        fmt::print("  Listenport: {:d}\n", *oi);
    }

    if (auto ob = args->value_if<bool>(TR_KEY_port_forwarding_enabled))
    {
        fmt::print("  Portforwarding enabled: {:s}\n", *ob ? "Yes" : "No");
    }

    if (auto ob = args->value_if<bool>(TR_KEY_utp_enabled))
    {
        fmt::print("  µTP enabled: {:s}\n", *ob ? "Yes" : "No");
    }

    if (auto ob = args->value_if<bool>(TR_KEY_dht_enabled))
    {
        fmt::print("  Distributed hash table enabled: {:s}\n", *ob ? "Yes" : "No");
    }

    if (auto ob = args->value_if<bool>(TR_KEY_lpd_enabled))
    {
        fmt::print("  Local peer discovery enabled: {:s}\n", *ob ? "Yes" : "No");
    }

    if (auto ob = args->value_if<bool>(TR_KEY_pex_enabled))
    {
        fmt::print("  Peer exchange allowed: {:s}\n", *ob ? "Yes" : "No");
    }

    if (auto osv = args->value_if<std::string_view>(TR_KEY_encryption))
    {
        fmt::print("  Encryption: {:s}\n", *osv);
    }

    if (auto oi = args->value_if<int64_t>(TR_KEY_cache_size_mb))
    {
        fmt::print("  Maximum memory cache size: {:s}\n", Memory{ *oi, Memory::Units::MBytes }.to_string());
    }

    fmt::print("\n");

    auto const o_alt_enabled = args->value_if<bool>(TR_KEY_alt_speed_enabled);
    auto const o_alt_time_enabled = args->value_if<bool>(TR_KEY_alt_speed_time_enabled);
    auto const o_up_enabled = args->value_if<bool>(TR_KEY_speed_limit_up_enabled);
    auto const o_down_enabled = args->value_if<bool>(TR_KEY_speed_limit_down_enabled);
    auto const o_speed_ratio_limited = args->value_if<bool>(TR_KEY_seedRatioLimited);
    auto const o_alt_down = args->value_if<int64_t>(TR_KEY_alt_speed_down);
    auto const o_alt_up = args->value_if<int64_t>(TR_KEY_alt_speed_up);
    auto const o_alt_begin = args->value_if<int64_t>(TR_KEY_alt_speed_time_begin);
    auto const o_alt_end = args->value_if<int64_t>(TR_KEY_alt_speed_time_end);
    auto const o_alt_day = args->value_if<int64_t>(TR_KEY_alt_speed_time_day);
    auto const o_up_limit = args->value_if<int64_t>(TR_KEY_speed_limit_up);
    auto const o_down_limit = args->value_if<int64_t>(TR_KEY_speed_limit_down);
    auto const o_peer_limit = args->value_if<int64_t>(TR_KEY_peer_limit_global);
    auto const o_seed_ratio_limit = args->value_if<double>(TR_KEY_seedRatioLimit);

    if (o_alt_down && o_alt_enabled && o_alt_begin && o_alt_time_enabled && o_alt_end && o_alt_day && o_alt_up &&
        o_peer_limit && o_down_limit && o_down_enabled && o_up_limit && o_up_enabled && o_seed_ratio_limit &&
        o_speed_ratio_limited)
    {
        fmt::print("LIMITS\n");
        fmt::print("  Peer limit: {:d}\n", *o_peer_limit);

        fmt::print(
            "  Default seed ratio limit: {:s}\n",
            *o_speed_ratio_limited ? strlratio2(*o_seed_ratio_limit) : "Unlimited");

        std::string effective_up_limit;

        if (*o_alt_enabled)
        {
            effective_up_limit = Speed{ *o_alt_up, Speed::Units::KByps }.to_string();
        }
        else if (*o_up_enabled)
        {
            effective_up_limit = Speed{ *o_up_limit, Speed::Units::KByps }.to_string();
        }
        else
        {
            effective_up_limit = "Unlimited"s;
        }

        fmt::print(
            "  Upload speed limit: {:s} ({:s} limit: {:s}; {:s} turtle limit: {:s})\n",
            effective_up_limit,
            *o_up_enabled ? "Enabled" : "Disabled",
            Speed{ *o_up_limit, Speed::Units::KByps }.to_string(),
            *o_alt_enabled ? "Enabled" : "Disabled",
            Speed{ *o_alt_up, Speed::Units::KByps }.to_string());

        std::string effective_down_limit;

        if (*o_alt_enabled)
        {
            effective_down_limit = Speed{ *o_alt_down, Speed::Units::KByps }.to_string();
        }
        else if (*o_down_enabled)
        {
            effective_down_limit = Speed{ *o_down_limit, Speed::Units::KByps }.to_string();
        }
        else
        {
            effective_down_limit = "Unlimited"s;
        }

        fmt::print(
            "  Download speed limit: {:s} ({:s} limit: {:s}; {:s} turtle limit: {:s})\n",
            effective_down_limit,
            *o_down_enabled ? "Enabled" : "Disabled",
            Speed{ *o_down_limit, Speed::Units::KByps }.to_string(),
            *o_alt_enabled ? "Enabled" : "Disabled",
            Speed{ *o_alt_down, Speed::Units::KByps }.to_string());

        if (*o_alt_time_enabled)
        {
<<<<<<< HEAD
            fmt::print(
                "  Turtle schedule: {:02d}:{:02d} - {:02d}:{:02d}  ",
                *o_alt_begin / 60,
                *o_alt_begin % 60,
                *o_alt_end / 60,
                *o_alt_end % 60);
=======
            bool altEnabled;
            bool altTimeEnabled;
            bool upEnabled;
            bool downEnabled;
            bool seedRatioLimited;
            bool seedIdleLimited;
            int64_t altDown;
            int64_t altUp;
            int64_t altBegin;
            int64_t altEnd;
            int64_t altDay;
            int64_t upLimit;
            int64_t downLimit;
            int64_t peerLimit;
            int64_t seedIdleLimit;
            double seedRatioLimit;

            if (tr_variantDictFindInt(args, TR_KEY_alt_speed_down, &altDown) &&
                tr_variantDictFindBool(args, TR_KEY_alt_speed_enabled, &altEnabled) &&
                tr_variantDictFindInt(args, TR_KEY_alt_speed_time_begin, &altBegin) &&
                tr_variantDictFindBool(args, TR_KEY_alt_speed_time_enabled, &altTimeEnabled) &&
                tr_variantDictFindInt(args, TR_KEY_alt_speed_time_end, &altEnd) &&
                tr_variantDictFindInt(args, TR_KEY_alt_speed_time_day, &altDay) &&
                tr_variantDictFindInt(args, TR_KEY_alt_speed_up, &altUp) &&
                tr_variantDictFindInt(args, TR_KEY_peer_limit_global, &peerLimit) &&
                tr_variantDictFindInt(args, TR_KEY_speed_limit_down, &downLimit) &&
                tr_variantDictFindBool(args, TR_KEY_speed_limit_down_enabled, &downEnabled) &&
                tr_variantDictFindInt(args, TR_KEY_speed_limit_up, &upLimit) &&
                tr_variantDictFindBool(args, TR_KEY_speed_limit_up_enabled, &upEnabled) &&
                tr_variantDictFindReal(args, TR_KEY_seedRatioLimit, &seedRatioLimit) &&
                tr_variantDictFindBool(args, TR_KEY_seedRatioLimited, &seedRatioLimited) &&
                tr_variantDictFindInt(args, TR_KEY_idle_seeding_limit, &seedIdleLimit) &&
                tr_variantDictFindBool(args, TR_KEY_idle_seeding_limit_enabled, &seedIdleLimited))
            {
                fmt::print("LIMITS\n");
                fmt::print("  Peer limit: {:d}\n", peerLimit);

                fmt::print("  Default seed ratio limit: {:s}\n", seedRatioLimited ? strlratio2(seedRatioLimit) : "Unlimited");

                fmt::print(
                    "  Default idle seeding time limit: {:s}\n",
                    seedIdleLimited ? (std::to_string(seedIdleLimit) + " minutes").c_str() : "Unlimited");

                std::string effective_up_limit;
>>>>>>> d467fa1f

            if ((*o_alt_day & TR_SCHED_SUN) != 0)
            {
                fmt::print("Sun ");
            }

            if ((*o_alt_day & TR_SCHED_MON) != 0)
            {
                fmt::print("Mon ");
            }

            if ((*o_alt_day & TR_SCHED_TUES) != 0)
            {
                fmt::print("Tue ");
            }

            if ((*o_alt_day & TR_SCHED_WED) != 0)
            {
                fmt::print("Wed ");
            }

            if ((*o_alt_day & TR_SCHED_THURS) != 0)
            {
                fmt::print("Thu ");
            }

            if ((*o_alt_day & TR_SCHED_FRI) != 0)
            {
                fmt::print("Fri ");
            }

            if ((*o_alt_day & TR_SCHED_SAT) != 0)
            {
                fmt::print("Sat ");
            }

            fmt::print("\n");
        }
    }

    fmt::print("\n");

    fmt::print("MISC\n");

    if (auto ob = args->value_if<bool>(TR_KEY_start_added_torrents))
    {
        fmt::print("  Autostart added torrents: {:s}\n", *ob ? "Yes" : "No");
    }

    if (auto ob = args->value_if<bool>(TR_KEY_trash_original_torrent_files))
    {
        fmt::print("  Delete automatically added torrents: {:s}\n", *ob ? "Yes" : "No");
    }
}

void print_session_stats(tr_variant::Map const& map)
{
    auto* args = map.find_if<tr_variant::Map>(TR_KEY_arguments);
    if (args == nullptr)
    {
        return;
    }

    if (auto* d = args->find_if<tr_variant::Map>(TR_KEY_current_stats))
    {
        auto const o_up = d->value_if<int64_t>(TR_KEY_uploadedBytes);
        auto const o_down = d->value_if<int64_t>(TR_KEY_downloadedBytes);
        auto const o_secs = d->value_if<int64_t>(TR_KEY_secondsActive);

        if (o_up && o_down && o_secs)
        {
            fmt::print("\nCURRENT SESSION\n");
            fmt::print("  Uploaded:   {:s}\n", strlsize(*o_up));
            fmt::print("  Downloaded: {:s}\n", strlsize(*o_down));
            fmt::print("  Ratio:      {:s}\n", strlratio(*o_up, *o_down));
            fmt::print("  Duration:   {:s}\n", tr_strltime(*o_secs));
        }
    }

    if (auto* d = args->find_if<tr_variant::Map>(TR_KEY_cumulative_stats))
    {
        auto const o_up = d->value_if<int64_t>(TR_KEY_uploadedBytes);
        auto const o_down = d->value_if<int64_t>(TR_KEY_downloadedBytes);
        auto const o_secs = d->value_if<int64_t>(TR_KEY_secondsActive);
        auto const o_sessions = d->value_if<int64_t>(TR_KEY_sessionCount);

        if (o_up && o_down && o_secs && o_sessions)
        {
            fmt::print("\nTOTAL\n");
            fmt::print("  Started {:d} times\n", *o_sessions);
            fmt::print("  Uploaded:   {:s}\n", strlsize(*o_up));
            fmt::print("  Downloaded: {:s}\n", strlsize(*o_down));
            fmt::print("  Ratio:      {:s}\n", strlratio(*o_up, *o_down));
            fmt::print("  Duration:   {:s}\n", tr_strltime(*o_secs));
        }
    }
}

void print_groups(tr_variant::Map const& map)
{
    auto* const args = map.find_if<tr_variant::Map>(TR_KEY_arguments);
    if (args == nullptr)
    {
        return;
    }

    auto* const groups = args->find_if<tr_variant::Vector>(TR_KEY_group);
    if (groups == nullptr)
    {
        return;
    }

    for (auto const& group_var : *groups)
    {
        auto* const group = group_var.get_if<tr_variant::Map>();
        if (group == nullptr)
        {
            continue;
        }

        auto const o_name = group->value_if<std::string_view>(TR_KEY_name);
        auto const o_up_enabled = group->value_if<bool>(TR_KEY_uploadLimited);
        auto const o_down_enabled = group->value_if<bool>(TR_KEY_downloadLimited);
        auto const o_up_limit = group->value_if<int64_t>(TR_KEY_uploadLimit);
        auto const o_down_limit = group->value_if<int64_t>(TR_KEY_downloadLimit);
        auto const o_honors = group->value_if<bool>(TR_KEY_honorsSessionLimits);
        if (o_name && o_down_limit && o_down_enabled && o_up_limit && o_up_enabled && o_honors)
        {
            fmt::print("{:s}: ", *o_name);
            fmt::print(
                "Upload speed limit: {:s}, Download speed limit: {:s}, {:s} session bandwidth limits\n",
                *o_up_enabled ? Speed{ *o_up_limit, Speed::Units::KByps }.to_string() : "unlimited"s,
                *o_down_enabled ? Speed{ *o_down_limit, Speed::Units::KByps }.to_string() : "unlimited"s,
                *o_honors ? "honors" : "does not honor");
        }
    }
}

void filter_ids(tr_variant::Map const& map, RemoteConfig& config)
{
    auto* const args = map.find_if<tr_variant::Map>(TR_KEY_arguments);
    if (args == nullptr)
    {
        return;
    }

    auto* const torrents = args->find_if<tr_variant::Vector>(TR_KEY_torrents);
    if (torrents == nullptr)
    {
        return;
    }

    std::set<int64_t> ids;

    size_t pos = 0;
    bool negate = false;
    std::string_view arg;

    if (config.filter[pos] == '~')
    {
        ++pos;
        negate = true;
    }
    if (std::size(config.filter) > pos + 1 && config.filter[pos + 1] == ':')
    {
        arg = &config.filter[pos + 2];
    }

    for (auto const& t_var : *torrents)
    {
        auto* const t = t_var.get_if<tr_variant::Map>();
        auto const tor_id = t->value_if<int64_t>(TR_KEY_id).value_or(-1);
        if (t == nullptr || tor_id < 0)
        {
            continue;
        }
        bool include = negate;
        auto const status = get_status_string(*t);
        switch (config.filter[pos])
        {
        case 'i': // Status = Idle
            if (status == "Idle")
            {
                include = !include;
            }
            break;
        case 'd': // Downloading (Status is Downloading or Up&Down)
            if (status.find("Down") != std::string::npos)
            {
                include = !include;
            }
            break;
        case 'u': // Uploading (Status is Uploading, Up&Down or Seeding
            if (status.find("Up") != std::string::npos || status == "Seeding")
            {
                include = !include;
            }
            break;
        case 'l': // label
            if (auto* l = t->find_if<tr_variant::Vector>(TR_KEY_labels))
            {
                for (auto const& label_var : *l)
                {
                    if (auto o_sv = label_var.value_if<std::string_view>(); o_sv && arg == *o_sv)
                    {
                        include = !include;
                        break;
                    }
                }
            }
            break;
        case 'n': // Torrent name substring
            if (auto o_name = t->value_if<std::string_view>(TR_KEY_name); !o_name)
            {
                continue;
            }
            else if (o_name->find(arg) != std::string::npos)
            {
                include = !include;
            }
            break;
        case 'r': // Minimal ratio
            if (auto o_ratio = t->value_if<double>(TR_KEY_uploadRatio); !o_ratio)
            {
                continue;
            }
            else if (*o_ratio >= std::stof(std::string{ arg }))
            {
                include = !include;
            }
            break;
        case 'w': // Not all torrent wanted
            if (auto total_size = t->value_if<int64_t>(TR_KEY_totalSize).value_or(-1); total_size < 0)
            {
                continue;
            }
            else if (auto size_when_done = t->value_if<int64_t>(TR_KEY_sizeWhenDone).value_or(-1); size_when_done < 0)
            {
                continue;
            }
            else if (total_size > size_when_done)
            {
                include = !include;
            }
            break;
        default:
            break;
        }
        if (include)
        {
            ids.insert(tor_id);
        }
    }

    auto& res = config.torrent_ids;
    res.clear();
    for (auto const& i : ids)
    {
        res += std::to_string(i) + ",";
    }
    if (res.empty())
    {
        res = ","; // no selected torrents
    }
}

int process_response(char const* rpcurl, std::string_view response, RemoteConfig& config)
{
    auto status = int{ EXIT_SUCCESS };

    if (config.debug)
    {
        fmt::print(stderr, "got response (len {:d}):\n--------\n{:s}\n--------\n", std::size(response), response);
    }

    if (config.json)
    {
        fmt::print("{:s}\n", response);
        return status;
    }

    if (auto otop = tr_variant_serde::json().inplace().parse(response); !otop)
    {
        tr_logAddWarn(fmt::format("Unable to parse response '{}'", response));
        status |= EXIT_FAILURE;
    }
    else if (auto* map_ptr = otop->get_if<tr_variant::Map>(); map_ptr == nullptr)
    {
        tr_logAddWarn("Response was not a JSON object");
        status |= EXIT_FAILURE;
    }
    else if (auto osv = map_ptr->value_if<std::string_view>(TR_KEY_result))
    {
        auto const& map = *map_ptr;
        auto const& sv = *osv;
        if (sv != "success"sv)
        {
            fmt::print("Error: {:s}\n", sv);
            status |= EXIT_FAILURE;
        }
        else
        {
            auto const tag = map.value_if<int64_t>(TR_KEY_tag).value_or(-1);
            switch (tag)
            {
            case TAG_SESSION:
                print_session(map);
                break;

            case TAG_STATS:
                print_session_stats(map);
                break;

            case TAG_DETAILS:
                print_details(map);
                break;

            case TAG_FILES:
                print_file_list(map);
                break;

            case TAG_LIST:
                print_torrent_list(map);
                break;

            case TAG_PEERS:
                print_peers(map);
                break;

            case TAG_PIECES:
                print_pieces(map);
                break;

            case TAG_PORTTEST:
                print_port_test(map);
                break;

            case TAG_TRACKERS:
                print_trackers(map);
                break;

            case TAG_GROUPS:
                print_groups(map);
                break;

            case TAG_FILTER:
                filter_ids(map, config);
                break;

            case TAG_TORRENT_ADD:
                if (auto* b = map.find_if<tr_variant::Map>(TR_KEY_arguments))
                {
                    b = b->find_if<tr_variant::Map>(TR_KEY_torrent_added);
                    if (b != nullptr)
                    {
                        if (auto oi = b->value_if<int64_t>(TR_KEY_id))
                        {
                            config.torrent_ids = std::to_string(*oi);
                        }
                    }
                }
                [[fallthrough]];

            default:
                if (auto o_sv = map.find_if<std::string_view>(TR_KEY_result))
                {
                    fmt::print("{:s} responded: {:s}\n", rpcurl, *o_sv);

                    if (*o_sv != "success"sv)
                    {
                        status |= EXIT_FAILURE;
                    }
                }
                else
                {
                    status |= EXIT_FAILURE;
                }
                break;
            }
        }
    }
    else
    {
        status |= EXIT_FAILURE;
    }

    return status;
}

CURL* tr_curl_easy_init(struct evbuffer* writebuf, RemoteConfig& config)
{
    CURL* curl = curl_easy_init();
    (void)curl_easy_setopt(curl, CURLOPT_USERAGENT, fmt::format("{:s}/{:s}", MyName, LONG_VERSION_STRING).c_str());
    (void)curl_easy_setopt(curl, CURLOPT_WRITEFUNCTION, write_func);
    (void)curl_easy_setopt(curl, CURLOPT_WRITEDATA, writebuf);
    (void)curl_easy_setopt(curl, CURLOPT_HEADERDATA, &config);
    (void)curl_easy_setopt(curl, CURLOPT_HEADERFUNCTION, parse_response_header);
    (void)curl_easy_setopt(curl, CURLOPT_POST, 1);
    (void)curl_easy_setopt(curl, CURLOPT_NETRC, CURL_NETRC_OPTIONAL);
    (void)curl_easy_setopt(curl, CURLOPT_HTTPAUTH, CURLAUTH_ANY);
    (void)curl_easy_setopt(curl, CURLOPT_VERBOSE, config.debug);
    (void)curl_easy_setopt(
        curl,
        CURLOPT_ENCODING,
        ""); /* "" tells curl to fill in the blanks with what it was compiled to support */

    if (auto const& str = config.unix_socket_path; !std::empty(str))
    {
        (void)curl_easy_setopt(curl, CURLOPT_UNIX_SOCKET_PATH, str.c_str());
    }

    if (auto const& str = config.netrc; !std::empty(str))
    {
        (void)curl_easy_setopt(curl, CURLOPT_NETRC_FILE, str.c_str());
    }

    if (auto const& str = config.auth; !std::empty(str))
    {
        (void)curl_easy_setopt(curl, CURLOPT_USERPWD, str.c_str());
    }

    if (config.use_ssl)
    {
        // do not verify subject/hostname
        (void)curl_easy_setopt(curl, CURLOPT_SSL_VERIFYHOST, 0);

        // since most certs will be self-signed, do not verify against CA
        (void)curl_easy_setopt(curl, CURLOPT_SSL_VERIFYPEER, 0);
    }

    if (auto const& str = config.session_id; !std::empty(str))
    {
        auto const h = fmt::format("{:s}: {:s}", TR_RPC_SESSION_ID_HEADER, str);
        auto* const custom_headers = curl_slist_append(nullptr, h.c_str());

        (void)curl_easy_setopt(curl, CURLOPT_HTTPHEADER, custom_headers);
        (void)curl_easy_setopt(curl, CURLOPT_PRIVATE, custom_headers);
    }

    return curl;
}

void tr_curl_easy_cleanup(CURL* curl)
{
    struct curl_slist* custom_headers = nullptr;
    curl_easy_getinfo(curl, CURLINFO_PRIVATE, &custom_headers);

    curl_easy_cleanup(curl);

    if (custom_headers != nullptr)
    {
        curl_slist_free_all(custom_headers);
    }
}

int flush(char const* rpcurl, tr_variant* benc, RemoteConfig& config)
{
    auto const json = tr_variant_serde::json().compact().to_string(*benc);
    auto const scheme = config.use_ssl ? "https"sv : "http"sv;
    auto const rpcurl_http = fmt::format("{:s}://{:s}", scheme, rpcurl);

    auto* const buf = evbuffer_new();
    auto* curl = tr_curl_easy_init(buf, config);
    (void)curl_easy_setopt(curl, CURLOPT_URL, rpcurl_http.c_str());
    (void)curl_easy_setopt(curl, CURLOPT_POSTFIELDS, json.c_str());
    (void)curl_easy_setopt(curl, CURLOPT_TIMEOUT, get_timeout_secs(json));

    if (config.debug)
    {
        fmt::print(stderr, "posting:\n--------\n{:s}\n--------\n", json);
    }

    auto status = EXIT_SUCCESS;
    if (auto const res = curl_easy_perform(curl); res != CURLE_OK)
    {
        tr_logAddWarn(fmt::format(" ({}) {}", rpcurl_http, curl_easy_strerror(res)));
        status |= EXIT_FAILURE;
    }
    else
    {
        long response;
        curl_easy_getinfo(curl, CURLINFO_RESPONSE_CODE, &response);

        switch (response)
        {
        case 200:
            status |= process_response(
                rpcurl,
                std::string_view{ reinterpret_cast<char const*>(evbuffer_pullup(buf, -1)), evbuffer_get_length(buf) },
                config);
            break;

        case 409:
            /* Session id failed. Our curl header func has already
             * pulled the new session id from this response's headers,
             * build a new CURL* and try again */
            tr_curl_easy_cleanup(curl);
            curl = nullptr;
            status |= flush(rpcurl, benc, config);
            break;

        default:
            fmt::print(
                stderr,
                "Unexpected response: {:s}\n",
                std::string_view{ reinterpret_cast<char const*>(evbuffer_pullup(buf, -1)), evbuffer_get_length(buf) });
            status |= EXIT_FAILURE;
            break;
        }
    }

    /* cleanup */
    evbuffer_free(buf);

    if (curl != nullptr)
    {
        tr_curl_easy_cleanup(curl);
    }

    benc->clear();

    return status;
}

tr_variant::Map& ensure_sset(tr_variant& sset)
{
    auto* map = sset.get_if<tr_variant::Map>();
    if (map == nullptr)
    {
        sset = tr_variant::Map{ 3 };
        map = sset.get_if<tr_variant::Map>();
    }

    map->insert_or_assign(TR_KEY_method, tr_variant::unmanaged_string("session-set"sv));

    auto* args = map->find_if<tr_variant::Map>(TR_KEY_arguments);
    if (args == nullptr)
    {
        args = map->insert_or_assign(TR_KEY_arguments, tr_variant::Map{}).first.get_if<tr_variant::Map>();
    }
    return *args;
}

tr_variant::Map& ensure_tset(tr_variant& tset)
{
    auto* map = tset.get_if<tr_variant::Map>();
    if (map == nullptr)
    {
        tset = tr_variant::Map{ 3 };
        map = tset.get_if<tr_variant::Map>();
    }

    map->insert_or_assign(TR_KEY_method, tr_variant::unmanaged_string("torrent-set"sv));

    auto* args = map->find_if<tr_variant::Map>(TR_KEY_arguments);
    if (args == nullptr)
    {
        args = map->insert_or_assign(TR_KEY_arguments, tr_variant::Map{ 1 }).first.get_if<tr_variant::Map>();
    }
    return *args;
}

tr_variant::Map& ensure_tadd(tr_variant& tadd)
{
    auto* map = tadd.get_if<tr_variant::Map>();
    if (map == nullptr)
    {
        tadd = tr_variant::Map{ 3 };
        map = tadd.get_if<tr_variant::Map>();
    }

    map->insert_or_assign(TR_KEY_method, tr_variant::unmanaged_string("torrent-add"sv));
    map->insert_or_assign(TR_KEY_tag, TAG_TORRENT_ADD);

    auto* args = map->find_if<tr_variant::Map>(TR_KEY_arguments);
    if (args == nullptr)
    {
        args = map->insert_or_assign(TR_KEY_arguments, tr_variant::Map{}).first.get_if<tr_variant::Map>();
    }
    return *args;
}

int process_args(char const* rpcurl, int argc, char const* const* argv, RemoteConfig& config)
{
    auto status = int{ EXIT_SUCCESS };
    char const* optarg;
    auto sset = tr_variant{};
    auto tset = tr_variant{};
    auto tadd = tr_variant{};
    auto rename_from = std::string{};

    for (;;)
    {
        int const c = tr_getopt(Usage, argc, argv, std::data(Options), &optarg);
        if (c == TR_OPT_DONE)
        {
            break;
        }

        auto const optarg_sv = std::string_view{ optarg != nullptr ? optarg : "" };
        if (auto const step_mode = get_opt_mode(c); step_mode == MODE_META_COMMAND) /* meta commands */
        {
            switch (c)
            {
            case 'a': /* add torrent */
                if (sset.has_value())
                {
                    status |= flush(rpcurl, &sset, config);
                }

                if (tadd.has_value())
                {
                    status |= flush(rpcurl, &tadd, config);
                }

                if (auto* tset_map = tset.get_if<tr_variant::Map>())
                {
                    if (auto* args_map = tset_map->find_if<tr_variant::Map>(TR_KEY_arguments))
                    {
                        get_id_arg(*args_map, config);
                        status |= flush(rpcurl, &tset, config);
                    }
                }

                ensure_tadd(tadd);
                break;

            case 'b': /* debug */
                config.debug = true;
                break;

            case 'j': /* return output as JSON */
                config.json = true;
                break;

            case 968: /* Unix domain socket */
                config.unix_socket_path = optarg_sv;
                break;

            case 'n': /* auth */
                config.auth = optarg_sv;
                break;

            case 810: /* authenv */
                if (auto const authstr = tr_env_get_string("TR_AUTH"); !std::empty(authstr))
                {
                    config.auth = authstr;
                }
                else
                {
                    fmt::print(stderr, "The TR_AUTH environment variable is not set\n");
                    exit(0);
                }

                break;

            case 'N':
                config.netrc = optarg_sv;
                break;

            case 820:
                config.use_ssl = true;
                break;

            case 't': /* set current torrent */
                if (tadd.has_value())
                {
                    status |= flush(rpcurl, &tadd, config);
                }

                if (auto* tset_map = tset.get_if<tr_variant::Map>())
                {
                    if (auto* args_map = tset_map->find_if<tr_variant::Map>(TR_KEY_arguments))
                    {
                        get_id_arg(*args_map, config);
                        status |= flush(rpcurl, &tset, config);
                    }
                }

                config.torrent_ids = optarg_sv;
                break;

            case 'V': /* show version number */
                fmt::print(stderr, "{:s} {:s}\n", MyName, LONG_VERSION_STRING);
                exit(0);

            case 944:
                fmt::print("{:s}\n", std::empty(config.torrent_ids) ? "all" : config.torrent_ids.c_str());
                break;

            case TR_OPT_ERR:
                fmt::print(stderr, "invalid option\n");
                show_usage();
                status |= EXIT_FAILURE;
                break;

            case TR_OPT_UNK:
                if (auto* tadd_map = tadd.get_if<tr_variant::Map>())
                {
                    if (auto* args_map = tadd_map->find_if<tr_variant::Map>(TR_KEY_arguments))
                    {
                        if (auto const metainfo = get_encoded_metainfo(optarg); !std::empty(metainfo))
                        {
                            args_map->try_emplace(TR_KEY_metainfo, metainfo);
                        }
                        else
                        {
                            args_map->try_emplace(TR_KEY_filename, optarg_sv);
                        }
                    }
                }
                else
                {
                    fmt::print(stderr, "Unknown option: {:s}\n", optarg_sv);
                    status |= EXIT_FAILURE;
                }

                break;

            default:
                break;
            }
        }
        else if (step_mode == MODE_TORRENT_GET)
        {
            if (auto* tset_map = tset.get_if<tr_variant::Map>())
            {
                if (auto* args_map = tset_map->find_if<tr_variant::Map>(TR_KEY_arguments))
                {
                    get_id_arg(*args_map, config);
                    status |= flush(rpcurl, &tset, config);
                }
            }

            auto map = tr_variant::Map{ 3 };
            auto args = tr_variant::Map{ 1 };
            auto fields = tr_variant::Vector{};

            switch (c)
            {
            case 'F':
                config.filter = optarg_sv;
                map.insert_or_assign(TR_KEY_tag, TAG_FILTER);

                for (auto const& key : DetailsKeys)
                {
                    fields.emplace_back(tr_variant::unmanaged_string(tr_quark_get_string_view(key)));
                }

                get_id_arg(args, config, "all");
                break;
            case 'i':
                map.insert_or_assign(TR_KEY_tag, TAG_DETAILS);

                for (auto const& key : DetailsKeys)
                {
                    fields.emplace_back(tr_variant::unmanaged_string(tr_quark_get_string_view(key)));
                }

                get_id_arg(args, config);
                break;

            case 'l':
                map.insert_or_assign(TR_KEY_tag, TAG_LIST);

                for (auto const& key : ListKeys)
                {
                    fields.emplace_back(tr_variant::unmanaged_string(tr_quark_get_string_view(key)));
                }

                get_id_arg(args, config, "all");
                break;

            case 940:
                map.insert_or_assign(TR_KEY_tag, TAG_FILES);

                for (auto const& key : FilesKeys)
                {
                    fields.emplace_back(tr_variant::unmanaged_string(tr_quark_get_string_view(key)));
                }

                get_id_arg(args, config);
                break;

            case 941:
                map.insert_or_assign(TR_KEY_tag, TAG_PEERS);
                fields.emplace_back(tr_variant::unmanaged_string("peers"sv));
                get_id_arg(args, config);
                break;

            case 942:
                map.insert_or_assign(TR_KEY_tag, TAG_PIECES);
                fields.emplace_back(tr_variant::unmanaged_string("pieces"sv));
                fields.emplace_back(tr_variant::unmanaged_string("pieceCount"sv));
                get_id_arg(args, config);
                break;

            case 943:
                map.insert_or_assign(TR_KEY_tag, TAG_TRACKERS);
                fields.emplace_back(tr_variant::unmanaged_string("trackerStats"sv));
                get_id_arg(args, config);
                break;

            default:
                assert("unhandled value" && 0);
            }

            args.insert_or_assign(TR_KEY_fields, std::move(fields));
            map.insert_or_assign(TR_KEY_method, tr_variant::unmanaged_string("torrent-get"sv));
            map.insert_or_assign(TR_KEY_arguments, std::move(args));
            auto top = tr_variant{ std::move(map) };
            status |= flush(rpcurl, &top, config);
        }
        else if (step_mode == MODE_SESSION_SET)
        {
            auto& args = ensure_sset(sset);

            switch (c)
            {
            case 800:
                args.insert_or_assign(TR_KEY_script_torrent_done_filename, optarg_sv);
                args.insert_or_assign(TR_KEY_script_torrent_done_enabled, true);
                break;

            case 801:
                args.insert_or_assign(TR_KEY_script_torrent_done_enabled, false);
                break;

            case 802:
                args.insert_or_assign(TR_KEY_script_torrent_done_seeding_filename, optarg_sv);
                args.insert_or_assign(TR_KEY_script_torrent_done_seeding_enabled, true);
                break;

            case 803:
                args.insert_or_assign(TR_KEY_script_torrent_done_seeding_enabled, false);
                break;

            case 970:
                args.insert_or_assign(TR_KEY_alt_speed_enabled, true);
                break;

            case 971:
                args.insert_or_assign(TR_KEY_alt_speed_enabled, false);
                break;

            case 972:
                args.insert_or_assign(TR_KEY_alt_speed_down, numarg(optarg_sv));
                break;

            case 973:
                args.insert_or_assign(TR_KEY_alt_speed_up, numarg(optarg_sv));
                break;

            case 974:
                args.insert_or_assign(TR_KEY_alt_speed_time_enabled, true);
                break;

            case 975:
                args.insert_or_assign(TR_KEY_alt_speed_time_enabled, false);
                break;

            case 976:
                add_time(args, TR_KEY_alt_speed_time_begin, optarg_sv);
                break;

            case 977:
                add_time(args, TR_KEY_alt_speed_time_end, optarg_sv);
                break;

            case 978:
                add_days(args, TR_KEY_alt_speed_time_day, optarg_sv);
                break;

            case 'c':
                args.insert_or_assign(TR_KEY_incomplete_dir, optarg_sv);
                args.insert_or_assign(TR_KEY_incomplete_dir_enabled, true);
                break;

            case 'C':
                args.insert_or_assign(TR_KEY_incomplete_dir_enabled, false);
                break;

            case 'e':
                args.insert_or_assign(TR_KEY_cache_size_mb, tr_num_parse<int64_t>(optarg_sv).value());
                break;

            case 910:
                args.insert_or_assign(TR_KEY_encryption, tr_variant::unmanaged_string("required"sv));
                break;

            case 911:
                args.insert_or_assign(TR_KEY_encryption, tr_variant::unmanaged_string("preferred"sv));
                break;

            case 912:
                args.insert_or_assign(TR_KEY_encryption, tr_variant::unmanaged_string("tolerated"sv));
                break;

            case 'm':
                args.insert_or_assign(TR_KEY_port_forwarding_enabled, true);
                break;

            case 'M':
                args.insert_or_assign(TR_KEY_port_forwarding_enabled, false);
                break;

            case 'o':
                args.insert_or_assign(TR_KEY_dht_enabled, true);
                break;

            case 'O':
                args.insert_or_assign(TR_KEY_dht_enabled, false);
                break;

            case 830:
                args.insert_or_assign(TR_KEY_utp_enabled, true);
                break;

            case 831:
                args.insert_or_assign(TR_KEY_utp_enabled, false);
                break;

            case 'p':
                args.insert_or_assign(TR_KEY_peer_port, numarg(optarg_sv));
                break;

            case 'P':
                args.insert_or_assign(TR_KEY_peer_port_random_on_start, true);
                break;

            case 'x':
                args.insert_or_assign(TR_KEY_pex_enabled, true);
                break;

            case 'X':
                args.insert_or_assign(TR_KEY_pex_enabled, false);
                break;

            case 'y':
                args.insert_or_assign(TR_KEY_lpd_enabled, true);
                break;

            case 'Y':
                args.insert_or_assign(TR_KEY_lpd_enabled, false);
                break;

            case 953:
                args.insert_or_assign(TR_KEY_seedRatioLimit, tr_num_parse<double>(optarg_sv).value());
                args.insert_or_assign(TR_KEY_seedRatioLimited, true);
                break;

            case 954:
                args.insert_or_assign(TR_KEY_seedRatioLimited, false);
                break;

            case 958:
                tr_variantDictAddInt(args, TR_KEY_idle_seeding_limit, atoi(optarg));
                tr_variantDictAddBool(args, TR_KEY_idle_seeding_limit_enabled, true);
                break;

            case 959:
                tr_variantDictAddBool(args, TR_KEY_idle_seeding_limit_enabled, false);
                break;

            case 990:
                args.insert_or_assign(TR_KEY_start_added_torrents, false);
                break;

            case 991:
                args.insert_or_assign(TR_KEY_start_added_torrents, true);
                break;

            case 992:
                args.insert_or_assign(TR_KEY_trash_original_torrent_files, true);
                break;

            case 993:
                args.insert_or_assign(TR_KEY_trash_original_torrent_files, false);
                break;

            default:
                assert("unhandled value" && 0);
                break;
            }
        }
        else if (step_mode == (MODE_SESSION_SET | MODE_TORRENT_SET))
        {
            tr_variant::Map* targs = nullptr;
            tr_variant::Map* sargs = nullptr;

            if (!std::empty(config.torrent_ids))
            {
                targs = &ensure_tset(tset);
            }
            else
            {
                sargs = &ensure_sset(sset);
            }

            switch (c)
            {
            case 'd':
                if (targs != nullptr)
                {
                    targs->insert_or_assign(TR_KEY_downloadLimit, numarg(optarg_sv));
                    targs->insert_or_assign(TR_KEY_downloadLimited, true);
                }
                else
                {
                    sargs->insert_or_assign(TR_KEY_speed_limit_down, numarg(optarg_sv));
                    sargs->insert_or_assign(TR_KEY_speed_limit_down_enabled, true);
                }

                break;

            case 'D':
                if (targs != nullptr)
                {
                    targs->insert_or_assign(TR_KEY_downloadLimited, false);
                }
                else
                {
                    sargs->insert_or_assign(TR_KEY_speed_limit_down_enabled, false);
                }

                break;

            case 'u':
                if (targs != nullptr)
                {
                    targs->insert_or_assign(TR_KEY_uploadLimit, numarg(optarg_sv));
                    targs->insert_or_assign(TR_KEY_uploadLimited, true);
                }
                else
                {
                    sargs->insert_or_assign(TR_KEY_speed_limit_up, numarg(optarg_sv));
                    sargs->insert_or_assign(TR_KEY_speed_limit_up_enabled, true);
                }

                break;

            case 'U':
                if (targs != nullptr)
                {
                    targs->insert_or_assign(TR_KEY_uploadLimited, false);
                }
                else
                {
                    sargs->insert_or_assign(TR_KEY_speed_limit_up_enabled, false);
                }

                break;

            case 930:
                if (targs != nullptr)
                {
                    targs->insert_or_assign(TR_KEY_peer_limit, tr_num_parse<int64_t>(optarg_sv).value());
                }
                else
                {
                    sargs->insert_or_assign(TR_KEY_peer_limit_global, tr_num_parse<int64_t>(optarg_sv).value());
                }

                break;

            default:
                assert("unhandled value" && 0);
                break;
            }
        }
        else if (step_mode == MODE_TORRENT_SET)
        {
            tr_variant::Map& args = ensure_tset(tset);

            switch (c)
            {
            case 712:
                {
                    auto* list = args.find_if<tr_variant::Vector>(TR_KEY_trackerRemove);
                    if (list == nullptr)
                    {
                        list = args.insert_or_assign(TR_KEY_trackerRemove, tr_variant::make_vector(1))
                                   .first.get_if<tr_variant::Vector>();
                    }
                    list->emplace_back(tr_num_parse<int64_t>(optarg_sv).value());
                }
                break;

            case 950:
                args.insert_or_assign(TR_KEY_seedRatioLimit, tr_num_parse<double>(optarg_sv).value());
                args.insert_or_assign(TR_KEY_seedRatioMode, TR_RATIOLIMIT_SINGLE);
                break;

            case 951:
                args.insert_or_assign(TR_KEY_seedRatioMode, TR_RATIOLIMIT_GLOBAL);
                break;

            case 952:
                args.insert_or_assign(TR_KEY_seedRatioMode, TR_RATIOLIMIT_UNLIMITED);
                break;

            case 955:
                tr_variantDictAddInt(args, TR_KEY_seedIdleLimit, atoi(optarg));
                tr_variantDictAddInt(args, TR_KEY_seedIdleMode, TR_IDLELIMIT_SINGLE);
                break;

            case 956:
                tr_variantDictAddInt(args, TR_KEY_seedIdleMode, TR_IDLELIMIT_GLOBAL);
                break;

            case 957:
                tr_variantDictAddInt(args, TR_KEY_seedIdleMode, TR_IDLELIMIT_UNLIMITED);
                break;

            case 984:
                args.insert_or_assign(TR_KEY_honorsSessionLimits, true);
                break;

            case 985:
                args.insert_or_assign(TR_KEY_honorsSessionLimits, false);
                break;

            default:
                assert("unhandled value" && 0);
                break;
            }
        }
        else if (step_mode == (MODE_TORRENT_SET | MODE_TORRENT_ADD))
        {
            tr_variant::Map& args = tadd.has_value() ? ensure_tadd(tadd) : ensure_tset(tset);

            switch (c)
            {
            case 'g':
                args.insert_or_assign(TR_KEY_files_wanted, make_files_list(optarg_sv));
                break;

            case 'G':
                args.insert_or_assign(TR_KEY_files_unwanted, make_files_list(optarg_sv));
                break;

            case 'L':
                add_labels(args, optarg_sv);
                break;

            case 730:
                set_group(args, optarg_sv);
                break;

            case 731:
                set_group(args, ""sv);
                break;

            case 900:
                args.insert_or_assign(TR_KEY_priority_high, make_files_list(optarg_sv));
                break;

            case 901:
                args.insert_or_assign(TR_KEY_priority_normal, make_files_list(optarg_sv));
                break;

            case 902:
                args.insert_or_assign(TR_KEY_priority_low, make_files_list(optarg_sv));
                break;

            case 700:
                args.insert_or_assign(TR_KEY_bandwidthPriority, 1);
                break;

            case 701:
                args.insert_or_assign(TR_KEY_bandwidthPriority, 0);
                break;

            case 702:
                args.insert_or_assign(TR_KEY_bandwidthPriority, -1);
                break;

            case 710:
                {
                    auto* list = args.find_if<tr_variant::Vector>(TR_KEY_trackerAdd);
                    if (list == nullptr)
                    {
                        list = args.insert_or_assign(TR_KEY_trackerAdd, tr_variant::make_vector(1))
                                   .first.get_if<tr_variant::Vector>();
                    }
                    list->emplace_back(optarg_sv);
                }
                break;

            default:
                assert("unhandled value" && 0);
                break;
            }
        }
        else if (step_mode == MODE_TORRENT_REMOVE)
        {
            auto map = tr_variant::Map{ 2 };
            auto args = tr_variant::Map{ 2 };

            args.try_emplace(TR_KEY_delete_local_data, c == 840);
            get_id_arg(args, config);

            map.try_emplace(TR_KEY_method, tr_variant::unmanaged_string("torrent-remove"sv));
            map.try_emplace(TR_KEY_arguments, std::move(args));

            auto top = tr_variant{ std::move(map) };
            status |= flush(rpcurl, &top, config);
        }
        else if (step_mode == MODE_TORRENT_START_STOP)
        {
            auto const is_stop = c == 'S';
            if (auto* tadd_map = tadd.get_if<tr_variant::Map>())
            {
                if (auto* args_map = tadd_map->find_if<tr_variant::Map>(TR_KEY_arguments))
                {
                    args_map->insert_or_assign(TR_KEY_paused, is_stop);
                }
            }
            else
            {
                auto map = tr_variant::Map{ 2 };
                auto args = tr_variant::Map{ 1 };
                get_id_arg(args, config);
                map.try_emplace(TR_KEY_method, tr_variant::unmanaged_string(is_stop ? "torrent-stop"sv : "torrent-start"sv));
                map.try_emplace(TR_KEY_arguments, std::move(args));

                auto top = tr_variant{ std::move(map) };
                status |= flush(rpcurl, &top, config);
            }
        }
        else if (step_mode == MODE_TORRENT_ACTION)
        {
            static auto constexpr Method = [](int option)
            {
                switch (option)
                {
                case 'v':
                    return "torrent-verify"sv;
                case 600:
                    return "torrent-reannounce"sv;
                default:
                    assert("unhandled value" && 0);
                    return ""sv;
                }
            };

            if (auto* tset_map = tset.get_if<tr_variant::Map>())
            {
                if (auto* args_map = tset_map->find_if<tr_variant::Map>(TR_KEY_arguments))
                {
                    get_id_arg(*args_map, config);
                    status |= flush(rpcurl, &tset, config);
                }
            }

            auto map = tr_variant::Map{ 2 };
            auto args = tr_variant::Map{ 1 };
            get_id_arg(args, config);
            map.try_emplace(TR_KEY_method, tr_variant::unmanaged_string(Method(c)));
            map.try_emplace(TR_KEY_arguments, std::move(args));
            auto top = tr_variant{ std::move(map) };
            status |= flush(rpcurl, &top, config);
        }
        else
        {
            switch (c)
            {
            case 920: /* session-info */
                {
                    auto map = tr_variant::Map{ 2 };
                    map.try_emplace(TR_KEY_method, tr_variant::unmanaged_string("session-get"sv));
                    map.try_emplace(TR_KEY_tag, TAG_SESSION);

                    auto top = tr_variant{ std::move(map) };
                    status |= flush(rpcurl, &top, config);
                }
                break;

            case 'w':
                {
                    auto& args = tadd.has_value() ? ensure_tadd(tadd) : ensure_sset(sset);
                    args.insert_or_assign(TR_KEY_download_dir, optarg_sv);
                }
                break;

            case 850:
                {
                    auto map = tr_variant::Map{ 1 };
                    map.try_emplace(TR_KEY_method, tr_variant::unmanaged_string("session-close"sv));
                    auto top = tr_variant{ std::move(map) };
                    status |= flush(rpcurl, &top, config);
                }
                break;

            case 963:
                {
                    auto map = tr_variant::Map{ 1 };
                    map.try_emplace(TR_KEY_method, tr_variant::unmanaged_string("blocklist-update"sv));
                    auto top = tr_variant{ std::move(map) };
                    status |= flush(rpcurl, &top, config);
                }
                break;

            case 921:
                {
                    auto map = tr_variant::Map{ 2 };
                    map.try_emplace(TR_KEY_method, tr_variant::unmanaged_string("session-stats"sv));
                    map.try_emplace(TR_KEY_tag, TAG_STATS);
                    auto top = tr_variant{ std::move(map) };
                    status |= flush(rpcurl, &top, config);
                }
                break;

            case 962:
                {
                    auto map = tr_variant::Map{ 2 };
                    map.try_emplace(TR_KEY_method, tr_variant::unmanaged_string("port-test"sv));
                    map.try_emplace(TR_KEY_tag, TAG_PORTTEST);
                    auto top = tr_variant{ std::move(map) };
                    status |= flush(rpcurl, &top, config);
                }
                break;

            case 960:
                {
                    auto map = tr_variant::Map{ 2 };
                    auto args = tr_variant::Map{ 3 };
                    args.try_emplace(TR_KEY_location, optarg_sv);
                    args.try_emplace(TR_KEY_move, true);
                    get_id_arg(args, config);
                    map.try_emplace(TR_KEY_method, tr_variant::unmanaged_string("torrent-set-location"sv));
                    map.try_emplace(TR_KEY_arguments, std::move(args));
                    auto top = tr_variant{ std::move(map) };
                    status |= flush(rpcurl, &top, config);
                }
                break;

            case 961: /* set location */
                // TODO (5.0.0):
                // 1. Remove tadd.has_value() branch
                // 2. Group with --move under MODE_TORRENT_SET_LOCATION
                if (auto* tadd_map = tadd.get_if<tr_variant::Map>())
                {
                    if (auto* args_map = tadd_map->find_if<tr_variant::Map>(TR_KEY_arguments))
                    {
                        args_map->try_emplace(TR_KEY_download_dir, optarg_sv);
                    }
                }
                else
                {
                    auto map = tr_variant::Map{ 2 };
                    auto args = tr_variant::Map{ 3 };
                    args.try_emplace(TR_KEY_location, optarg_sv);
                    args.try_emplace(TR_KEY_move, false);
                    get_id_arg(args, config);
                    map.try_emplace(TR_KEY_method, tr_variant::unmanaged_string("torrent-set-location"sv));
                    map.try_emplace(TR_KEY_arguments, std::move(args));
                    auto top = tr_variant{ std::move(map) };
                    status |= flush(rpcurl, &top, config);
                }
                break;

            case 964:
                {
                    auto map = tr_variant::Map{ 2 };
                    auto args = tr_variant::Map{ 3 };
                    args.try_emplace(TR_KEY_path, rename_from);
                    args.try_emplace(TR_KEY_name, optarg_sv);
                    get_id_arg(args, config);
                    map.try_emplace(TR_KEY_method, tr_variant::unmanaged_string("torrent-rename-path"sv));
                    map.try_emplace(TR_KEY_arguments, std::move(args));
                    auto top = tr_variant{ std::move(map) };
                    status |= flush(rpcurl, &top, config);
                    rename_from.clear();
                }
                break;

            case 965:
                rename_from = optarg_sv;
                break;

            case 732:
                {
                    auto map = tr_variant::Map{ 2 };
                    map.try_emplace(TR_KEY_method, tr_variant::unmanaged_string("group-get"sv));
                    map.try_emplace(TR_KEY_tag, TAG_GROUPS);
                    auto top = tr_variant{ std::move(map) };
                    status |= flush(rpcurl, &top, config);
                }
                break;

            default:
                fmt::print(stderr, "got opt [{:d}]\n", c);
                show_usage();
                break;
            }
        }
    }

    if (tadd.has_value())
    {
        status |= flush(rpcurl, &tadd, config);
    }

    if (auto* tset_map = tset.get_if<tr_variant::Map>())
    {
        if (auto* args_map = tset_map->find_if<tr_variant::Map>(TR_KEY_arguments))
        {
            get_id_arg(*args_map, config);
            status |= flush(rpcurl, &tset, config);
        }
    }

    if (sset.has_value())
    {
        status |= flush(rpcurl, &sset, config);
    }

    return status;
}

bool parse_port_string(std::string_view sv, uint16_t& port)
{
    auto remainder = std::string_view{};
    auto parsed = tr_num_parse<uint16_t>(sv, &remainder);
    auto ok = parsed && std::empty(remainder);
    if (ok)
    {
        port = *parsed;
    }

    return ok;
}

/* [host:port] or [host] or [port] or [http(s?)://host:port/transmission/] */
void get_host_and_port_and_rpc_url(
    int& argc,
    char** argv,
    std::string& host,
    uint16_t& port,
    std::string& rpcurl,
    RemoteConfig& config)
{
    if (*argv[1] == '-')
    {
        return;
    }

    auto const sv = std::string_view{ argv[1] };
    if (tr_strv_starts_with(sv, "http://")) /* user passed in http rpc url */
    {
        rpcurl = fmt::format("{:s}/rpc/", sv.substr(7));
    }
    else if (tr_strv_starts_with(sv, "https://")) /* user passed in https rpc url */
    {
        config.use_ssl = true;
        rpcurl = fmt::format("{:s}/rpc/", sv.substr(8));
    }
    else if (parse_port_string(sv, port))
    {
        // it was just a port
    }
    else if (auto const first_colon = sv.find(':'); first_colon == std::string_view::npos)
    {
        // it was a non-ipv6 host with no port
        host = sv;
    }
    else if (auto const last_colon = sv.rfind(':'); first_colon == last_colon)
    {
        // if only one colon, it's probably "$host:$port"
        if (parse_port_string(sv.substr(last_colon + 1), port))
        {
            host = sv.substr(0, last_colon);
        }
    }
    else
    {
        auto const is_unbracketed_ipv6 = !tr_strv_starts_with(sv, '[') && last_colon != std::string_view::npos;
        host = is_unbracketed_ipv6 ? fmt::format("[{:s}]", sv) : sv;
    }

    argc -= 1;

    for (int i = 1; i < argc; ++i)
    {
        argv[i] = argv[i + 1];
    }
}
} // namespace

int tr_main(int argc, char* argv[])
{
    auto const init_mgr = tr_lib_init();

    tr_locale_set_global("");

    auto config = RemoteConfig{};
    auto port = DefaultPort;
    auto host = std::string{};
    auto rpcurl = std::string{};

    if (argc < 2)
    {
        show_usage();
        return EXIT_FAILURE;
    }

    get_host_and_port_and_rpc_url(argc, argv, host, port, rpcurl, config);

    if (std::empty(host))
    {
        host = DefaultHost;
    }

    if (std::empty(rpcurl))
    {
        rpcurl = fmt::format("{:s}:{:d}{:s}", host, port, DefaultUrl);
    }

    return process_args(rpcurl.c_str(), argc, (char const* const*)argv, config);
}<|MERGE_RESOLUTION|>--- conflicted
+++ resolved
@@ -1193,41 +1193,34 @@
                 }
                 break;
 
-<<<<<<< HEAD
             case TR_RATIOLIMIT_UNLIMITED:
                 fmt::print("  Ratio Limit: Unlimited\n");
                 break;
-=======
-            if (tr_variantDictFindInt(t, TR_KEY_seedIdleMode, &i))
-            {
-                switch (i)
-                {
-                case TR_IDLELIMIT_GLOBAL:
-                    fmt::print("  Idle Limit: Default\n");
-                    break;
-
-                case TR_IDLELIMIT_SINGLE:
-                    if (tr_variantDictFindInt(t, TR_KEY_seedIdleLimit, &j))
-                    {
-                        fmt::print("  Idle Limit: {} minutes\n", j);
-                    }
-
-                    break;
-
-                case TR_IDLELIMIT_UNLIMITED:
-                    fmt::print("  Idle Limit: Unlimited\n");
-                    break;
-
-                default:
-                    break;
-                }
-            }
-
-            if (tr_variantDictFindBool(t, TR_KEY_honorsSessionLimits, &boolVal))
-            {
-                fmt::print("  Honors Session Limits: {:s}\n", boolVal ? "Yes" : "No");
-            }
->>>>>>> d467fa1f
+
+            default:
+                break;
+            }
+        }
+
+        if (auto oi = t->value_if<int64_t>(TR_KEY_seedIdleMode))
+        {
+            switch (*oi)
+            {
+            case TR_IDLELIMIT_GLOBAL:
+                fmt::print("  Idle Limit: Default\n");
+                break;
+
+            case TR_IDLELIMIT_SINGLE:
+                if (auto oj = t->value_if<int64_t>(TR_KEY_seedIdleLimit))
+                {
+                    fmt::print("  Idle Limit: {} minutes\n", *oj);
+                }
+
+                break;
+
+            case TR_IDLELIMIT_UNLIMITED:
+                fmt::print("  Idle Limit: Unlimited\n");
+                break;
 
             default:
                 break;
@@ -1846,6 +1839,7 @@
     auto const o_up_enabled = args->value_if<bool>(TR_KEY_speed_limit_up_enabled);
     auto const o_down_enabled = args->value_if<bool>(TR_KEY_speed_limit_down_enabled);
     auto const o_speed_ratio_limited = args->value_if<bool>(TR_KEY_seedRatioLimited);
+    auto const o_idle_seeding_limited = args->value_if<bool>(TR_KEY_idle_seeding_limit_enabled);
     auto const o_alt_down = args->value_if<int64_t>(TR_KEY_alt_speed_down);
     auto const o_alt_up = args->value_if<int64_t>(TR_KEY_alt_speed_up);
     auto const o_alt_begin = args->value_if<int64_t>(TR_KEY_alt_speed_time_begin);
@@ -1854,11 +1848,12 @@
     auto const o_up_limit = args->value_if<int64_t>(TR_KEY_speed_limit_up);
     auto const o_down_limit = args->value_if<int64_t>(TR_KEY_speed_limit_down);
     auto const o_peer_limit = args->value_if<int64_t>(TR_KEY_peer_limit_global);
+    auto const o_idle_seeding_limit = args->value_if<int64_t>(TR_KEY_idle_seeding_limit);
     auto const o_seed_ratio_limit = args->value_if<double>(TR_KEY_seedRatioLimit);
 
     if (o_alt_down && o_alt_enabled && o_alt_begin && o_alt_time_enabled && o_alt_end && o_alt_day && o_alt_up &&
         o_peer_limit && o_down_limit && o_down_enabled && o_up_limit && o_up_enabled && o_seed_ratio_limit &&
-        o_speed_ratio_limited)
+        o_speed_ratio_limited && o_idle_seeding_limited && o_idle_seeding_limit)
     {
         fmt::print("LIMITS\n");
         fmt::print("  Peer limit: {:d}\n", *o_peer_limit);
@@ -1866,6 +1861,10 @@
         fmt::print(
             "  Default seed ratio limit: {:s}\n",
             *o_speed_ratio_limited ? strlratio2(*o_seed_ratio_limit) : "Unlimited");
+
+        fmt::print(
+            "  Default idle seeding time limit: {:s}\n",
+            *o_idle_seeding_limited ? std::to_string(*o_idle_seeding_limit) + " minutes" : "Unlimited");
 
         std::string effective_up_limit;
 
@@ -1915,59 +1914,12 @@
 
         if (*o_alt_time_enabled)
         {
-<<<<<<< HEAD
             fmt::print(
                 "  Turtle schedule: {:02d}:{:02d} - {:02d}:{:02d}  ",
                 *o_alt_begin / 60,
                 *o_alt_begin % 60,
                 *o_alt_end / 60,
                 *o_alt_end % 60);
-=======
-            bool altEnabled;
-            bool altTimeEnabled;
-            bool upEnabled;
-            bool downEnabled;
-            bool seedRatioLimited;
-            bool seedIdleLimited;
-            int64_t altDown;
-            int64_t altUp;
-            int64_t altBegin;
-            int64_t altEnd;
-            int64_t altDay;
-            int64_t upLimit;
-            int64_t downLimit;
-            int64_t peerLimit;
-            int64_t seedIdleLimit;
-            double seedRatioLimit;
-
-            if (tr_variantDictFindInt(args, TR_KEY_alt_speed_down, &altDown) &&
-                tr_variantDictFindBool(args, TR_KEY_alt_speed_enabled, &altEnabled) &&
-                tr_variantDictFindInt(args, TR_KEY_alt_speed_time_begin, &altBegin) &&
-                tr_variantDictFindBool(args, TR_KEY_alt_speed_time_enabled, &altTimeEnabled) &&
-                tr_variantDictFindInt(args, TR_KEY_alt_speed_time_end, &altEnd) &&
-                tr_variantDictFindInt(args, TR_KEY_alt_speed_time_day, &altDay) &&
-                tr_variantDictFindInt(args, TR_KEY_alt_speed_up, &altUp) &&
-                tr_variantDictFindInt(args, TR_KEY_peer_limit_global, &peerLimit) &&
-                tr_variantDictFindInt(args, TR_KEY_speed_limit_down, &downLimit) &&
-                tr_variantDictFindBool(args, TR_KEY_speed_limit_down_enabled, &downEnabled) &&
-                tr_variantDictFindInt(args, TR_KEY_speed_limit_up, &upLimit) &&
-                tr_variantDictFindBool(args, TR_KEY_speed_limit_up_enabled, &upEnabled) &&
-                tr_variantDictFindReal(args, TR_KEY_seedRatioLimit, &seedRatioLimit) &&
-                tr_variantDictFindBool(args, TR_KEY_seedRatioLimited, &seedRatioLimited) &&
-                tr_variantDictFindInt(args, TR_KEY_idle_seeding_limit, &seedIdleLimit) &&
-                tr_variantDictFindBool(args, TR_KEY_idle_seeding_limit_enabled, &seedIdleLimited))
-            {
-                fmt::print("LIMITS\n");
-                fmt::print("  Peer limit: {:d}\n", peerLimit);
-
-                fmt::print("  Default seed ratio limit: {:s}\n", seedRatioLimited ? strlratio2(seedRatioLimit) : "Unlimited");
-
-                fmt::print(
-                    "  Default idle seeding time limit: {:s}\n",
-                    seedIdleLimited ? (std::to_string(seedIdleLimit) + " minutes").c_str() : "Unlimited");
-
-                std::string effective_up_limit;
->>>>>>> d467fa1f
 
             if ((*o_alt_day & TR_SCHED_SUN) != 0)
             {
@@ -2924,12 +2876,12 @@
                 break;
 
             case 958:
-                tr_variantDictAddInt(args, TR_KEY_idle_seeding_limit, atoi(optarg));
-                tr_variantDictAddBool(args, TR_KEY_idle_seeding_limit_enabled, true);
+                args.insert_or_assign(TR_KEY_idle_seeding_limit, tr_num_parse<int64_t>(optarg_sv).value());
+                args.insert_or_assign(TR_KEY_idle_seeding_limit_enabled, true);
                 break;
 
             case 959:
-                tr_variantDictAddBool(args, TR_KEY_idle_seeding_limit_enabled, false);
+                args.insert_or_assign(TR_KEY_idle_seeding_limit_enabled, false);
                 break;
 
             case 990:
@@ -3070,16 +3022,16 @@
                 break;
 
             case 955:
-                tr_variantDictAddInt(args, TR_KEY_seedIdleLimit, atoi(optarg));
-                tr_variantDictAddInt(args, TR_KEY_seedIdleMode, TR_IDLELIMIT_SINGLE);
+                args.insert_or_assign(TR_KEY_seedIdleLimit, tr_num_parse<int64_t>(optarg_sv));
+                args.insert_or_assign(TR_KEY_seedIdleMode, TR_IDLELIMIT_SINGLE);
                 break;
 
             case 956:
-                tr_variantDictAddInt(args, TR_KEY_seedIdleMode, TR_IDLELIMIT_GLOBAL);
+                args.insert_or_assign(TR_KEY_seedIdleMode, TR_IDLELIMIT_GLOBAL);
                 break;
 
             case 957:
-                tr_variantDictAddInt(args, TR_KEY_seedIdleMode, TR_IDLELIMIT_UNLIMITED);
+                args.insert_or_assign(TR_KEY_seedIdleMode, TR_IDLELIMIT_UNLIMITED);
                 break;
 
             case 984:
