--- conflicted
+++ resolved
@@ -727,18 +727,14 @@
     return files;
 }
 
-auto constexpr FilesKeys = std::array<tr_quark, 4>{
+auto constexpr FilesKeys = std::array<tr_quark, 4U>{
     TR_KEY_files,
     TR_KEY_name,
     TR_KEY_priorities,
     TR_KEY_wanted,
 };
 
-<<<<<<< HEAD
-auto constexpr DetailsKeys = std::array<tr_quark, 56>{
-=======
-static auto constexpr DetailsKeys = std::array<tr_quark, 56>{
->>>>>>> d467fa1f
+auto constexpr DetailsKeys = std::array<tr_quark, 58U>{
     TR_KEY_activityDate,
     TR_KEY_addedDate,
     TR_KEY_bandwidthPriority,
@@ -799,7 +795,7 @@
     TR_KEY_webseedsSendingToUs,
 };
 
-auto constexpr ListKeys = std::array<tr_quark, 15>{
+auto constexpr ListKeys = std::array<tr_quark, 15U>{
     TR_KEY_addedDate,
     TR_KEY_error,
     TR_KEY_errorString,
