--- conflicted
+++ resolved
@@ -938,12 +938,12 @@
 
         if (auto oi = t->value_if<int64_t>(TR_KEY_rateDownload))
         {
-            fmt::print("  Download Speed: {:s}\n", Speed{ *oi, Speed::Units::KByps }.to_string());
+            fmt::print("  Download Speed: {:s}\n", Speed{ *oi, Speed::Units::Byps }.to_string());
         }
 
         if (auto oi = t->value_if<int64_t>(TR_KEY_rateUpload))
         {
-            fmt::print("  Upload Speed: {:s}\n", Speed{ *oi, Speed::Units::KByps }.to_string());
+            fmt::print("  Upload Speed: {:s}\n", Speed{ *oi, Speed::Units::Byps }.to_string());
         }
 
         if (auto oi = t->value_if<int64_t>(TR_KEY_haveUnchecked), oj = t->value_if<int64_t>(TR_KEY_haveValid); oi && oj)
@@ -956,20 +956,12 @@
             auto const i = *oi;
             if (i < 1)
             {
-<<<<<<< HEAD
                 fmt::print("  Availability: None\n");
-=======
-                fmt::print("  Download Speed: {:s}\n", Speed{ i, Speed::Units::Byps }.to_string());
->>>>>>> 5f091fac
             }
             else if (auto oj = t->value_if<int64_t>(TR_KEY_desiredAvailable), ok = t->value_if<int64_t>(TR_KEY_leftUntilDone);
                      oj && ok)
             {
-<<<<<<< HEAD
                 fmt::print("  Availability: {:s}%\n", strlpercent(100.0 * (*oj + i - *ok) / i));
-=======
-                fmt::print("  Upload Speed: {:s}\n", Speed{ i, Speed::Units::Byps }.to_string());
->>>>>>> 5f091fac
             }
 
             if (auto oj = t->value_if<int64_t>(TR_KEY_totalSize))
