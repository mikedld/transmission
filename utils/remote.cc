--- conflicted
+++ resolved
@@ -2430,11 +2430,7 @@
 
                 if (!tr_variantIsEmpty(&tset))
                 {
-<<<<<<< HEAD
-                    addIdArg(tr_variantDictFind(&tset, Arguments), config.torrent_ids);
-=======
                     addIdArg(tr_variantDictFind(&tset, Arguments), config);
->>>>>>> 963a8112
                     status |= flush(rpcurl, &tset, config);
                 }
 
