--- conflicted
+++ resolved
@@ -186,11 +186,7 @@
     {
         bool new_file = false;
 
-<<<<<<< HEAD
-        if (!filename.empty() && (filename_.empty() || !tr_sys_path_is_same(filename.c_str(), filename_.c_str())))
-=======
         if (!filename.empty() && (filename_.empty() || !tr_sys_path_is_same(filename, filename_)))
->>>>>>> c0bb2d40
         {
             filename_ = filename;
             tr_ctorSetMetainfoFromFile(ctor_.get(), filename_.c_str(), nullptr);
@@ -220,11 +216,7 @@
 {
     auto const fname = b->get_filename();
 
-<<<<<<< HEAD
-    if (!fname.empty() && (downloadDir_.empty() || !tr_sys_path_is_same(fname.c_str(), downloadDir_.c_str())))
-=======
     if (!fname.empty() && (downloadDir_.empty() || !tr_sys_path_is_same(fname, downloadDir_)))
->>>>>>> c0bb2d40
     {
         downloadDir_ = fname;
         updateTorrent();
