/*
 * This file Copyright (C) 2008-2014 Mnemosyne LLC
 *
 * It may be used under the GNU GPL versions 2 or 3
 * or any future license endorsed by Mnemosyne LLC.
 *
 */

#include <gio/gio.h>

#include <glib/gi18n.h>
#include "conf.h"
#include "notify.h"
#include "tr-prefs.h"
#include "util.h"

#define NOTIFICATIONS_DBUS_NAME "org.freedesktop.Notifications"
#define NOTIFICATIONS_DBUS_CORE_OBJECT "/org/freedesktop/Notifications"
#define NOTIFICATIONS_DBUS_CORE_INTERFACE "org.freedesktop.Notifications"

static GDBusProxy* proxy = NULL;
static GHashTable* active_notifications = NULL;
static gboolean server_supports_actions = FALSE;

typedef struct TrNotification
{
    TrCore* core;
    int torrent_id;
}
TrNotification;

static void tr_notification_free(gpointer data)
{
    TrNotification* n = data;

    if (n->core != NULL)
    {
        g_object_unref(G_OBJECT(n->core));
    }

    g_free(n);
}

static void get_capabilities_callback(GObject* source, GAsyncResult* res, gpointer user_data)
{
    TR_UNUSED(user_data);

    char** caps;
    GVariant* result;

    result = g_dbus_proxy_call_finish(G_DBUS_PROXY(source), res, NULL);

    if (result == NULL || !g_variant_is_of_type(result, G_VARIANT_TYPE("(as)")))
    {
        if (result != NULL)
        {
            g_variant_unref(result);
        }

        return;
    }

    g_variant_get(result, "(^a&s)", &caps);

    for (int i = 0; caps[i] != NULL; i++)
    {
        if (g_strcmp0(caps[i], "actions") == 0)
        {
            server_supports_actions = TRUE;
            break;
        }
    }

    g_free(caps);
    g_variant_unref(result);
}

static void g_signal_callback(GDBusProxy const* dbus_proxy, char const* sender_name, char const* signal_name, GVariant* params,
    gconstpointer user_data)
{
    TR_UNUSED(dbus_proxy);
    TR_UNUSED(sender_name);
    TR_UNUSED(user_data);

    guint id;
    TrNotification* n;

    g_return_if_fail(g_variant_is_of_type(params, G_VARIANT_TYPE("(u*)")));

    g_variant_get(params, "(u*)", &id, NULL);
    n = g_hash_table_lookup(active_notifications, GUINT_TO_POINTER(id));

    if (n == NULL)
    {
        return;
    }

    if (g_strcmp0(signal_name, "NotificationClosed") == 0)
    {
        g_hash_table_remove(active_notifications, GUINT_TO_POINTER(id));
    }
    else if (g_strcmp0(signal_name, "ActionInvoked") == 0 && g_variant_is_of_type(params, G_VARIANT_TYPE("(us)")))
    {
        tr_torrent const* tor = gtr_core_find_torrent(n->core, n->torrent_id);
        if (tor == NULL)
        {
            return;
        }

        char* action = NULL;
        g_variant_get(params, "(u&s)", NULL, &action);

        if (g_strcmp0(action, "folder") == 0)
        {
            gtr_core_open_folder(n->core, n->torrent_id);
        }
        else if (g_strcmp0(action, "file") == 0)
        {
            tr_info const* inf = tr_torrentInfo(tor);
            char const* dir = tr_torrentGetDownloadDir(tor);
            char* path = g_build_filename(dir, inf->files[0].name, NULL);
            gtr_open_file(path);
            g_free(path);
        }
    }
}

static void dbus_proxy_ready_callback(GObject* source, GAsyncResult* res, gpointer user_data)
{
    TR_UNUSED(source);
    TR_UNUSED(user_data);

    proxy = g_dbus_proxy_new_for_bus_finish(res, NULL);

    if (proxy == NULL)
    {
        g_warning("Failed to create proxy for %s", NOTIFICATIONS_DBUS_NAME);
        return;
    }

    g_signal_connect(proxy, "g-signal", G_CALLBACK(g_signal_callback), NULL);
    g_dbus_proxy_call(proxy, "GetCapabilities", g_variant_new("()"), G_DBUS_CALL_FLAGS_NONE, -1, NULL,
        get_capabilities_callback, NULL);
}

void gtr_notify_init(void)
{
    active_notifications = g_hash_table_new_full(g_direct_hash, g_direct_equal, NULL, tr_notification_free);
    g_dbus_proxy_new_for_bus(G_BUS_TYPE_SESSION, G_DBUS_PROXY_FLAGS_DO_NOT_LOAD_PROPERTIES, NULL, NOTIFICATIONS_DBUS_NAME,
        NOTIFICATIONS_DBUS_CORE_OBJECT, NOTIFICATIONS_DBUS_CORE_INTERFACE, NULL, dbus_proxy_ready_callback, NULL);
}

static void notify_callback(GObject* source, GAsyncResult* res, gpointer user_data)
{
    GVariant* result;
    TrNotification* n = user_data;

    result = g_dbus_proxy_call_finish(G_DBUS_PROXY(source), res, NULL);

    if (result == NULL || !g_variant_is_of_type(result, G_VARIANT_TYPE("(u)")))
    {
        if (result != NULL)
        {
            g_variant_unref(result);
        }

        tr_notification_free(n);
        return;
    }

    guint id;
    g_variant_get(result, "(u)", &id);
    g_hash_table_insert(active_notifications, GUINT_TO_POINTER(id), n);

    g_variant_unref(result);
}

void gtr_notify_torrent_completed(TrCore* core, int torrent_id)
{
    if (gtr_pref_flag_get(TR_KEY_torrent_complete_sound_enabled))
    {
        char** argv = gtr_pref_strv_get(TR_KEY_torrent_complete_sound_command);
        g_spawn_async(NULL /*cwd*/,
            argv,
            NULL /*envp*/,
            G_SPAWN_SEARCH_PATH,
            NULL /*GSpawnChildSetupFunc*/,
            NULL /*user_data*/,
            NULL /*child_pid*/,
            NULL);
        g_strfreev(argv);
    }

    if (!gtr_pref_flag_get(TR_KEY_torrent_complete_notification_enabled))
    {
        return;
    }

    g_return_if_fail(G_IS_DBUS_PROXY(proxy));

    tr_torrent const* const tor = gtr_core_find_torrent(core, torrent_id);

    TrNotification* const n = g_new0(TrNotification, 1);
    g_object_ref(G_OBJECT(core));
    n->core = core;
    n->torrent_id = torrent_id;

    GVariantBuilder actions_builder;
    g_variant_builder_init(&actions_builder, G_VARIANT_TYPE("as"));
    if (server_supports_actions)
    {
        tr_info const* inf = tr_torrentInfo(tor);

        if (inf->fileCount == 1)
        {
            g_variant_builder_add(&actions_builder, "s", "file");
            g_variant_builder_add(&actions_builder, "s", _("Open File"));
        }
        else
        {
            g_variant_builder_add(&actions_builder, "s", "folder");
            g_variant_builder_add(&actions_builder, "s", _("Open Folder"));
        }
    }

<<<<<<< HEAD
    g_dbus_proxy_call(proxy, "Notify", g_variant_new("(susssasa{sv}i)", "Transmission", 0, "transmission",
        _("Torrent Complete"), tr_torrentName(tor), &actions_builder, NULL, -1), G_DBUS_CALL_FLAGS_NONE, -1, NULL,
=======
    GVariantBuilder hints_builder;
    g_variant_builder_init(&hints_builder, G_VARIANT_TYPE("a{sv}"));
    g_variant_builder_add(&hints_builder, "{sv}", "category", g_variant_new_string("transfer.complete"));

    g_dbus_proxy_call(proxy, "Notify", g_variant_new("(susssasa{sv}i)", "Transmission", n->id, "transmission",
        _("Torrent Complete"), tr_torrentName(tor), &actions_builder, &hints_builder, -1), G_DBUS_CALL_FLAGS_NONE, -1, NULL,
>>>>>>> a7370fe8
        notify_callback, n);
}

void gtr_notify_torrent_added(char const* name)
{
    TrNotification* n;

    g_return_if_fail(G_IS_DBUS_PROXY(proxy));

    if (!gtr_pref_flag_get(TR_KEY_torrent_added_notification_enabled))
    {
        return;
    }

    n = g_new0(TrNotification, 1);
    g_dbus_proxy_call(proxy, "Notify", g_variant_new("(susssasa{sv}i)", "Transmission", 0, "transmission", _("Torrent Added"),
        name, NULL, NULL, -1), G_DBUS_CALL_FLAGS_NONE, -1, NULL, notify_callback, n);
}<|MERGE_RESOLUTION|>--- conflicted
+++ resolved
@@ -223,17 +223,12 @@
         }
     }
 
-<<<<<<< HEAD
-    g_dbus_proxy_call(proxy, "Notify", g_variant_new("(susssasa{sv}i)", "Transmission", 0, "transmission",
-        _("Torrent Complete"), tr_torrentName(tor), &actions_builder, NULL, -1), G_DBUS_CALL_FLAGS_NONE, -1, NULL,
-=======
     GVariantBuilder hints_builder;
     g_variant_builder_init(&hints_builder, G_VARIANT_TYPE("a{sv}"));
     g_variant_builder_add(&hints_builder, "{sv}", "category", g_variant_new_string("transfer.complete"));
 
-    g_dbus_proxy_call(proxy, "Notify", g_variant_new("(susssasa{sv}i)", "Transmission", n->id, "transmission",
+    g_dbus_proxy_call(proxy, "Notify", g_variant_new("(susssasa{sv}i)", "Transmission", 0, "transmission",
         _("Torrent Complete"), tr_torrentName(tor), &actions_builder, &hints_builder, -1), G_DBUS_CALL_FLAGS_NONE, -1, NULL,
->>>>>>> a7370fe8
         notify_callback, n);
 }
 
