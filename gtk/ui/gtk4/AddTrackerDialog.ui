<?xml version="1.0" encoding="UTF-8"?>
<interface domain="transmission-gtk">
  <requires lib="gtk" version="4.0"/>
  <object class="GtkDialog" id="AddTrackerDialog">
    <property name="modal">1</property>
    <child internal-child="content_area">
      <object class="GtkBox" id="dialog_layout">
        <property name="orientation">vertical</property>
        <property name="spacing">6</property>
        <property name="css-classes">tr-dialog-content</property>
        <property name="vexpand">1</property>
        <child>
          <object class="GtkBox" id="dialog_content_layout">
            <property name="orientation">vertical</property>
            <property name="spacing">6</property>
            <child>
              <object class="GtkFrame">
                <child type="label">
                  <object class="GtkLabel" id="url_section_label">
                    <property name="label" translatable="1">Tracker</property>
                    <attributes>
                      <attribute name="weight" value="bold"/>
                    </attributes>
                  </object>
                </child>
                <child>
<<<<<<< HEAD
                  <object class="GtkEntry" id="url_entry">
                    <property name="width-request">400</property>
                    <property name="focusable">1</property>
                    <property name="activates-default">1</property>
                    <property name="hexpand">1</property>
                    <layout>
                      <property name="column">1</property>
                      <property name="row">0</property>
                    </layout>
=======
                  <object class="GtkGrid" id="url_section_layout">
                    <property name="row-spacing">6</property>
                    <property name="column-spacing">12</property>
                    <child>
                      <object class="GtkLabel" id="url_label">
                        <property name="label" translatable="1">_Announce URL:</property>
                        <property name="use-underline">1</property>
                        <property name="mnemonic-widget">url_entry</property>
                        <layout>
                          <property name="column">0</property>
                          <property name="row">0</property>
                        </layout>
                      </object>
                    </child>
                    <child>
                      <object class="GtkEntry" id="url_entry">
                        <property name="width-request">400</property>
                        <property name="focusable">1</property>
                        <property name="hexpand">1</property>
                        <layout>
                          <property name="column">1</property>
                          <property name="row">0</property>
                        </layout>
                      </object>
                    </child>
>>>>>>> f6e1bb2d
                  </object>
                </child>
              </object>
            </child>
          </object>
        </child>
      </object>
    </child>
    <child internal-child="action_area">
      <object class="GtkBox" id="dialog_buttons">
        <property name="css-classes">tr-button-box</property>
        <property name="spacing">6</property>
        <child>
          <object class="GtkButton" id="cancel_button">
            <property name="label" translatable="1">_Cancel</property>
            <property name="focusable">1</property>
            <property name="receives-default">1</property>
            <property name="use-underline">1</property>
          </object>
        </child>
        <child>
          <object class="GtkButton" id="open_button">
            <property name="label" translatable="1">_Add</property>
            <property name="focusable">1</property>
            <property name="receives-default">1</property>
            <property name="use-underline">1</property>
          </object>
        </child>
      </object>
    </child>
    <action-widgets>
      <action-widget response="cancel">cancel_button</action-widget>
      <action-widget response="accept">open_button</action-widget>
    </action-widgets>
  </object>
</interface><|MERGE_RESOLUTION|>--- conflicted
+++ resolved
@@ -24,17 +24,6 @@
                   </object>
                 </child>
                 <child>
-<<<<<<< HEAD
-                  <object class="GtkEntry" id="url_entry">
-                    <property name="width-request">400</property>
-                    <property name="focusable">1</property>
-                    <property name="activates-default">1</property>
-                    <property name="hexpand">1</property>
-                    <layout>
-                      <property name="column">1</property>
-                      <property name="row">0</property>
-                    </layout>
-=======
                   <object class="GtkGrid" id="url_section_layout">
                     <property name="row-spacing">6</property>
                     <property name="column-spacing">12</property>
@@ -53,6 +42,7 @@
                       <object class="GtkEntry" id="url_entry">
                         <property name="width-request">400</property>
                         <property name="focusable">1</property>
+                        <property name="activates-default">1</property>
                         <property name="hexpand">1</property>
                         <layout>
                           <property name="column">1</property>
@@ -60,7 +50,6 @@
                         </layout>
                       </object>
                     </child>
->>>>>>> f6e1bb2d
                   </object>
                 </child>
               </object>
