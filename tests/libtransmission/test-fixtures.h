--- conflicted
+++ resolved
@@ -314,11 +314,7 @@
         auto q = TR_KEY_download_dir;
         auto const download_dir = tr_variantDictFindStrView(settings, q, &sv) ? tr_strvPath(sandboxDir(), sv) :
                                                                                 tr_strvPath(sandboxDir(), "Downloads");
-<<<<<<< HEAD
-        tr_sys_dir_create(download_dir.data(), TR_SYS_DIR_CREATE_PARENTS, 0700);
-=======
         tr_sys_dir_create(download_dir, TR_SYS_DIR_CREATE_PARENTS, 0700);
->>>>>>> c0bb2d40
         tr_variantDictAddStr(settings, q, download_dir.data());
 
         // incomplete dir
@@ -415,14 +411,9 @@
                 auto const suffix = std::string_view{ partial ? ".part" : "" };
                 auto const filename = tr_pathbuf{ base, '/', subpath, suffix };
 
-<<<<<<< HEAD
-                auto const dirname = tr_sys_path_dirname(filename);
-                tr_sys_dir_create(dirname.c_str(), TR_SYS_DIR_CREATE_PARENTS, 0700);
-=======
                 auto dirname = tr_pathbuf{ filename.sv() };
                 dirname.popdir();
                 tr_sys_dir_create(dirname, TR_SYS_DIR_CREATE_PARENTS, 0700);
->>>>>>> c0bb2d40
 
                 auto fd = tr_sys_file_open(filename, TR_SYS_FILE_WRITE | TR_SYS_FILE_CREATE | TR_SYS_FILE_TRUNCATE, 0600);
                 auto const file_size = metainfo->fileSize(i);
