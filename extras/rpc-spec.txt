1.  Introduction

   This document describes a protocol for interacting with Transmission
   sessions remotely.

1.1  Terminology

   The JSON terminology in RFC 4627 is used.

   JSON is fairly common now, but for the benefit of
   torrent developers familiar with benc:
   a JSON array is equivalent to a benc list,
   a JSON object is equivalent to a benc dictionary,
   and a JSON object's keys are the dictionary's string keys.

1.2  Resources

   The command-line utility "transmission-remote" uses this RPC API.
   Several developers have reported using its --debug JSON output as
   a reference when developing/debugging their own code.

2.  Message Format

   Messages are formatted as objects.  There are two types:
   requests (described in 2.1) and responses (described in 2.2).

   All text MUST be UTF-8 encoded.

2.1.  Requests

   Requests support three keys:

   (1) A required "method" string telling the name of the method to invoke
   (2) An optional "arguments" object of key/value pairs
   (3) An optional "tag" number used by clients to track responses.
       If provided by a request, the response MUST include the same tag.

2.2.  Responses

   Responses support three keys:

   (1) A required "result" string whose value MUST be "success" on success,
       or an error string on failure.
   (2) An optional "arguments" object of key/value pairs
   (3) An optional "tag" number as described in 2.1.

2.3.  Transport Mechanism

   HTTP POSTing a JSON-encoded request is the preferred way of communicating
   with a Transmission RPC server.  The current Transmission implementation
   has the default URL as http://host:9091/transmission/rpc.  Clients
   may use this as a default, but should allow the URL to be reconfigured,
   since the port and path may be changed to allow mapping and/or multiple
   daemons to run on a single server.

2.3.1.  CSRF Protection

   Most Transmission RPC servers require a X-Transmission-Session-Id
   header to be sent with requests, to prevent CSRF attacks.

   When your request has the wrong id -- such as when you send your first
   request, or when the server expires the CSRF token -- the
   Transmission RPC server will return an HTTP 409 error with the
   right X-Transmission-Session-Id in its own headers.

   So, the correct way to handle a 409 response is to update your
   X-Transmission-Session-Id and to resend the previous request.

2.3.2.  DNS Rebinding Protection

   Additional check is being made on each RPC request to make sure that the
   client sending the request does so using one of the allowed hostnames by
   which RPC server is meant to be available.

   If host whitelisting is enabled (which is true by default), Transmission
   inspects the "Host:" HTTP header value (with port stripped, if any) and
   matches it to one of the whitelisted names. Regardless of host whitelist
   content, "localhost" and "localhost." domain names as well as all the IP
   addresses are always implicitly allowed.

   For more information on configuration, see settings.json documentation for
   "rpc-host-whitelist-enabled" and "rpc-host-whitelist" keys.

2.3.3.  Authentication

   Enabling authentication is an optional security feature that can be enabled
   on Transmission RPC servers. Authentication occurs by method of HTTP Basic
   Access Authentication.

   If authentication is enabled, Transmission inspects the "Authorization:"
   HTTP header value to validate the credentials of the request. The value
   of this HTTP header is expected to be "Basic <b64 credentials>", where
   <b64 credentials> is equal to a base64 encoded string of the username
   and password (respectively), separated by a colon.


3.  Torrent Requests

3.1.  Torrent Action Requests

   Method name          | libtransmission function
   ---------------------+-------------------------------------------------
   "torrent-start"      | tr_torrentStart
   "torrent-start-now"  | tr_torrentStartNow
   "torrent-stop"       | tr_torrentStop
   "torrent-verify"     | tr_torrentVerify
   "torrent-reannounce" | tr_torrentManualUpdate ("ask tracker for more peers")

   Request arguments: "ids", which specifies which torrents to use.
                  All torrents are used if the "ids" argument is omitted.
                  "ids" should be one of the following:
                  (1) an integer referring to a torrent id
                  (2) a list of torrent id numbers, sha1 hash strings, or both
                  (3) a string, "recently-active", for recently-active torrents

   Response arguments: none

3.2.  Torrent Mutators

   Method name: "torrent-set"

   Request arguments:

   string                | value type & description
   ----------------------+-------------------------------------------------
   "bandwidthPriority"   | number     this torrent's bandwidth tr_priority_t
   "downloadLimit"       | number     maximum download speed (KBps)
   "downloadLimited"     | boolean    true if "downloadLimit" is honored
   "files-wanted"        | array      indices of file(s) to download
   "files-unwanted"      | array      indices of file(s) to not download
   "honorsSessionLimits" | boolean    true if session upload limits are honored
   "ids"                 | array      torrent list, as described in 3.1
   "labels"              | array      array of string labels
   "location"            | string     new location of the torrent's content
   "peer-limit"          | number     maximum number of peers
   "priority-high"       | array      indices of high-priority file(s)
   "priority-low"        | array      indices of low-priority file(s)
   "priority-normal"     | array      indices of normal-priority file(s)
   "queuePosition"       | number     position of this torrent in its queue [0...n)
   "seedIdleLimit"       | number     torrent-level number of minutes of seeding inactivity
   "seedIdleMode"        | number     which seeding inactivity to use.  See tr_idlelimit
   "seedRatioLimit"      | double     torrent-level seeding ratio
   "seedRatioMode"       | number     which ratio to use.  See tr_ratiolimit
   "trackerAdd"          | array      strings of announce URLs to add
   "trackerRemove"       | array      ids of trackers to remove
   "trackerReplace"      | array      pairs of <trackerId/new announce URLs>
   "uploadLimit"         | number     maximum upload speed (KBps)
   "uploadLimited"       | boolean    true if "uploadLimit" is honored

   Just as an empty "ids" value is shorthand for "all ids", using an empty array
   for "files-wanted", "files-unwanted", "priority-high", "priority-low", or
   "priority-normal" is shorthand for saying "all files".

   Response arguments: none

3.3.  Torrent Accessors

   Method name: "torrent-get".

   Request arguments:

   (1) An optional "ids" array as described in 3.1.
   (2) A required "fields" array of keys. (see list below)
   (3) An optional "format" string specifying how to format the
       "torrents" response field. Allowed values are "objects" (default)
       and "table". (see "Response arguments" below)

   Response arguments:

   (1) A "torrents" array.

       If the "format" request was "objects" (default), "torrents" will
       be an array of objects, each of which contains the key/value
       pairs matching the request's "fields" arg. This was the only
       format before Transmission 3 and has some obvious programmer
       conveniences, such as parsing directly into Javascript objects.

       If the format was "table", then "torrents" will be an array of
       arrays. The first row holds the keys and each remaining row holds
       a torrent's values for those keys. This format is more efficient
       in terms of JSON generation and JSON parsing.

   (2) If the request's "ids" field was "recently-active",
       a "removed" array of torrent-id numbers of recently-removed
       torrents.

   Note: For more information on what these fields mean, see the comments
   in libtransmission/transmission.h.  The "source" column here
   corresponds to the data structure there.

   key                         | type                        | source
   ----------------------------+-----------------------------+---------
   activityDate                | number                      | tr_stat
   addedDate                   | number                      | tr_stat
   bandwidthPriority           | number                      | tr_priority_t
   comment                     | string                      | tr_info
   corruptEver                 | number                      | tr_stat
   creator                     | string                      | tr_info
   dateCreated                 | number                      | tr_info
   desiredAvailable            | number                      | tr_stat
   doneDate                    | number                      | tr_stat
   downloadDir                 | string                      | tr_torrent
   downloadedEver              | number                      | tr_stat
   downloadLimit               | number                      | tr_torrent
   downloadLimited             | boolean                     | tr_torrent
   editDate                    | number                      | tr_stat
   error                       | number                      | tr_stat
   errorString                 | string                      | tr_stat
   eta                         | number                      | tr_stat
   etaIdle                     | number                      | tr_stat
   file-count                  | number                      | tr_info
   files                       | array (see below)           | n/a
   fileStats                   | array (see below)           | n/a
   hashString                  | string                      | tr_info
   haveUnchecked               | number                      | tr_stat
   haveValid                   | number                      | tr_stat
   honorsSessionLimits         | boolean                     | tr_torrent
   id                          | number                      | tr_torrent
   isFinished                  | boolean                     | tr_stat
   isPrivate                   | boolean                     | tr_torrent
   isStalled                   | boolean                     | tr_stat
   labels                      | array (see below)           | tr_torrent
   leftUntilDone               | number                      | tr_stat
   magnetLink                  | string                      | n/a
   manualAnnounceTime          | number                      | tr_stat
   maxConnectedPeers           | number                      | tr_torrent
   metadataPercentComplete     | double                      | tr_stat
   name                        | string                      | tr_info
   peer-limit                  | number                      | tr_torrent
   peers                       | array (see below)           | n/a
   peersConnected              | number                      | tr_stat
   peersFrom                   | object (see below)          | n/a
   peersGettingFromUs          | number                      | tr_stat
   peersSendingToUs            | number                      | tr_stat
   percentDone                 | double                      | tr_stat
   pieces                      | string (see below)          | tr_torrent
   pieceCount                  | number                      | tr_info
   pieceSize                   | number                      | tr_info
   priorities                  | array (see below)           | n/a
   primary-mime-type           | string                      | tr_torrent
   queuePosition               | number                      | tr_stat
   rateDownload (B/s)          | number                      | tr_stat
   rateUpload (B/s)            | number                      | tr_stat
   recheckProgress             | double                      | tr_stat
   secondsDownloading          | number                      | tr_stat
   secondsSeeding              | number                      | tr_stat
   seedIdleLimit               | number                      | tr_torrent
   seedIdleMode                | number                      | tr_inactvelimit
   seedRatioLimit              | double                      | tr_torrent
   seedRatioMode               | number                      | tr_ratiolimit
   sizeWhenDone                | number                      | tr_stat
   startDate                   | number                      | tr_stat
   status                      | number (see below)          | tr_stat
   trackers                    | array (see below)           | n/a
   trackerStats                | array (see below)           | n/a
   totalSize                   | number                      | tr_info
   torrentFile                 | string                      | tr_info
   uploadedEver                | number                      | tr_stat
   uploadLimit                 | number                      | tr_torrent
   uploadLimited               | boolean                     | tr_torrent
   uploadRatio                 | double                      | tr_stat
   wanted                      | array (see below)           | n/a
   webseeds                    | array (see below)           | n/a
   webseedsSendingToUs         | number                      | tr_stat
                               |                             |
                               |                             |
   -------------------+--------+-----------------------------+
   files              | array of objects, each containing:   |
                      +-------------------------+------------+
                      | bytesCompleted          | number     | tr_torrent
                      | length                  | number     | tr_info
                      | name                    | string     | tr_info
   -------------------+--------------------------------------+
   fileStats          | a file's non-constant properties.    |
                      | array of tr_info.filecount objects,  |
                      | each containing:                     |
                      +-------------------------+------------+
                      | bytesCompleted          | number     | tr_torrent
                      | wanted                  | boolean    | tr_info
                      | priority                | number     | tr_info
   -------------------+--------------------------------------+
   labels             | an array of strings:                 |
                      +-------------------------+------------+
                      | label                   | string     | tr_torrent
   -------------------+--------------------------------------+
   peers              | array of objects, each containing:   |
                      +-------------------------+------------+
                      | address                 | string     | tr_peer_stat
                      | clientName              | string     | tr_peer_stat
                      | clientIsChoked          | boolean    | tr_peer_stat
                      | clientIsInterested      | boolean    | tr_peer_stat
                      | flagStr                 | string     | tr_peer_stat
                      | isDownloadingFrom       | boolean    | tr_peer_stat
                      | isEncrypted             | boolean    | tr_peer_stat
                      | isIncoming              | boolean    | tr_peer_stat
                      | isUploadingTo           | boolean    | tr_peer_stat
                      | isUTP                   | boolean    | tr_peer_stat
                      | peerIsChoked            | boolean    | tr_peer_stat
                      | peerIsInterested        | boolean    | tr_peer_stat
                      | port                    | number     | tr_peer_stat
                      | progress                | double     | tr_peer_stat
                      | rateToClient (B/s)      | number     | tr_peer_stat
                      | rateToPeer (B/s)        | number     | tr_peer_stat
   -------------------+--------------------------------------+
   peersFrom          | an object containing:                |
                      +-------------------------+------------+
                      | fromCache               | number     | tr_stat
                      | fromDht                 | number     | tr_stat
                      | fromIncoming            | number     | tr_stat
                      | fromLpd                 | number     | tr_stat
                      | fromLtep                | number     | tr_stat
                      | fromPex                 | number     | tr_stat
                      | fromTracker             | number     | tr_stat
   -------------------+--------------------------------------+
   pieces             | A bitfield holding pieceCount flags  | tr_torrent
                      | which are set to 'true' if we have   |
                      | the piece matching that position.    |
                      | JSON doesn't allow raw binary data,  |
                      | so this is a base64-encoded string.  |
   -------------------+--------------------------------------+
   priorities         | an array of tr_info.filecount        | tr_info
                      | numbers. each is the tr_priority_t   |
                      | mode for the corresponding file.     |
   -------------------+--------------------------------------+
   status             | a number between 0 and 6, where:     | tr_stat
                      | 0: Torrent is stopped                |
                      | 1: Queued to check files             |
                      | 2: Checking files                    |
                      | 3: Queued to download                |
                      | 4: Downloading                       |
                      | 5: Queued to seed                    |
                      | 6: Seeding                           |
   -------------------+--------------------------------------+
   trackers           | array of objects, each containing:   |
                      +-------------------------+------------+
                      | announce                | string     | tr_tracker_info
                      | id                      | number     | tr_tracker_info
                      | scrape                  | string     | tr_tracker_info
                      | tier                    | number     | tr_tracker_info
   -------------------+--------------------------------------+
   trackerStats       | array of objects, each containing:   |
                      +-------------------------+------------+
                      | announce                | string     | tr_tracker_stat
                      | announceState           | number     | tr_tracker_stat
                      | downloadCount           | number     | tr_tracker_stat
                      | hasAnnounced            | boolean    | tr_tracker_stat
                      | hasScraped              | boolean    | tr_tracker_stat
                      | host                    | string     | tr_tracker_stat
                      | id                      | number     | tr_tracker_stat
                      | isBackup                | boolean    | tr_tracker_stat
                      | lastAnnouncePeerCount   | number     | tr_tracker_stat
                      | lastAnnounceResult      | string     | tr_tracker_stat
                      | lastAnnounceStartTime   | number     | tr_tracker_stat
                      | lastAnnounceSucceeded   | boolean    | tr_tracker_stat
                      | lastAnnounceTime        | number     | tr_tracker_stat
                      | lastAnnounceTimedOut    | boolean    | tr_tracker_stat
                      | lastScrapeResult        | string     | tr_tracker_stat
                      | lastScrapeStartTime     | number     | tr_tracker_stat
                      | lastScrapeSucceeded     | boolean    | tr_tracker_stat
                      | lastScrapeTime          | number     | tr_tracker_stat
                      | lastScrapeTimedOut      | boolean    | tr_tracker_stat
                      | leecherCount            | number     | tr_tracker_stat
                      | nextAnnounceTime        | number     | tr_tracker_stat
                      | nextScrapeTime          | number     | tr_tracker_stat
                      | scrape                  | string     | tr_tracker_stat
                      | scrapeState             | number     | tr_tracker_stat
                      | seederCount             | number     | tr_tracker_stat
                      | tier                    | number     | tr_tracker_stat
   -------------------+-------------------------+------------+
   wanted             | an array of tr_info.fileCount        | tr_info
                      | 'booleans' true if the corresponding |
                      | file is to be downloaded.            |
   -------------------+--------------------------------------+
   webseeds           | an array of strings:                 |
                      +-------------------------+------------+
                      | webseed                 | string     | tr_info
                      +-------------------------+------------+

   Example:

   Say we want to get the name and total size of torrents #7 and #10.

   Request:

      {
         "arguments": {
             "fields": [ "id", "name", "totalSize" ],
             "ids": [ 7, 10 ]
         },
         "method": "torrent-get",
         "tag": 39693
      }


   Response:

      {
         "arguments": {
            "torrents": [
               {
                   "id": 10,
                   "name": "Fedora x86_64 DVD",
                   "totalSize": 34983493932,
               },
               {
                   "id": 7,
                   "name": "Ubuntu x86_64 DVD",
                   "totalSize", 9923890123,
               }
            ]
         },
         "result": "success",
         "tag": 39693
      }

3.4.  Adding a Torrent

   Method name: "torrent-add"

   Request arguments:

   key                  | value type & description
   ---------------------+-------------------------------------------------
   "cookies"            | string      pointer to a string of one or more cookies.
   "download-dir"       | string      path to download the torrent to
   "filename"           | string      filename or URL of the .torrent file
   "metainfo"           | string      base64-encoded .torrent content
   "paused"             | boolean     if true, don't start the torrent
   "peer-limit"         | number      maximum number of peers
   "bandwidthPriority"  | number      torrent's bandwidth tr_priority_t
   "files-wanted"       | array       indices of file(s) to download
   "files-unwanted"     | array       indices of file(s) to not download
   "priority-high"      | array       indices of high-priority file(s)
   "priority-low"       | array       indices of low-priority file(s)
   "priority-normal"    | array       indices of normal-priority file(s)

   Either "filename" OR "metainfo" MUST be included.
   All other arguments are optional.

   The format of the "cookies" should be NAME=CONTENTS, where NAME is the
   cookie name and CONTENTS is what the cookie should contain.
   Set multiple cookies like this: "name1=content1; name2=content2;" etc.
   <http://curl.haxx.se/libcurl/c/curl_easy_setopt.html#CURLOPTCOOKIE>

   Response arguments: On success, a "torrent-added" object in the
                       form of one of 3.3's tr_info objects with the
                       fields for id, name, and hashString.

                       On failure due to a duplicate torrent existing,
                       a "torrent-duplicate" object in the same form.

3.5.  Removing a Torrent

   Method name: "torrent-remove"

   Request arguments:

   string                     | value type & description
   ---------------------------+-------------------------------------------------
   "ids"                      | array      torrent list, as described in 3.1
   "delete-local-data"        | boolean    delete local data. (default: false)

   Response arguments: none


3.6.  Moving a Torrent

   Method name: "torrent-set-location"

   Request arguments:

   string                           | value type & description
   ---------------------------------+-------------------------------------------------
   "ids"                            | array      torrent list, as described in 3.1
   "location"                       | string     the new torrent location
   "move"                           | boolean    if true, move from previous location.
                                    |            otherwise, search "location" for files
                                    |            (default: false)

   Response arguments: none


3.7.  Renaming a Torrent's Path

   Method name: "torrent-rename-path"

   For more information on the use of this function, see the transmission.h
   documentation of tr_torrentRenamePath(). In particular, note that if this
   call succeeds you'll want to update the torrent's "files" and "name" field
   with torrent-get.

   Request arguments:

   string                           | value type & description
   ---------------------------------+-------------------------------------------------
   "ids"                            | array      the torrent torrent list, as described in 3.1
                                    |            (must only be 1 torrent)
   "path"                           | string     the path to the file or folder that will be renamed
   "name"                           | string     the file or folder's new name

   Response arguments: "path", "name", and "id", holding the torrent ID integer


4.   Session Requests

4.1.  Session Arguments

   string                           | value type | description
   ---------------------------------+------------+-------------------------------------
   "alt-speed-down"                 | number     | max global download speed (KBps)
   "alt-speed-enabled"              | boolean    | true means use the alt speeds
   "alt-speed-time-begin"           | number     | when to turn on alt speeds (units: minutes after midnight)
   "alt-speed-time-enabled"         | boolean    | true means the scheduled on/off times are used
   "alt-speed-time-end"             | number     | when to turn off alt speeds (units: same)
   "alt-speed-time-day"             | number     | what day(s) to turn on alt speeds (look at tr_sched_day)
   "alt-speed-up"                   | number     | max global upload speed (KBps)
   "blocklist-url"                  | string     | location of the blocklist to use for "blocklist-update"
   "blocklist-enabled"              | boolean    | true means enabled
   "blocklist-size"                 | number     | number of rules in the blocklist
   "cache-size-mb"                  | number     | maximum size of the disk cache (MB)
   "config-dir"                     | string     | location of transmission's configuration directory
   "download-dir"                   | string     | default path to download torrents
   "download-queue-size"            | number     | max number of torrents to download at once (see download-queue-enabled)
   "download-queue-enabled"         | boolean    | if true, limit how many torrents can be downloaded at once
   "dht-enabled"                    | boolean    | true means allow dht in public torrents
   "encryption"                     | string     | "required", "preferred", "tolerated"
   "idle-seeding-limit"             | number     | torrents we're seeding will be stopped if they're idle for this long
   "idle-seeding-limit-enabled"     | boolean    | true if the seeding inactivity limit is honored by default
   "incomplete-dir"                 | string     | path for incomplete torrents, when enabled
   "incomplete-dir-enabled"         | boolean    | true means keep torrents in incomplete-dir until done
   "lpd-enabled"                    | boolean    | true means allow Local Peer Discovery in public torrents
   "peer-limit-global"              | number     | maximum global number of peers
   "peer-limit-per-torrent"         | number     | maximum global number of peers
   "pex-enabled"                    | boolean    | true means allow pex in public torrents
   "peer-port"                      | number     | port number
   "peer-port-random-on-start"      | boolean    | true means pick a random peer port on launch
   "port-forwarding-enabled"        | boolean    | true means ask upstream router to forward the configured peer port to transmission using UPnP or NAT-PMP
   "queue-stalled-enabled"          | boolean    | whether or not to consider idle torrents as stalled
   "queue-stalled-minutes"          | number     | torrents that are idle for N minuets aren't counted toward seed-queue-size or download-queue-size
   "rename-partial-files"           | boolean    | true means append ".part" to incomplete files
   "rpc-version"                    | number     | the current RPC API version
   "rpc-version-minimum"            | number     | the minimum RPC API version supported
   "rpc-version-semver"             | number     | the current RPC API version in a semver-compatible string
   "script-torrent-added-filename"  | string     | filename of the script to run
   "script-torrent-added-enabled"   | boolean    | whether or not to call the "done" script
   "script-torrent-done-filename"   | string     | filename of the script to run
   "script-torrent-done-enabled"    | boolean    | whether or not to call the "done" script
   "seedRatioLimit"                 | double     | the default seed ratio for torrents to use
   "seedRatioLimited"               | boolean    | true if seedRatioLimit is honored by default
   "seed-queue-size"                | number     | max number of torrents to uploaded at once (see seed-queue-enabled)
   "seed-queue-enabled"             | boolean    | if true, limit how many torrents can be uploaded at once
   "speed-limit-down"               | number     | max global download speed (KBps)
   "speed-limit-down-enabled"       | boolean    | true means enabled
   "speed-limit-up"                 | number     | max global upload speed (KBps)
   "speed-limit-up-enabled"         | boolean    | true means enabled
   "start-added-torrents"           | boolean    | true means added torrents will be started right away
   "trash-original-torrent-files"   | boolean    | true means the .torrent file of added torrents will be deleted
   "units"                          | object     | see below
   "utp-enabled"                    | boolean    | true means allow utp
   "version"                        | string     | long version string "$version ($revision)"
   ---------------------------------+------------+-----------------------------+
   units                            | object containing:                       |
                                    +--------------+--------+------------------+
                                    | speed-units  | array  | 4 strings: KB/s, MB/s, GB/s, TB/s
                                    | speed-bytes  | number | number of bytes in a KB (1000 for kB; 1024 for KiB)
                                    | size-units   | array  | 4 strings: KB/s, MB/s, GB/s, TB/s
                                    | size-bytes   | number | number of bytes in a KB (1000 for kB; 1024 for KiB)
                                    | memory-units | array  | 4 strings: KB/s, MB/s, GB/s, TB/s
                                    | memory-bytes | number | number of bytes in a KB (1000 for kB; 1024 for KiB)
                                    +--------------+--------+------------------+

   "rpc-version" indicates the RPC interface version supported by the RPC server.
   It is incremented when a new version of Transmission changes the RPC interface.

   "rpc-version-minimum" indicates the oldest API supported by the RPC server.
   It is changes when a new version of Transmission changes the RPC interface
   in a way that is not backwards compatible.  There are no plans for this
   to be common behavior.

4.1.1.  Mutators

   Method name: "session-set"
   Request arguments: one or more of 4.1's arguments, except: "blocklist-size",
                      "config-dir", "rpc-version", "rpc-version-minimum",
                      "version", and "session-id"
   Response arguments: none

4.1.2.  Accessors

   Method name: "session-get"
   Request arguments: an optional "fields" array of keys (see 4.1)
   Response arguments: key/value pairs matching the request's "fields"
       argument if present, or all supported fields (see 4.1) otherwise.

4.2.  Session Statistics

   Method name: "session-stats"

   Request arguments: none

   Response arguments:

   string                     | value type
   ---------------------------+-------------------------------------------------
   "activeTorrentCount"       | number
   "downloadSpeed"            | number
   "pausedTorrentCount"       | number
   "torrentCount"             | number
   "uploadSpeed"              | number
   ---------------------------+-------------------------------+
   "cumulative-stats"         | object, containing:           |
                              +------------------+------------+
                              | uploadedBytes    | number     | tr_session_stats
                              | downloadedBytes  | number     | tr_session_stats
                              | filesAdded       | number     | tr_session_stats
                              | sessionCount     | number     | tr_session_stats
                              | secondsActive    | number     | tr_session_stats
   ---------------------------+-------------------------------+
   "current-stats"            | object, containing:           |
                              +------------------+------------+
                              | uploadedBytes    | number     | tr_session_stats
                              | downloadedBytes  | number     | tr_session_stats
                              | filesAdded       | number     | tr_session_stats
                              | sessionCount     | number     | tr_session_stats
                              | secondsActive    | number     | tr_session_stats

4.3.  Blocklist

   Method name: "blocklist-update"
   Request arguments: none
   Response arguments: a number "blocklist-size"

4.4.  Port Checking

   This method tests to see if your incoming peer port is accessible
   from the outside world.

   Method name: "port-test"
   Request arguments: none
   Response arguments: a bool, "port-is-open"

4.5.  Session shutdown

   This method tells the transmission session to shut down.

   Method name: "session-close"
   Request arguments: none
   Response arguments: none

4.6.  Queue Movement Requests

   Method name          | libtransmission function
   ---------------------+-------------------------------------------------
   "queue-move-top"     | tr_torrentQueueMoveTop()
   "queue-move-up"      | tr_torrentQueueMoveUp()
   "queue-move-down"    | tr_torrentQueueMoveDown()
   "queue-move-bottom"  | tr_torrentQueueMoveBottom()

   Request arguments:

   string      | value type & description
   ------------+----------------------------------------------------------
   "ids"       | array   torrent list, as described in 3.1.

   Response arguments: none

4.7.  Free Space

   This method tests how much free space is available in a
   client-specified folder.

   Method name: "free-space"

   Request arguments:

   string      | value type & description
   ------------+----------------------------------------------------------
   "path"      | string  the directory to query

   Response arguments:

   string       | value type & description
   -------------+----------------------------------------------------------
   "path"       | string  same as the Request argument
   "size-bytes" | number  the size, in bytes, of the free space in that directory
   "total_size" | number  the total capacity, in bytes, of that directory


5.0.  Protocol Versions

<<<<<<< HEAD
  The following changes have been made to the RPC interface:

   RPC   | Release | Backwards |                      |
   Vers. | Version | Compat?   | Method               | Description
   ------+---------+-----------+----------------------+-------------------------------
   1     | 1.30    | n/a       | n/a                  | Initial version
   ------+---------+-----------+----------------------+-------------------------------
   2     | 1.34    | yes       | torrent-get          | new arg "peers"
   ------+---------+-----------+----------------------+-------------------------------
   3     | 1.41    | yes       | torrent-get          | added "port" to "peers"
         |         | yes       | torrent-get          | new arg "downloaders"
         |         | yes       | session-get          | new arg "version"
         |         | yes       | torrent-remove       | new method
   ------+---------+-----------+----------------------+-------------------------------
   4     | 1.50    | yes       | session-get          | new arg "rpc-version"
         |         | yes       | session-get          | new arg "rpc-version-minimum"
         |         | yes       | session-stats        | added "cumulative-stats"
         |         | yes       | session-stats        | added "current-stats"
         |         | yes       | torrent-get          | new arg "downloadDir"
   ------+---------+-----------+----------------------+-------------------------------
   5     | 1.60    | yes       |                      | new method "torrent-reannounce"
         |         | yes       |                      | new method "blocklist-update"
         |         | yes       |                      | new method "port-test"
         |         |           |                      |
         |         | yes       | session-get          | new arg "alt-speed-begin"
         |         | yes       | session-get          | new arg "alt-speed-down"
         |         | yes       | session-get          | new arg "alt-speed-enabled"
         |         | yes       | session-get          | new arg "alt-speed-end"
         |         | yes       | session-get          | new arg "alt-speed-time-enabled"
         |         | yes       | session-get          | new arg "alt-speed-up"
         |         | yes       | session-get          | new arg "blocklist-enabled"
         |         | yes       | session-get          | new arg "blocklist-size"
         |         | yes       | session-get          | new arg "peer-limit-per-torrent"
         |         | yes       | session-get          | new arg "seedRatioLimit"
         |         | yes       | session-get          | new arg "seedRatioLimited"
         |         |        NO | session-get          | renamed "pex-allowed" to "pex-enabled"
         |         |        NO | session-get          | renamed "port" to "peer-port"
         |         |        NO | session-get          | renamed "peer-limit" to "peer-limit-global"
         |         |           |                      |
         |         | yes       | torrent-add          | new arg "files-unwanted"
         |         | yes       | torrent-add          | new arg "files-wanted"
         |         | yes       | torrent-add          | new arg "priority-high"
         |         | yes       | torrent-add          | new arg "priority-low"
         |         | yes       | torrent-add          | new arg "priority-normal"
         |         |           |                      |
         |         | yes       | torrent-set          | new arg "bandwidthPriority"
         |         | yes       | torrent-set          | new arg "honorsSessionLimits"
         |         | yes       | torrent-set          | new arg "seedRatioLimit"
         |         | yes       | torrent-set          | new arg "seedRatioLimited"
         |         |        NO | torrent-set          | renamed "speed-limit-down" to "downloadLimit"
         |         |        NO | torrent-set          | renamed "speed-limit-down-enabled" to "downloadLimited"
         |         |        NO | torrent-set          | renamed "speed-limit-up" to "uploadLimit"
         |         |        NO | torrent-set          | renamed "speed-limit-up-enabled" to "uploadLimited"
         |         |           |                      |
         |         | yes       | torrent-get          | new arg "bandwidthPriority"
         |         | yes       | torrent-get          | new arg "fileStats"
         |         | yes       | torrent-get          | new arg "honorsSessionLimits"
         |         | yes       | torrent-get          | new arg "percentDone"
         |         | yes       | torrent-get          | new arg "pieces"
         |         | yes       | torrent-get          | new arg "seedRatioLimit"
         |         | yes       | torrent-get          | new arg "seedRatioMode"
         |         | yes       | torrent-get          | new arg "torrentFile"
         |         | yes       | torrent-get          | new ids option "recently-active"
         |         |        NO | torrent-get          | removed arg "downloadLimitMode"
         |         |        NO | torrent-get          | removed arg "uploadLimitMode"
   ------+---------+-----------+----------------------+-------------------------------
   6     | 1.70    | yes       |                      | new "method torrent-set-location"
   ------+---------+-----------+----------------------+-------------------------------
   7     | 1.80    |        NO | torrent-get          | removed arg "announceResponse"
         |         |        NO | torrent-get          | removed arg "announceURL"
         |         |        NO | torrent-get          | removed arg "downloaders"
         |         |        NO | torrent-get          | removed arg "lastAnnounceTime"
         |         |        NO | torrent-get          | removed arg "lastScrapeTime"
         |         |        NO | torrent-get          | removed arg "leechers"
         |         |        NO | torrent-get          | removed arg "nextAnnounceTime"
         |         |        NO | torrent-get          | removed arg "nextScrapeTime"
         |         |        NO | torrent-get          | removed arg "scrapeResponse"
         |         |        NO | torrent-get          | removed arg "scrapeURL"
         |         |        NO | torrent-get          | removed arg "seeders"
         |         |        NO | torrent-get          | removed arg "timesCompleted"
         |         |        NO | torrent-get          | removed arg "swarmSpeed"
         |         | yes       | torrent-get          | new arg "magnetLink"
         |         | yes       | torrent-get          | new arg "metadataPercentComplete"
         |         | yes       | torrent-get          | new arg "trackerStats"
         |         | yes       | session-set          | new arg "incomplete-dir"
         |         | yes       | session-set          | new arg "incomplete-dir-enabled"
   ------+---------+-----------+----------------------+-------------------------------
   8     | 1.90    | yes       | session-set          | new arg "rename-partial-files"
         |         | yes       | session-get          | new arg "rename-partial-files"
         |         | yes       | session-get          | new arg "config-dir"
         |         | yes       | torrent-add          | new arg "bandwidthPriority"
         |         | yes       | torrent-get          | new trackerStats arg "lastAnnounceTimedOut"
   ------+---------+-----------+----------------------+-------------------------------
   8     | 1.92    | yes       | torrent-get          | new trackerStats arg "lastScrapeTimedOut"
   ------+---------+-----------+----------------------+-------------------------------
   9     | 2.00    | yes       | session-set          | new arg "start-added-torrents"
         |         | yes       | session-set          | new arg "trash-original-torrent-files"
         |         | yes       | session-get          | new arg "start-added-torrents"
         |         | yes       | session-get          | new arg "trash-original-torrent-files"
         |         | yes       | torrent-get          | new arg "isFinished"
   ------+---------+-----------+----------------------+-------------------------------
   10    | 2.10    | yes       | session-get          | new arg "cache-size-mb"
         |         | yes       | torrent-set          | new arg "trackerAdd"
         |         | yes       | torrent-set          | new arg "trackerRemove"
         |         | yes       | torrent-set          | new arg "trackerReplace"
         |         | yes       | session-set          | new arg "idle-seeding-limit"
         |         | yes       | session-set          | new arg "idle-seeding-limit-enabled"
         |         | yes       | session-get          | new arg "units"
         |         | yes       | torrent-set          | new arg "seedIdleLimit"
         |         | yes       | torrent-set          | new arg "seedIdleMode"
   ------+---------+-----------+----------------------+-------------------------------
   11    | 2.12    | yes       | session-get          | new arg "blocklist-url"
         |         | yes       | session-set          | new arg "blocklist-url"
   ------+---------+-----------+----------------------+-------------------------------
   12    | 2.20    | yes       | session-get          | new arg "download-dir-free-space"
         |         | yes       | session-close        | new method
   ------+---------+-----------+----------------------+-------------------------------
   13    | 2.30    | yes       | session-get          | new arg "isUTP" to the "peers" list
         |         | yes       | torrent-add          | new arg "cookies"
         |         |        NO | torrent-get          | removed arg "peersKnown"
   ------+---------+-----------+----------------------+-------------------------------
   14    | 2.40    |        NO | torrent-get          | values of "status" field changed
         |         | yes       | torrent-get          | new arg "queuePosition"
         |         | yes       | torrent-get          | new arg "isStalled"
         |         | yes       | torrent-get          | new arg "fromLpd" in peersFrom
         |         | yes       | torrent-set          | new arg "queuePosition"
         |         | yes       | session-set          | new arg "download-queue-size"
         |         | yes       | session-set          | new arg "download-queue-enabled"
         |         | yes       | session-set          | new arg "seed-queue-size"
         |         | yes       | session-set          | new arg "seed-queue-enabled"
         |         | yes       | session-set          | new arg "queue-stalled-enabled"
         |         | yes       | session-set          | new arg "queue-stalled-minutes"
         |         | yes       |                      | new method "queue-move-top"
         |         | yes       |                      | new method "queue-move-up"
         |         | yes       |                      | new method "queue-move-down"
         |         | yes       |                      | new method "queue-move-bottom"
         |         | yes       |                      | new method "torrent-start-now"
   ------+---------+-----------+----------------------+-------------------------------
   15    | 2.80    | yes       | torrent-get          | new arg "etaIdle"
         |         | yes       | torrent-rename-path  | new method
         |         | yes       | free-space           | new method
         |         | yes       | torrent-add          | new return arg "torrent-duplicate"
   ------+---------+-----------+----------------------+-------------------------------
   16    | 3.00    | yes       | session-get          | new request arg "fields"
         |         | yes       | session-get          | new arg "session-id"
         |         | yes       | torrent-get          | new arg "labels"
         |         | yes       | torrent-set          | new arg "labels"
         |         | yes       | torrent-get          | new arg "editDate"
         |         | yes       | torrent-get          | new request arg "format"
   ------+---------+-----------+----------------------+-------------------------------
   17    | 3.01    | yes       | torrent-get          | new arg "file-count"
         |         | yes       | torrent-get          | new arg "primary-mime-type"
   ------+---------+-----------+----------------------+-------------------------------
   18    | 3.02    | yes       | free-space           | new return arg "total-capacity"

=======
   This section lists the changes that have been made to the RPC protocol.

   There are two ways to check for API compatibility. Since most developers know
   semver, session-get's "rpc-version-semver" is the recommended way. That value
   is a semver-compatible string of the RPC protocol version number.

   Since Transmission predates the semver 1.0 spec, the previous scheme was for
   the RPC version to be a whole number and to increment it whenever a change was
   made. That is session-get's "rpc-version". "rpc-version-minimum" lists the
   oldest version that is compatible with the current version; i.e. an app coded
   to use `rpc-version-minimum` would still work on a Transmission release running
   `rpc-version`.

   RPC | Sem   | Tr.  | Method               | Description
   Ver | Ver   | Ver  | (breaking changes    |
       |       |      | marked w/asterisk)   |
   ----+-------+------+----------------------+-------------------------------
   1   | 1.0.0 | 1.30 | n/a                  | Initial version
   ----+-------+------+----------------------+-------------------------------
   2   | 1.1.0 | 1.40 | torrent-get          | new arg "peers"
   ----+-------+------+----------------------+-------------------------------
   3   | 1.2.0 | 1.41 | torrent-get          | added "port" to "peers"
       |       |      | torrent-get          | new arg "downloaders"
       |       |      | session-get          | new arg "version"
       |       |      | torrent-remove       | new method
   ----+-------+------+----------------------+-------------------------------
   4   | 1.3.0 | 1.50 | session-get          | new arg "rpc-version"
       |       |      | session-get          | new arg "rpc-version-minimum"
       |       |      | session-stats        | added "cumulative-stats"
       |       |      | session-stats        | added "current-stats"
       |       |      | torrent-get          | new arg "downloadDir"
   ----+-------+------+----------------------+-------------------------------
   5   | 2.0.0 | 1.60 |                      | new method "torrent-reannounce"
       |       |      |                      | new method "blocklist-update"
       |       |      |                      | new method "port-test"
       |       |      |                      |
       |       |      | session-get          | new arg "alt-speed-begin"
       |       |      | session-get          | new arg "alt-speed-down"
       |       |      | session-get          | new arg "alt-speed-enabled"
       |       |      | session-get          | new arg "alt-speed-end"
       |       |      | session-get          | new arg "alt-speed-time-enabled"
       |       |      | session-get          | new arg "alt-speed-up"
       |       |      | session-get          | new arg "blocklist-enabled"
       |       |      | session-get          | new arg "blocklist-size"
       |       |      | session-get          | new arg "peer-limit-per-torrent"
       |       |      | session-get          | new arg "seedRatioLimit"
       |       |      | session-get          | new arg "seedRatioLimited"
       |       |      | session-get        * | renamed "pex-allowed" to "pex-enabled"
       |       |      | session-get        * | renamed "port" to "peer-port"
       |       |      | session-get        * | renamed "peer-limit" to "peer-limit-global"
       |       |      |                      |
       |       |      | torrent-add          | new arg "files-unwanted"
       |       |      | torrent-add          | new arg "files-wanted"
       |       |      | torrent-add          | new arg "priority-high"
       |       |      | torrent-add          | new arg "priority-low"
       |       |      | torrent-add          | new arg "priority-normal"
       |       |      |                      |
       |       |      | torrent-set          | new arg "bandwidthPriority"
       |       |      | torrent-set          | new arg "honorsSessionLimits"
       |       |      | torrent-set          | new arg "seedRatioLimit"
       |       |      | torrent-set          | new arg "seedRatioLimited"
       |       |      | torrent-set        * | renamed "speed-limit-down" to "downloadLimit"
       |       |      | torrent-set        * | renamed "speed-limit-down-enabled" to "downloadLimited"
       |       |      | torrent-set        * | renamed "speed-limit-up" to "uploadLimit"
       |       |      | torrent-set        * | renamed "speed-limit-up-enabled" to "uploadLimited"
       |       |      |                      |
       |       |      | torrent-get          | new arg "bandwidthPriority"
       |       |      | torrent-get          | new arg "fileStats"
       |       |      | torrent-get          | new arg "honorsSessionLimits"
       |       |      | torrent-get          | new arg "percentDone"
       |       |      | torrent-get          | new arg "pieces"
       |       |      | torrent-get          | new arg "seedRatioLimit"
       |       |      | torrent-get          | new arg "seedRatioMode"
       |       |      | torrent-get          | new arg "torrentFile"
       |       |      | torrent-get          | new ids option "recently-active"
       |       |      | torrent-get        * | removed arg "downloadLimitMode"
       |       |      | torrent-get        * | removed arg "uploadLimitMode"
   ----+-------+------+----------------------+-------------------------------
   6   | 2.1.0 | 1.70 |                      | new "method torrent-set-location"
   ----+-------+------+----------------------+-------------------------------
   7   | 3.0.0 | 1.80 | torrent-get        * | removed arg "announceResponse"
       |       |      | torrent-get        * | removed arg "announceURL"
       |       |      | torrent-get        * | removed arg "downloaders"
       |       |      | torrent-get        * | removed arg "lastAnnounceTime"
       |       |      | torrent-get        * | removed arg "lastScrapeTime"
       |       |      | torrent-get        * | removed arg "leechers"
       |       |      | torrent-get        * | removed arg "nextAnnounceTime"
       |       |      | torrent-get        * | removed arg "nextScrapeTime"
       |       |      | torrent-get        * | removed arg "scrapeResponse"
       |       |      | torrent-get        * | removed arg "scrapeURL"
       |       |      | torrent-get        * | removed arg "seeders"
       |       |      | torrent-get        * | removed arg "timesCompleted"
       |       |      | torrent-get        * | removed arg "swarmSpeed"
       |       |      | torrent-get          | new arg "magnetLink"
       |       |      | torrent-get          | new arg "metadataPercentComplete"
       |       |      | torrent-get          | new arg "trackerStats"
       |       |      | session-set          | new arg "incomplete-dir"
       |       |      | session-set          | new arg "incomplete-dir-enabled"
   ----+-------+------+----------------------+-------------------------------
   8   | 3.1.0 | 1.90 | session-set          | new arg "rename-partial-files"
       |       |      | session-get          | new arg "rename-partial-files"
       |       |      | session-get          | new arg "config-dir"
       |       |      | torrent-add          | new arg "bandwidthPriority"
       |       |      | torrent-get          | new trackerStats arg "lastAnnounceTimedOut"
   ----+-------+------+----------------------+-------------------------------
   8   | 3.2.0 | 1.92 | torrent-get          | new trackerStats arg "lastScrapeTimedOut"
   ----+-------+------+----------------------+-------------------------------
   9   | 3.3.0 | 2.00 | session-set          | new arg "start-added-torrents"
       |       |      | session-set          | new arg "trash-original-torrent-files"
       |       |      | session-get          | new arg "start-added-torrents"
       |       |      | session-get          | new arg "trash-original-torrent-files"
       |       |      | torrent-get          | new arg "isFinished"
   ----+-------+------+----------------------+-------------------------------
   10  | 3.4.0 | 2.10 | session-get          | new arg "cache-size-mb"
       |       |      | torrent-set          | new arg "trackerAdd"
       |       |      | torrent-set          | new arg "trackerRemove"
       |       |      | torrent-set          | new arg "trackerReplace"
       |       |      | session-set          | new arg "idle-seeding-limit"
       |       |      | session-set          | new arg "idle-seeding-limit-enabled"
       |       |      | session-get          | new arg "units"
       |       |      | torrent-set          | new arg "seedIdleLimit"
       |       |      | torrent-set          | new arg "seedIdleMode"
   ----+-------+------+----------------------+-------------------------------
   11  | 3.5.0 | 2.12 | session-get          | new arg "blocklist-url"
       |       |      | session-set          | new arg "blocklist-url"
   ----+-------+------+----------------------+-------------------------------
   12  | 3.6.0 |      | session-get          | new arg "download-dir-free-space"
       |       |      | session-close        | new method
   ----+-------+------+----------------------+-------------------------------
   13  | 4.0.0 | 2.30 | session-get          | new arg "isUTP" to the "peers" list
       |       |      | torrent-add          | new arg "cookies"
       |       |      | torrent-get        * | removed arg "peersKnown"
   ----+-------+------+----------------------+-------------------------------
   14  | 5.0.0 | 2.40 | torrent-get        * | values of "status" field changed
       |       |      | torrent-get          | new arg "queuePosition"
       |       |      | torrent-get          | new arg "isStalled"
       |       |      | torrent-get          | new arg "fromLpd" in peersFrom
       |       |      | torrent-set          | new arg "queuePosition"
       |       |      | session-set          | new arg "download-queue-size"
       |       |      | session-set          | new arg "download-queue-enabled"
       |       |      | session-set          | new arg "seed-queue-size"
       |       |      | session-set          | new arg "seed-queue-enabled"
       |       |      | session-set          | new arg "queue-stalled-enabled"
       |       |      | session-set          | new arg "queue-stalled-minutes"
       |       |      |                      | new method "queue-move-top"
       |       |      |                      | new method "queue-move-up"
       |       |      |                      | new method "queue-move-down"
       |       |      |                      | new method "queue-move-bottom"
       |       |      |                      | new method "torrent-start-now"
   ----+-------+------+----------------------+-------------------------------
   15  | 5.1.0 | 2.80 | torrent-get          | new arg "etaIdle"
       |       |      | torrent-rename-path  | new method
       |       |      | free-space           | new method
       |       |      | torrent-add          | new return arg "torrent-duplicate"
   ----+-------+------+----------------------+-------------------------------
   16  | 5.2.0 | 3.00 | session-get          | new request arg "fields"
       |       |      | session-get          | new arg "session-id"
       |       |      | torrent-get          | new arg "labels"
       |       |      | torrent-set          | new arg "labels"
       |       |      | torrent-get          | new arg "editDate"
       |       |      | torrent-get          | new request arg "format"
   ----+-------+------+----------------------+-------------------------------
   17  | 5.3.0 | 3.xx | session-get          | new arg "rpc-version-semver"
       |       |      | session-get          | new arg "script-torrent-added-enabled"
       |       |      | session-get          | new arg "script-torrent-added-filename"
       |       |      | torrent-get          | new arg "file-count"
       |       |      | torrent-get          | new arg "primary-mime-type"
>>>>>>> 306f0c4b


5.1.  Upcoming Breakage

   These features are deprecated:

   1. session-get's 'download-dir-free-space' argument will be removed.
      Its functionality has been superceded by the 'free-space' method.

   2. HTTP POSTs to http://server:port/transmission/upload will fail.
      This was an undocumented hack to allow web clients to add files without
      client-side access to the file. This functionality is superceded by
      using HTML5's FileReader object + the documented 'torrent-add' method.<|MERGE_RESOLUTION|>--- conflicted
+++ resolved
@@ -688,163 +688,6 @@
 
 5.0.  Protocol Versions
 
-<<<<<<< HEAD
-  The following changes have been made to the RPC interface:
-
-   RPC   | Release | Backwards |                      |
-   Vers. | Version | Compat?   | Method               | Description
-   ------+---------+-----------+----------------------+-------------------------------
-   1     | 1.30    | n/a       | n/a                  | Initial version
-   ------+---------+-----------+----------------------+-------------------------------
-   2     | 1.34    | yes       | torrent-get          | new arg "peers"
-   ------+---------+-----------+----------------------+-------------------------------
-   3     | 1.41    | yes       | torrent-get          | added "port" to "peers"
-         |         | yes       | torrent-get          | new arg "downloaders"
-         |         | yes       | session-get          | new arg "version"
-         |         | yes       | torrent-remove       | new method
-   ------+---------+-----------+----------------------+-------------------------------
-   4     | 1.50    | yes       | session-get          | new arg "rpc-version"
-         |         | yes       | session-get          | new arg "rpc-version-minimum"
-         |         | yes       | session-stats        | added "cumulative-stats"
-         |         | yes       | session-stats        | added "current-stats"
-         |         | yes       | torrent-get          | new arg "downloadDir"
-   ------+---------+-----------+----------------------+-------------------------------
-   5     | 1.60    | yes       |                      | new method "torrent-reannounce"
-         |         | yes       |                      | new method "blocklist-update"
-         |         | yes       |                      | new method "port-test"
-         |         |           |                      |
-         |         | yes       | session-get          | new arg "alt-speed-begin"
-         |         | yes       | session-get          | new arg "alt-speed-down"
-         |         | yes       | session-get          | new arg "alt-speed-enabled"
-         |         | yes       | session-get          | new arg "alt-speed-end"
-         |         | yes       | session-get          | new arg "alt-speed-time-enabled"
-         |         | yes       | session-get          | new arg "alt-speed-up"
-         |         | yes       | session-get          | new arg "blocklist-enabled"
-         |         | yes       | session-get          | new arg "blocklist-size"
-         |         | yes       | session-get          | new arg "peer-limit-per-torrent"
-         |         | yes       | session-get          | new arg "seedRatioLimit"
-         |         | yes       | session-get          | new arg "seedRatioLimited"
-         |         |        NO | session-get          | renamed "pex-allowed" to "pex-enabled"
-         |         |        NO | session-get          | renamed "port" to "peer-port"
-         |         |        NO | session-get          | renamed "peer-limit" to "peer-limit-global"
-         |         |           |                      |
-         |         | yes       | torrent-add          | new arg "files-unwanted"
-         |         | yes       | torrent-add          | new arg "files-wanted"
-         |         | yes       | torrent-add          | new arg "priority-high"
-         |         | yes       | torrent-add          | new arg "priority-low"
-         |         | yes       | torrent-add          | new arg "priority-normal"
-         |         |           |                      |
-         |         | yes       | torrent-set          | new arg "bandwidthPriority"
-         |         | yes       | torrent-set          | new arg "honorsSessionLimits"
-         |         | yes       | torrent-set          | new arg "seedRatioLimit"
-         |         | yes       | torrent-set          | new arg "seedRatioLimited"
-         |         |        NO | torrent-set          | renamed "speed-limit-down" to "downloadLimit"
-         |         |        NO | torrent-set          | renamed "speed-limit-down-enabled" to "downloadLimited"
-         |         |        NO | torrent-set          | renamed "speed-limit-up" to "uploadLimit"
-         |         |        NO | torrent-set          | renamed "speed-limit-up-enabled" to "uploadLimited"
-         |         |           |                      |
-         |         | yes       | torrent-get          | new arg "bandwidthPriority"
-         |         | yes       | torrent-get          | new arg "fileStats"
-         |         | yes       | torrent-get          | new arg "honorsSessionLimits"
-         |         | yes       | torrent-get          | new arg "percentDone"
-         |         | yes       | torrent-get          | new arg "pieces"
-         |         | yes       | torrent-get          | new arg "seedRatioLimit"
-         |         | yes       | torrent-get          | new arg "seedRatioMode"
-         |         | yes       | torrent-get          | new arg "torrentFile"
-         |         | yes       | torrent-get          | new ids option "recently-active"
-         |         |        NO | torrent-get          | removed arg "downloadLimitMode"
-         |         |        NO | torrent-get          | removed arg "uploadLimitMode"
-   ------+---------+-----------+----------------------+-------------------------------
-   6     | 1.70    | yes       |                      | new "method torrent-set-location"
-   ------+---------+-----------+----------------------+-------------------------------
-   7     | 1.80    |        NO | torrent-get          | removed arg "announceResponse"
-         |         |        NO | torrent-get          | removed arg "announceURL"
-         |         |        NO | torrent-get          | removed arg "downloaders"
-         |         |        NO | torrent-get          | removed arg "lastAnnounceTime"
-         |         |        NO | torrent-get          | removed arg "lastScrapeTime"
-         |         |        NO | torrent-get          | removed arg "leechers"
-         |         |        NO | torrent-get          | removed arg "nextAnnounceTime"
-         |         |        NO | torrent-get          | removed arg "nextScrapeTime"
-         |         |        NO | torrent-get          | removed arg "scrapeResponse"
-         |         |        NO | torrent-get          | removed arg "scrapeURL"
-         |         |        NO | torrent-get          | removed arg "seeders"
-         |         |        NO | torrent-get          | removed arg "timesCompleted"
-         |         |        NO | torrent-get          | removed arg "swarmSpeed"
-         |         | yes       | torrent-get          | new arg "magnetLink"
-         |         | yes       | torrent-get          | new arg "metadataPercentComplete"
-         |         | yes       | torrent-get          | new arg "trackerStats"
-         |         | yes       | session-set          | new arg "incomplete-dir"
-         |         | yes       | session-set          | new arg "incomplete-dir-enabled"
-   ------+---------+-----------+----------------------+-------------------------------
-   8     | 1.90    | yes       | session-set          | new arg "rename-partial-files"
-         |         | yes       | session-get          | new arg "rename-partial-files"
-         |         | yes       | session-get          | new arg "config-dir"
-         |         | yes       | torrent-add          | new arg "bandwidthPriority"
-         |         | yes       | torrent-get          | new trackerStats arg "lastAnnounceTimedOut"
-   ------+---------+-----------+----------------------+-------------------------------
-   8     | 1.92    | yes       | torrent-get          | new trackerStats arg "lastScrapeTimedOut"
-   ------+---------+-----------+----------------------+-------------------------------
-   9     | 2.00    | yes       | session-set          | new arg "start-added-torrents"
-         |         | yes       | session-set          | new arg "trash-original-torrent-files"
-         |         | yes       | session-get          | new arg "start-added-torrents"
-         |         | yes       | session-get          | new arg "trash-original-torrent-files"
-         |         | yes       | torrent-get          | new arg "isFinished"
-   ------+---------+-----------+----------------------+-------------------------------
-   10    | 2.10    | yes       | session-get          | new arg "cache-size-mb"
-         |         | yes       | torrent-set          | new arg "trackerAdd"
-         |         | yes       | torrent-set          | new arg "trackerRemove"
-         |         | yes       | torrent-set          | new arg "trackerReplace"
-         |         | yes       | session-set          | new arg "idle-seeding-limit"
-         |         | yes       | session-set          | new arg "idle-seeding-limit-enabled"
-         |         | yes       | session-get          | new arg "units"
-         |         | yes       | torrent-set          | new arg "seedIdleLimit"
-         |         | yes       | torrent-set          | new arg "seedIdleMode"
-   ------+---------+-----------+----------------------+-------------------------------
-   11    | 2.12    | yes       | session-get          | new arg "blocklist-url"
-         |         | yes       | session-set          | new arg "blocklist-url"
-   ------+---------+-----------+----------------------+-------------------------------
-   12    | 2.20    | yes       | session-get          | new arg "download-dir-free-space"
-         |         | yes       | session-close        | new method
-   ------+---------+-----------+----------------------+-------------------------------
-   13    | 2.30    | yes       | session-get          | new arg "isUTP" to the "peers" list
-         |         | yes       | torrent-add          | new arg "cookies"
-         |         |        NO | torrent-get          | removed arg "peersKnown"
-   ------+---------+-----------+----------------------+-------------------------------
-   14    | 2.40    |        NO | torrent-get          | values of "status" field changed
-         |         | yes       | torrent-get          | new arg "queuePosition"
-         |         | yes       | torrent-get          | new arg "isStalled"
-         |         | yes       | torrent-get          | new arg "fromLpd" in peersFrom
-         |         | yes       | torrent-set          | new arg "queuePosition"
-         |         | yes       | session-set          | new arg "download-queue-size"
-         |         | yes       | session-set          | new arg "download-queue-enabled"
-         |         | yes       | session-set          | new arg "seed-queue-size"
-         |         | yes       | session-set          | new arg "seed-queue-enabled"
-         |         | yes       | session-set          | new arg "queue-stalled-enabled"
-         |         | yes       | session-set          | new arg "queue-stalled-minutes"
-         |         | yes       |                      | new method "queue-move-top"
-         |         | yes       |                      | new method "queue-move-up"
-         |         | yes       |                      | new method "queue-move-down"
-         |         | yes       |                      | new method "queue-move-bottom"
-         |         | yes       |                      | new method "torrent-start-now"
-   ------+---------+-----------+----------------------+-------------------------------
-   15    | 2.80    | yes       | torrent-get          | new arg "etaIdle"
-         |         | yes       | torrent-rename-path  | new method
-         |         | yes       | free-space           | new method
-         |         | yes       | torrent-add          | new return arg "torrent-duplicate"
-   ------+---------+-----------+----------------------+-------------------------------
-   16    | 3.00    | yes       | session-get          | new request arg "fields"
-         |         | yes       | session-get          | new arg "session-id"
-         |         | yes       | torrent-get          | new arg "labels"
-         |         | yes       | torrent-set          | new arg "labels"
-         |         | yes       | torrent-get          | new arg "editDate"
-         |         | yes       | torrent-get          | new request arg "format"
-   ------+---------+-----------+----------------------+-------------------------------
-   17    | 3.01    | yes       | torrent-get          | new arg "file-count"
-         |         | yes       | torrent-get          | new arg "primary-mime-type"
-   ------+---------+-----------+----------------------+-------------------------------
-   18    | 3.02    | yes       | free-space           | new return arg "total-capacity"
-
-=======
    This section lists the changes that have been made to the RPC protocol.
 
    There are two ways to check for API compatibility. Since most developers know
@@ -1012,7 +855,7 @@
        |       |      | session-get          | new arg "script-torrent-added-filename"
        |       |      | torrent-get          | new arg "file-count"
        |       |      | torrent-get          | new arg "primary-mime-type"
->>>>>>> 306f0c4b
+       |       |      | free-space           | new return arg "total-capacity"
 
 
 5.1.  Upcoming Breakage
